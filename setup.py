import re
from setuptools import setup


def version():
    with open("kernel_tuner/__init__.py") as fp:
        match = re.search(r"__version__\s*=\s*['\"]([^'\"]+)", fp.read())

    if not match:
        raise RuntimeError("unable to find __version__ string in __init__.py")

    return match[1]


def readme():
    with open('README.rst') as f:
        return f.read()


setup(
    name="kernel_tuner",
    version=version(),
    author="Ben van Werkhoven",
    author_email="b.vanwerkhoven@esciencecenter.nl",
    description=("An easy to use CUDA/OpenCL kernel tuner in Python"),
    license="Apache 2.0",
    keywords="auto-tuning gpu computing pycuda cuda pyopencl opencl",
    url="https://KernelTuner.github.io/kernel_tuner/",
    project_urls={
        'Documentation': 'https://KernelTuner.github.io/kernel_tuner/',
        'Source': 'https://github.com/KernelTuner/kernel_tuner',
        'Tracker': 'https://github.com/KernelTuner/kernel_tuner/issues',
    },
    packages=['kernel_tuner', 'kernel_tuner.runners', 'kernel_tuner.strategies'],
    long_description=readme(),
    long_description_content_type='text/x-rst',
    classifiers=[
        'Environment :: Console',
        'Intended Audience :: Developers',
        'Intended Audience :: Science/Research',
        'Intended Audience :: Education',
        'License :: OSI Approved :: Apache Software License',
        'Natural Language :: English',
        'Operating System :: POSIX :: Linux',
        'Programming Language :: Python :: 3.7',
        'Programming Language :: Python :: 3.8',
        'Programming Language :: Python :: 3.9',
        'Topic :: Scientific/Engineering',
        'Topic :: Software Development',
        'Topic :: System :: Distributed Computing',
        'Development Status :: 5 - Production/Stable',
    ],
<<<<<<< HEAD
    install_requires=['numpy>=1.13.3', 'scipy>=1.8.1', 'jsonschema', 'python-constraint', 'xmltodict'],
=======
    install_requires=['numpy>=1.13.3,<1.24.0', 'scipy>=1.8.1', 'jsonschema', 'python-constraint'],
>>>>>>> 359fe95f
    extras_require={
        'doc': ['sphinx', 'sphinx_rtd_theme', 'nbsphinx', 'pytest', 'ipython', 'markupsafe==2.0.1'],
        'cuda': ['pycuda', 'nvidia-ml-py', 'pynvml>=11.4.1'],
        'opencl': ['pyopencl'],
        'cuda_opencl': ['pycuda', 'pyopencl'],
        'tutorial': ['jupyter', 'matplotlib', 'pandas'],
        'dev': [
            'numpy>=1.13.3', 'scipy>=0.18.1', 'mock>=2.0.0', 'pytest>=3.0.3', 'Sphinx>=1.4.8', 'scikit-learn>=0.24.2', 'scikit-optimize>=0.8.1',
            'sphinx-rtd-theme>=0.1.9', 'nbsphinx>=0.2.13', 'jupyter>=1.0.0', 'matplotlib>=1.5.3', 'pandas>=0.19.1', 'pylint>=1.7.1',
            'bayesian-optimization>=1.0.1'
        ]
    },
)<|MERGE_RESOLUTION|>--- conflicted
+++ resolved
@@ -50,11 +50,7 @@
         'Topic :: System :: Distributed Computing',
         'Development Status :: 5 - Production/Stable',
     ],
-<<<<<<< HEAD
-    install_requires=['numpy>=1.13.3', 'scipy>=1.8.1', 'jsonschema', 'python-constraint', 'xmltodict'],
-=======
-    install_requires=['numpy>=1.13.3,<1.24.0', 'scipy>=1.8.1', 'jsonschema', 'python-constraint'],
->>>>>>> 359fe95f
+    install_requires=['numpy>=1.13.3,<1.24.0', 'scipy>=1.8.1', 'jsonschema', 'python-constraint', 'xmltodict'],
     extras_require={
         'doc': ['sphinx', 'sphinx_rtd_theme', 'nbsphinx', 'pytest', 'ipython', 'markupsafe==2.0.1'],
         'cuda': ['pycuda', 'nvidia-ml-py', 'pynvml>=11.4.1'],
