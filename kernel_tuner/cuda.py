"""This module contains all CUDA specific kernel_tuner functions"""
from __future__ import print_function

import logging
import time
import numpy

from kernel_tuner.nvml import nvml

#embedded in try block to be able to generate documentation
#and run tests without pycuda installed
try:
    import pycuda.driver as drv
except ImportError:
    drv = None
try:
    from pycuda.compiler import SourceModule
except ImportError:
    SourceModule = None
try:
    from pycuda.compiler import DynamicSourceModule
except ImportError:
    DynamicSourceModule = None

#check if power_sensor is installed
try:
    import power_sensor
except ImportError:
    power_sensor = None



class CudaFunctions(object):
    """Class that groups the CUDA functions on maintains state about the device"""

    def __init__(self, device=0, iterations=7, compiler_options=None):
        """instantiate CudaFunctions object used for interacting with the CUDA device

        Instantiating this object will inspect and store certain device properties at
        runtime, which are used during compilation and/or execution of kernels by the
        kernel tuner. It also maintains a reference to the most recently compiled
        source module for copying data to constant memory before kernel launch.

        :param device: Number of CUDA device to use for this context
        :type device: int

        :param iterations: Number of iterations used while benchmarking a kernel, 7 by default.
        :type iterations: int
        """
        self.allocations = []
        self.texrefs = []
        if not drv:
            raise ImportError("Error: pycuda not installed, please install e.g. using 'pip install pycuda'.")

        drv.init()
        self.context = drv.Device(device).make_context()

        try:
            self.nvml = nvml(device)
            self.use_nvml = True
        except:
            self.use_nvml = False

        #inspect device properties
        devprops = {str(k): v for (k, v) in self.context.get_device().get_attributes().items()}
        self.max_threads = devprops['MAX_THREADS_PER_BLOCK']
        cc = str(devprops.get('COMPUTE_CAPABILITY_MAJOR', '0')) + str(devprops.get('COMPUTE_CAPABILITY_MINOR', '0'))
        if cc == "00":
            cc = self.context.get_device().compute_capability()
        self.cc = str(cc[0])+str(cc[1])
        self.iterations = iterations
        self.current_module = None
        self.compiler_options = compiler_options or []

        #select PyCUDA source module
        if int(self.cc) >= 35:
            self.source_mod = DynamicSourceModule
        else:
            self.source_mod = SourceModule
        if not self.source_mod:
            raise ImportError("Error: pycuda not correctly installed, please ensure pycuda is installed on the same CUDA installation as you're using right now")

        #create a stream
        self.stream = drv.Stream()

        #setup PowerSensor if available
        if power_sensor:
            self.ps = power_sensor.PowerSensor("/dev/ttyACM0")
        else:
            self.ps = None

        #collect environment information
        env = dict()
        env["device_name"] = self.context.get_device().name()
        env["cuda_version"] = ".".join([str(i) for i in drv.get_version()])
        env["compute_capability"] = self.cc
        env["iterations"] = self.iterations
        env["compiler_options"] = compiler_options
        env["device_properties"] = devprops
        self.env = env
        self.name = env["device_name"]

    def __del__(self):
        for gpu_mem in self.allocations:
            if hasattr(gpu_mem, 'free'): #if needed for when using mocks during testing
                gpu_mem.free()
        if hasattr(self, 'context'):
            self.context.pop()




    def ready_argument_list(self, arguments):
        """ready argument list to be passed to the kernel, allocates gpu mem

        :param arguments: List of arguments to be passed to the kernel.
            The order should match the argument list on the CUDA kernel.
            Allowed values are numpy.ndarray, and/or numpy.int32, numpy.float32, and so on.
        :type arguments: list(numpy objects)

        :returns: A list of arguments that can be passed to an CUDA kernel.
        :rtype: list( pycuda.driver.DeviceAllocation, numpy.int32, ... )
        """
        gpu_args = []
        for arg in arguments:
            # if arg i is a numpy array copy to device
            if isinstance(arg, numpy.ndarray):
                alloc = drv.mem_alloc(arg.nbytes)
                self.allocations.append(alloc)
                gpu_args.append(alloc)
                drv.memcpy_htod(gpu_args[-1], arg)
            else: # if not an array, just pass argument along
                gpu_args.append(arg)
        return gpu_args


    def compile(self, kernel_instance):
        """call the CUDA compiler to compile the kernel, return the device function

        :param kernel_name: The name of the kernel to be compiled, used to lookup the
            function after compilation.
        :type kernel_name: string

        :param kernel_string: The CUDA kernel code that contains the function `kernel_name`
        :type kernel_string: string

        :returns: An CUDA kernel that can be called directly.
        :rtype: pycuda.driver.Function
        """
        kernel_string = kernel_instance.kernel_string
        kernel_name = kernel_instance.name

        try:
            no_extern_c = 'extern "C"' in kernel_string

            compiler_options = ['-Xcompiler=-Wall']
            if self.compiler_options:
                compiler_options += self.compiler_options

            self.current_module = self.source_mod(kernel_string, options=compiler_options + ["-e", kernel_name],
                                             arch=('compute_' + self.cc) if self.cc != "00" else None,
                                             code=('sm_' + self.cc) if self.cc != "00" else None,
                                             cache_dir=False, no_extern_c=no_extern_c)

            func = self.current_module.get_function(kernel_name)
            return func
        except drv.CompileError as e:
            if "uses too much shared data" in e.stderr:
                raise Exception("uses too much shared data")
            else:
                raise e

    def benchmark(self, func, gpu_args, threads, grid):
        """runs the kernel and measures time repeatedly, returns average time

        Runs the kernel and measures kernel execution time repeatedly, number of
        iterations is set during the creation of CudaFunctions. Benchmark returns
        a robust average, from all measurements the fastest and slowest runs are
        discarded and the rest is included in the returned average. The reason for
        this is to be robust against initialization artifacts and other exceptional
        cases.

        :param func: A PyCuda kernel compiled for this specific kernel configuration
        :type func: pycuda.driver.Function

        :param gpu_args: A list of arguments to the kernel, order should match the
            order in the code. Allowed values are either variables in global memory
            or single values passed by value.
        :type gpu_args: list( pycuda.driver.DeviceAllocation, numpy.int32, ...)

        :param threads: A tuple listing the number of threads in each dimension of
            the thread block
        :type threads: tuple(int, int, int)

        :param grid: A tuple listing the number of thread blocks in each dimension
            of the grid
        :type grid: tuple(int, int)

        :returns: A dictionary with benchmark results.
        :rtype: dict()
        """
        result = dict()
        result["times"] = [] #collect run times of individual runs
        power = []  #collect nvml power readings of individual runs
        energy = [] #collect energy usage of individual runs
        start = drv.Event()
        end = drv.Event()
        for _ in range(self.iterations):
            self.context.synchronize()
            start.record(stream=self.stream)
            if self.ps:
                begin_state = self.ps.read()
            self.run_kernel(func, gpu_args, threads, grid, stream=self.stream)
            end.record(stream=self.stream)
<<<<<<< HEAD
            if self.ps:
                end.synchronize()
                end_state = self.ps.read()
                energy.append(power_sensor.Joules(begin_state, end_state, -1))
            elif self.use_nvml:
                energy_consumed, power_readings = self._measure_nvml(start, end)
                power.append(power_readings) #time in s, power usage in milliwatts
                energy.append(energy_consumed)
=======
            #measure power usage until kernel is done
            t0 = time.time()
            while not end.query():
                if self.use_nvml:
                    power_readings.append([time.time()-t0, self.nvml.pwr_usage()])
            end.synchronize()
>>>>>>> c34fbee7
            execution_time = end.time_since(start) #ms
            result["times"].append(execution_time)

        if power:
            result["power"] = power
        result["time"] = numpy.mean(result["times"])
        if energy:
            result["energies"] = energy
            result["energy"] = numpy.mean(result["energies"])
        return result


    def _measure_nvml(self, start, end):
        #measure power usage until kernel is done
        power_readings = []
        energy = False
        t0 = time.time()
        while not end.query():
            power_readings.append([time.time()-t0, self.nvml.pwr_usage()])
        end.synchronize()
        execution_time_s = end.time_since(start) / 1000.0 #seconds

        #pre and postfix to start at 0 and end at kernel end
        if power_readings:
            #prefix to start at t0
            power_readings = [[0.0, power_readings[0][1]]] + power_readings

            #postfix if kernel ended later than our final measurement
            if execution_time_s > power_readings[-1][0]:
                power_readings = power_readings + [[execution_time_s, power_readings[-1][1]]]
            else:
                power_readings[-1][0] = execution_time_s

            #compute energy consumption as area under curve
            x = [d[0] for d in power_readings] #s
            y = [d[1]/1000.0 for d in power_readings] #convert to watts
            energy = numpy.trapz(y,x) #in Joule

        return energy, power_readings




    def copy_constant_memory_args(self, cmem_args):
        """adds constant memory arguments to the most recently compiled module

        :param cmem_args: A dictionary containing the data to be passed to the
            device constant memory. The format to be used is as follows: A
            string key is used to name the constant memory symbol to which the
            value needs to be copied. Similar to regular arguments, these need
            to be numpy objects, such as numpy.ndarray or numpy.int32, and so on.
        :type cmem_args: dict( string: numpy.ndarray, ... )
        """
        logging.debug('copy_constant_memory_args called')
        logging.debug('current module: ' + str(self.current_module))
        for k, v in cmem_args.items():
            symbol = self.current_module.get_global(k)[0]
            logging.debug('copying to symbol: ' + str(symbol))
            logging.debug('array to be copied: ')
            logging.debug(v.nbytes)
            logging.debug(v.dtype)
            logging.debug(v.flags)
            drv.memcpy_htod(symbol, v)

    def copy_texture_memory_args(self, texmem_args):
        """adds texture memory arguments to the most recently compiled module

        :param texmem_args: A dictionary containing the data to be passed to the
            device texture memory. See tune_kernel().
        :type texmem_args: dict
        """


        filter_mode_map = { 'point': drv.filter_mode.POINT,
                            'linear': drv.filter_mode.LINEAR }
        address_mode_map = { 'border': drv.address_mode.BORDER,
                             'clamp': drv.address_mode.CLAMP,
                             'mirror': drv.address_mode.MIRROR,
                             'wrap': drv.address_mode.WRAP }

        logging.debug('copy_texture_memory_args called')
        logging.debug('current module: ' + str(self.current_module))
        self.texrefs = []
        for k, v in texmem_args.items():
            tex = self.current_module.get_texref(k)
            self.texrefs.append(tex)

            logging.debug('copying to texture: ' + str(k))
            if not isinstance(v, dict):
                data = v
            else:
                data = v['array']
            logging.debug('texture to be copied: ')
            logging.debug(data.nbytes)
            logging.debug(data.dtype)
            logging.debug(data.flags)

            drv.matrix_to_texref(data, tex, order="C")

            if isinstance(v, dict):
                if 'address_mode' in v and v['address_mode'] is not None:
                    # address_mode is set per axis
                    amode = v['address_mode']
                    if not isinstance(amode, list):
                        amode = [ amode ] * data.ndim
                    for i, m in enumerate(amode):
                        try:
                            if m is not None:
                                tex.set_address_mode(i, address_mode_map[m])
                        except KeyError:
                            raise ValueError('Unknown address mode: ' + m)
                if 'filter_mode' in v and v['filter_mode'] is not None:
                    fmode = v['filter_mode']
                    try:
                        tex.set_filter_mode(filter_mode_map[fmode])
                    except KeyError:
                        raise ValueError('Unknown filter mode: ' + fmode)
                if 'normalized_coordinates' in v and v['normalized_coordinates']:
                    tex.set_flags(tex.get_flags() | drv.TRSF_NORMALIZED_COORDINATES)

    def run_kernel(self, func, gpu_args, threads, grid, stream=None):
        """runs the CUDA kernel passed as 'func'

        :param func: A PyCuda kernel compiled for this specific kernel configuration
        :type func: pycuda.driver.Function

        :param gpu_args: A list of arguments to the kernel, order should match the
            order in the code. Allowed values are either variables in global memory
            or single values passed by value.
        :type gpu_args: list( pycuda.driver.DeviceAllocation, numpy.int32, ...)

        :param threads: A tuple listing the number of threads in each dimension of
            the thread block
        :type threads: tuple(int, int, int)

        :param grid: A tuple listing the number of thread blocks in each dimension
            of the grid
        :type grid: tuple(int, int)
        """
        func(*gpu_args, block=threads, grid=grid, stream=stream, texrefs=self.texrefs)

    def memset(self, allocation, value, size):
        """set the memory in allocation to the value in value

        :param allocation: A GPU memory allocation unit
        :type allocation: pycuda.driver.DeviceAllocation

        :param value: The value to set the memory to
        :type value: a single 8-bit unsigned int

        :param size: The size of to the allocation unit in bytes
        :type size: int

        """
        drv.memset_d8(allocation, value, size)


    def memcpy_dtoh(self, dest, src):
        """perform a device to host memory copy

        :param dest: A numpy array in host memory to store the data
        :type dest: numpy.ndarray

        :param src: A GPU memory allocation unit
        :type src: pycuda.driver.DeviceAllocation
        """
        if isinstance(src, drv.DeviceAllocation):
            drv.memcpy_dtoh(dest, src)
        else:
            dest = src

    def memcpy_htod(self, dest, src):
        """perform a host to device memory copy

        :param dest: A GPU memory allocation unit
        :type dest: pycuda.driver.DeviceAllocation

        :param src: A numpy array in host memory to store the data
        :type src: numpy.ndarray
        """
        if isinstance(dest, drv.DeviceAllocation):
            drv.memcpy_htod(dest, src)
        else:
            dest = src

    units = {'time': 'ms',
             'power': 's,mW',
             'energy': 'J'}<|MERGE_RESOLUTION|>--- conflicted
+++ resolved
@@ -212,7 +212,6 @@
                 begin_state = self.ps.read()
             self.run_kernel(func, gpu_args, threads, grid, stream=self.stream)
             end.record(stream=self.stream)
-<<<<<<< HEAD
             if self.ps:
                 end.synchronize()
                 end_state = self.ps.read()
@@ -221,14 +220,6 @@
                 energy_consumed, power_readings = self._measure_nvml(start, end)
                 power.append(power_readings) #time in s, power usage in milliwatts
                 energy.append(energy_consumed)
-=======
-            #measure power usage until kernel is done
-            t0 = time.time()
-            while not end.query():
-                if self.use_nvml:
-                    power_readings.append([time.time()-t0, self.nvml.pwr_usage()])
-            end.synchronize()
->>>>>>> c34fbee7
             execution_time = end.time_since(start) #ms
             result["times"].append(execution_time)
 
