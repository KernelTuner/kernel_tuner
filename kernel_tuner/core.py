--- conflicted
+++ resolved
@@ -115,15 +115,10 @@
         kernel_source = self.kernel_sources[index]
         return util.get_kernel_string(kernel_source, params)
 
-<<<<<<< HEAD
     def prepare_list_of_files(
         self, kernel_name, params, grid, threads, block_size_names
     ):
         """Prepare the kernel string along with any additional files.
-=======
-    def prepare_list_of_files(self, kernel_name, params, grid, threads, block_size_names):
-        """prepare the kernel string along with any additional files
->>>>>>> 948c957d
 
         The first file in the list is allowed to include or read in the others
         The files beyond the first are considered additional files that may also contain tunable parameters
@@ -326,13 +321,9 @@
             )
             self.requires_warmup = False
         else:
-<<<<<<< HEAD
-            raise NotImplementedError("Sorry, support for languages other than CUDA, OpenCL, HIP, C, and Fortran is not implemented yet")
-=======
-            raise ValueError(
+            raise NotImplementedError(
                 "Sorry, support for languages other than CUDA, OpenCL, HIP, C, and Fortran is not implemented yet"
             )
->>>>>>> 948c957d
         self.dev = dev
 
         # look for NVMLObserver and TegraObserver in observers, if present, enable special tunable parameters through nvml/tegra
@@ -496,15 +487,10 @@
                 raise e
         return result
 
-<<<<<<< HEAD
     def check_kernel_output(
         self, func, gpu_args, instance, answer, atol, verify, verbose
     ):
         """Runs the kernel once and checks the result against answer."""
-=======
-    def check_kernel_output(self, func, gpu_args, instance, answer, atol, verify, verbose):
-        """runs the kernel once and checks the result against answer"""
->>>>>>> 948c957d
         logging.debug("check_kernel_output")
 
         # if not using custom verify function, check if the length is the same
@@ -672,11 +658,7 @@
 
     @staticmethod
     def preprocess_gpu_arguments(old_arguments, params):
-<<<<<<< HEAD
         """Get a flat list of arguments based on the configuration given by `params`."""
-=======
-        """Get a flat list of arguments based on the configuration given by `params`"""
->>>>>>> 948c957d
         return _preprocess_gpu_arguments(old_arguments, params)
 
     def copy_shared_memory_args(self, smem_args):
@@ -788,11 +770,7 @@
 
 
 def _preprocess_gpu_arguments(old_arguments, params):
-<<<<<<< HEAD
     """Get a flat list of arguments based on the configuration given by `params`."""
-=======
-    """Get a flat list of arguments based on the configuration given by `params`"""
->>>>>>> 948c957d
     new_arguments = []
 
     for argument in old_arguments:
