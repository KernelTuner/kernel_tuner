""" Module for grouping the core functionality needed by most runners """

import time
from collections import namedtuple
import logging
import re
import numpy as np

from kernel_tuner.accuracy import Tunable

try:
    import cupy as cp
except ImportError:
    cp = np

<<<<<<< HEAD
from kernel_tuner.cupy import CupyFunctions
from kernel_tuner.pycuda import PyCudaFunctions
from kernel_tuner.nvcuda import CudaFunctions
from kernel_tuner.c import CFunctions
from kernel_tuner.nvml import NVMLObserver
from kernel_tuner.observers import ContinuousObserver, AccuracyObserver
from kernel_tuner.opencl import OpenCLFunctions
=======
from kernel_tuner.observers.nvml import NVMLObserver
from kernel_tuner.observers.observer import ContinuousObserver
from kernel_tuner.backends.cupy import CupyFunctions
from kernel_tuner.backends.pycuda import PyCudaFunctions
from kernel_tuner.backends.nvcuda import CudaFunctions
from kernel_tuner.backends.opencl import OpenCLFunctions
from kernel_tuner.backends.c import CFunctions
from kernel_tuner.backends.opencl import OpenCLFunctions
>>>>>>> 7c6f709e
import kernel_tuner.util as util

try:
    import torch
except ImportError:
    torch = util.TorchPlaceHolder()

_KernelInstance = namedtuple("_KernelInstance", ["name", "kernel_source", "kernel_string", "temp_files", "threads", "grid", "params", "arguments"])


class KernelInstance(_KernelInstance):
    """Class that represents the specific parameterized instance of a kernel"""

    def delete_temp_files(self):
        """Delete any generated temp files"""
        for v in self.temp_files.values():
            util.delete_temp_file(v)

    def prepare_temp_files_for_error_msg(self):
        """Prepare temp file with source code, and return list of temp file names"""
        temp_filename = util.get_temp_filename(suffix=self.kernel_source.get_suffix())
        util.write_file(temp_filename, self.kernel_string)
        ret = [temp_filename]
        ret.extend(self.temp_files.values())
        return ret


class KernelSource(object):
    """Class that holds the kernel sources.

    There is a primary kernel source, which can be either a source string,
    a filename (indicating a file containing the kernel source code),
    or a callable (generating the kernel source code).
    There can additionally be (one or multiple) secondary kernel sources, which
    must be filenames.
    """

    def __init__(self, kernel_name, kernel_sources, lang, defines=None):
        if not isinstance(kernel_sources, list):
            kernel_sources = [kernel_sources]
        self.kernel_sources = kernel_sources
        self.kernel_name = kernel_name
        self.defines = defines
        if lang is None:
            if callable(self.kernel_sources[0]):
                raise TypeError("Please specify language when using a code generator function")
            kernel_string = self.get_kernel_string(0)
            lang = util.detect_language(kernel_string)

        # The validity of lang is checked later, when creating the DeviceInterface
        self.lang = lang.upper()

    def get_kernel_string(self, index=0, params=None):
        """ retrieve the kernel source with the given index and return as a string

        See util.get_kernel_string() for details.

        :param index: Index of the kernel source in the list of sources.
        :type index: int

        :param params: Dictionary containing the tunable parameters for this specific
            kernel instance, only needed when kernel_source is a generator.
        :type param: dict

        :returns: A string containing the kernel code.
        :rtype: string
        """
        logging.debug('get_kernel_string called')

        kernel_source = self.kernel_sources[index]
        return util.get_kernel_string(kernel_source, params)

    def prepare_list_of_files(self, kernel_name, params, grid, threads, block_size_names):
        """ prepare the kernel string along with any additional files

        The first file in the list is allowed to include or read in the others
        The files beyond the first are considered additional files that may also contain tunable parameters

        For each file beyond the first this function creates a temporary file with
        preprocessors statements inserted. Occurences of the original filenames in the
        first file are replaced with their temporary counterparts.

        :param kernel_name: A string specifying the kernel name.
        :type kernel_name: string

        :param params: A dictionary with the tunable parameters for this particular
            instance.
        :type params: dict()

        :param grid: The grid dimensions for this instance. The grid dimensions are
            also inserted into the code as if they are tunable parameters for
            convenience.
        :type grid: tuple()

        :param threads: The thread block dimensions for this instance. The thread block are
            also inserted into the code as if they are tunable parameters for
            convenience.
        :type threads: tuple()

        :param block_size_names: A list of strings that denote the names
            for the thread block dimensions.
        :type block_size_names: list(string)

        """
        temp_files = dict()

        for i, f in enumerate(self.kernel_sources):
            if i > 0 and not util.looks_like_a_filename(f):
                raise ValueError('When passing multiple kernel sources, the secondary entries must be filenames')

            ks = self.get_kernel_string(i, params)
            # add preprocessor statements
            n, ks = util.prepare_kernel_string(kernel_name, ks, params, grid, threads, block_size_names,
                                               self.lang, self.defines)

            if i == 0:
                # primary kernel source
                name = n
                kernel_string = ks
                continue

            # save secondary kernel sources to temporary files

            # generate temp filename with the same extension
            temp_file = util.get_temp_filename(suffix="." + f.split(".")[-1])
            temp_files[f] = temp_file
            util.write_file(temp_file, ks)
            # replace occurences of the additional file's name in the first kernel_string with the name of the temp file
            kernel_string = kernel_string.replace(f, temp_file)

        return name, kernel_string, temp_files

    def get_user_suffix(self, index=0):
        """ Get the suffix of the kernel filename, if the user specified one. Return None otherwise.
        """
        if util.looks_like_a_filename(self.kernel_sources[index]) and ("." in self.kernel_sources[index]):
            return "." + self.kernel_sources[index].split(".")[-1]
        return None

    def get_suffix(self, index=0):
        """ Return a suitable suffix for a kernel filename.

        This uses the user-specified suffix if available, or one based on the
        lang/backend otherwise.
        """

        # TODO: Consider delegating this to the backend
        suffix = self.get_user_suffix(index)
        if suffix is not None:
            return suffix

        _suffixes = {
            'CUDA': '.cu',
            'OpenCL': '.cl',
            'C': '.c'
        }
        try:
            return _suffixes[self.lang]
        except KeyError:
            return ".c"

    def check_argument_lists(self, kernel_name, arguments):
        """ Check if the kernel arguments have the correct types

        This is done by calling util.check_argument_list on each kernel string.
        """
        for i, f in enumerate(self.kernel_sources):
            if not callable(f):
                util.check_argument_list(kernel_name, self.get_kernel_string(i), arguments)
            else:
                logging.debug("Checking of arguments list not supported yet for code generators.")


class DeviceInterface(object):
    """Class that offers a High-Level Device Interface to the rest of the Kernel Tuner"""

    def __init__(self, kernel_source, device=0, platform=0, quiet=False, compiler=None, compiler_options=None, iterations=7, observers=None):
        """ Instantiate the DeviceInterface, based on language in kernel source

        :param kernel_source: The kernel sources
        :type kernel_source: kernel_tuner.core.KernelSource

        :param device: CUDA/OpenCL device to use, in case you have multiple
            CUDA-capable GPUs or OpenCL devices you may use this to select one,
            0 by default. Ignored if you are tuning host code by passing lang="C".
        :type device: int

        :param platform: OpenCL platform to use, in case you have multiple
            OpenCL platforms you may use this to select one,
            0 by default. Ignored if not using OpenCL.
        :type device: int

        :param lang: Specifies the language used for GPU kernels.
            Currently supported: "CUDA", "OpenCL", or "C"
        :type lang: string

        :param compiler_options: The compiler options to use when compiling kernels for this device.
        :type compiler_options: list of strings

        :param iterations: Number of iterations to be used when benchmarking using this device.
        :type iterations: int

        :param times: Return the execution time of all iterations.
        :type times: bool

        """
        lang = kernel_source.lang

        logging.debug('DeviceInterface instantiated, lang=%s', lang)

        if lang.upper() == "CUDA":
            dev = PyCudaFunctions(device, compiler_options=compiler_options, iterations=iterations, observers=observers)
        elif lang.upper() == "CUPY":
            dev = CupyFunctions(device, compiler_options=compiler_options, iterations=iterations, observers=observers)
        elif lang.upper() == "NVCUDA":
            dev = CudaFunctions(device, compiler_options=compiler_options, iterations=iterations, observers=observers)
        elif lang.upper() == "OPENCL":
            dev = OpenCLFunctions(device, platform, compiler_options=compiler_options, iterations=iterations, observers=observers)
        elif lang.upper() in ["C", "FORTRAN"]:
            dev = CFunctions(compiler=compiler, compiler_options=compiler_options, iterations=iterations)
        else:
            raise ValueError("Sorry, support for languages other than CUDA, OpenCL, or C is not implemented yet")

        #look for NVMLObserver in observers, if present, enable special tunable parameters through nvml
        self.use_nvml = False
        self.continuous_observers = []
        self.accuracy_observers = []
        if observers:
            for obs in observers:
                if isinstance(obs, NVMLObserver):
                    self.nvml = obs.nvml
                    self.use_nvml = True
                if hasattr(obs, "continuous_observer"):
                    self.continuous_observers.append(obs.continuous_observer)
                if isinstance(obs, AccuracyObserver):
                    self.accuracy_observers.append(obs)


        self.iterations = iterations

        self.lang = lang
        self.dev = dev
        self.units = dev.units
        self.name = dev.name
        self.max_threads = dev.max_threads
        if not quiet:
            print("Using: " + self.dev.name)


    def benchmark_default(self, func, gpu_args, threads, grid, result):
        """ Benchmark one kernel execution at a time """
        observers = [obs for obs in self.dev.observers if not isinstance(obs, ContinuousObserver)]

        self.dev.synchronize()
        for _ in range(self.iterations):
            for obs in observers:
                obs.before_start()
            self.dev.synchronize()
            self.dev.start_event()
            self.dev.run_kernel(func, gpu_args, threads, grid)
            self.dev.stop_event()
            for obs in observers:
                obs.after_start()
            while not self.dev.kernel_finished():
                for obs in observers:
                    obs.during()
                time.sleep(1e-6)    #one microsecond
            self.dev.synchronize()
            for obs in observers:
                obs.after_finish()

        for obs in observers:
            result.update(obs.get_results())


    def benchmark_continuous(self, func, gpu_args, threads, grid, result, duration):
        """ Benchmark continuously for at least 'duration' seconds """
        iterations = int(np.ceil(duration / (result["time"]/1000)))
        #print(f"{iterations=} {(result['time']/1000)=}")
        self.dev.synchronize()
        for obs in self.continuous_observers:
            obs.before_start()
        self.dev.start_event()
        for _ in range(iterations):
            self.dev.run_kernel(func, gpu_args, threads, grid)
        self.dev.stop_event()
        for obs in self.continuous_observers:
            obs.after_start()
        while not self.dev.kernel_finished():
            for obs in self.continuous_observers:
                obs.during()
            time.sleep(1e-6)    #one microsecond
        self.dev.synchronize()
        for obs in self.continuous_observers:
            obs.after_finish()

        for obs in self.continuous_observers:
            result.update(obs.get_results())



    def benchmark(self, func, gpu_args, instance, verbose, objective):
        """benchmark the kernel instance"""
        logging.debug('benchmark ' + instance.name)
        logging.debug('thread block dimensions x,y,z=%d,%d,%d', *instance.threads)
        logging.debug('grid dimensions x,y,z=%d,%d,%d', *instance.grid)

        if self.use_nvml:
            if "nvml_pwr_limit" in instance.params:
                new_limit = int(instance.params["nvml_pwr_limit"] * 1000)    #user specifies in Watt, but nvml uses milliWatt
                if self.nvml.pwr_limit != new_limit:
                    self.nvml.pwr_limit = new_limit
            if "nvml_gr_clock" in instance.params:
                self.nvml.gr_clock = instance.params["nvml_gr_clock"]
            if "nvml_mem_clock" in instance.params:
                self.nvml.mem_clock = instance.params["nvml_mem_clock"]

        # Call the observers to register the configuration to be benchmarked
        for obs in self.dev.observers:
            obs.register_configuration(instance.params)

        result = {}
        try:
            self.benchmark_default(func, gpu_args, instance.threads, instance.grid, result)

            if self.continuous_observers:
                duration = 1
                for obs in self.continuous_observers:
                    obs.results = result
                    duration = max(duration, obs.continuous_duration)

                self.benchmark_continuous(func, gpu_args, instance.threads, instance.grid, result, duration)


        except Exception as e:
            # some launches may fail because too many registers are required
            # to run the kernel given the current thread block size
            # the desired behavior is to simply skip over this configuration
            # and proceed to try the next one
            skippable_exceptions = ["too many resources requested for launch", "OUT_OF_RESOURCES", "INVALID_WORK_GROUP_SIZE"]
            if any([skip_str in str(e) for skip_str in skippable_exceptions]):
                logging.debug('benchmark fails due to runtime failure too many resources required')
                if verbose:
                    print(f"skipping config {util.get_instance_string(instance.params)} reason: too many resources requested for launch")
                result[objective] = util.RuntimeFailedConfig()
            else:
                logging.debug('benchmark encountered runtime failure: ' + str(e))
                print("Error while benchmarking:", instance.name)
                raise e
        return result

    def check_kernel_output(self, func, gpu_args, instance, answer, atol, verify, verbose):
        """runs the kernel once and checks the result against answer"""
        logging.debug('check_kernel_output')

        #if not using custom verify function, check if the length is the same
        if answer:
            if len(instance.arguments) != len(answer):
                raise TypeError("The length of argument list and provided results do not match.")

            should_sync = [answer[i] is not None for i, arg in enumerate(instance.arguments)]
        else:
            should_sync = [isinstance(arg, (np.ndarray, cp.ndarray, torch.Tensor)) for arg in instance.arguments]

        #re-copy original contents of output arguments to GPU memory, to overwrite any changes
        #by earlier kernel runs
        for i, arg in enumerate(instance.arguments):
            if should_sync[i]:
                self.dev.memcpy_htod(gpu_args[i], arg)

        #run the kernel
        check = self.run_kernel(func, gpu_args, instance)
        if not check:
            return    #runtime failure occured that should be ignored, skip correctness check

        #retrieve gpu results to host memory
        result_host = []
        for i, arg in enumerate(instance.arguments):
            if should_sync[i]:
                if isinstance(arg, (np.ndarray, cp.ndarray)):
                    result_host.append(np.zeros_like(arg))
                    self.dev.memcpy_dtoh(result_host[-1], gpu_args[i])
                elif isinstance(arg, torch.Tensor) and isinstance(answer[i], torch.Tensor):
                    if not answer[i].is_cuda:
                        #if the answer is on the host, copy gpu output to host as well
                        result_host.append(torch.zeros_like(answer[i]))
                        self.dev.memcpy_dtoh(result_host[-1], gpu_args[i].tensor)
                    else:
                        result_host.append(gpu_args[i].tensor)
                else:
                    # We should sync this argument, but we do not know how to transfer this type of argument
                    # What do we do? Should we throw an error?
                    result_host.append(None)
            else:
                result_host.append(None)

        # Call the accuracy observers
        for obs in self.accuracy_observers:
            obs.process_kernel_output(answer, result_host)

        # There are three scenarios:
        # - if there is a custom verify function, call that.
        # - otherwise, if there are no accuracy observer, call the default verify function
        # - otherwise, the answer is correct (we assume the accuracy observers verified the output)
        if verify:
            correct = verify(answer, result_host, atol=atol)
        elif not self.accuracy_observers:
            correct = _default_verify_function(instance, answer, result_host, atol, verbose)
        else:
            correct = True

        if not correct:
            raise RuntimeError("Kernel result verification failed for: " + util.get_config_string(instance.params))

    def preprocess_gpu_arguments(self, old_arguments, params):
        """ Get a flat list of arguments based on the configuration given by `params` """
        new_arguments = []

        for argument in old_arguments:
            if isinstance(argument, Tunable):
                new_arguments.append(argument.select_for_configuration(params))
            else:
                new_arguments.append(argument)

        return new_arguments

    def compile_and_benchmark(self, kernel_source, gpu_args, params, kernel_options, to):
        # reset previous timers
        last_compilation_time = None
        last_verification_time = None
        last_benchmark_time = None

        verbose = to.verbose
        result = {}

        # Compile and benchmark a kernel instance based on kernel strings and parameters
        instance_string = util.get_instance_string(params)

        logging.debug('compile_and_benchmark ' + instance_string)

        instance = self.create_kernel_instance(kernel_source, kernel_options, params, verbose)
        if isinstance(instance, util.ErrorConfig):
            return instance

        # Preprocess the argument list. This is required to deal with `MixedPrecisionArray`s
        gpu_args = self.preprocess_gpu_arguments(gpu_args, params)

        try:
            # compile the kernel
            start_compilation = time.perf_counter()
            func = self.compile_kernel(instance, verbose)
            if not func:
                result[to.objective] = util.CompilationFailedConfig()
            else:
                # add shared memory arguments to compiled module
                if kernel_options.smem_args is not None:
                    self.dev.copy_shared_memory_args(util.get_smem_args(kernel_options.smem_args, params))
                # add constant memory arguments to compiled module
                if kernel_options.cmem_args is not None:
                    self.dev.copy_constant_memory_args(kernel_options.cmem_args)
                # add texture memory arguments to compiled module
                if kernel_options.texmem_args is not None:
                    self.dev.copy_texture_memory_args(kernel_options.texmem_args)

            # stop compilation stopwatch and convert to miliseconds
            last_compilation_time = 1000 * (time.perf_counter() - start_compilation)

            # test kernel for correctness
            if func and (to.answer or to.verify or self.accuracy_observers):
                start_verification = time.perf_counter()
                self.check_kernel_output(func, gpu_args, instance, to.answer, to.atol, to.verify, verbose)
                last_verification_time = 1000 * (time.perf_counter() - start_verification)

            # benchmark
            if func:
                start_benchmark = time.perf_counter()
                result.update(self.benchmark(func, gpu_args, instance, verbose, to.objective))
                last_benchmark_time = 1000 * (time.perf_counter() - start_benchmark)

        except Exception as e:
            # dump kernel sources to temp file
            temp_filenames = instance.prepare_temp_files_for_error_msg()
            print("Error while compiling or benchmarking, see source files: " + " ".join(temp_filenames))
            raise e

        #clean up any temporary files, if no error occured
        instance.delete_temp_files()

        result['compile_time'] = last_compilation_time or 0
        result['verification_time'] = last_verification_time or 0
        result['benchmark_time'] = last_benchmark_time or 0

        return result

    def compile_kernel(self, instance, verbose):
        """compile the kernel for this specific instance"""
        logging.debug('compile_kernel ' + instance.name)

        #compile kernel_string into device func
        func = None
        try:
            func = self.dev.compile(instance)
        except Exception as e:
            #compiles may fail because certain kernel configurations use too
            #much shared memory for example, the desired behavior is to simply
            #skip over this configuration and try the next one
            shared_mem_error_messages = ["uses too much shared data", "local memory limit exceeded"]
            if any(msg in str(e) for msg in shared_mem_error_messages):
                logging.debug('compile_kernel failed due to kernel using too much shared memory')
                if verbose:
                    print(f"skipping config {util.get_instance_string(instance.params)} reason: too much shared memory used")
            else:
                logging.debug('compile_kernel failed due to error: ' + str(e))
                print("Error while compiling:", instance.name)
                raise e
        return func

    def copy_shared_memory_args(self, smem_args):
        """adds shared memory arguments to the most recently compiled module, if using CUDA"""
        if self.lang == "CUDA":
            self.dev.copy_shared_memory_args(smem_args)
        else:
            raise RuntimeError("Error cannot copy shared memory arguments when language is not CUDA")

    def copy_constant_memory_args(self, cmem_args):
        """adds constant memory arguments to the most recently compiled module, if using CUDA"""
        if self.lang == "CUDA":
            self.dev.copy_constant_memory_args(cmem_args)
        else:
            raise RuntimeError("Error cannot copy constant memory arguments when language is not CUDA")

    def copy_texture_memory_args(self, texmem_args):
        """adds texture memory arguments to the most recently compiled module, if using CUDA"""
        if self.lang == "CUDA":
            self.dev.copy_texture_memory_args(texmem_args)
        else:
            raise RuntimeError("Error cannot copy texture memory arguments when language is not CUDA")

    def create_kernel_instance(self, kernel_source, kernel_options, params, verbose):
        """create kernel instance from kernel source, parameters, problem size, grid divisors, and so on"""
        grid_div = (kernel_options.grid_div_x, kernel_options.grid_div_y, kernel_options.grid_div_z)

        #insert default block_size_names if needed
        if not kernel_options.block_size_names:
            kernel_options.block_size_names = util.default_block_size_names

        #setup thread block and grid dimensions
        threads, grid = util.setup_block_and_grid(kernel_options.problem_size, grid_div, params, kernel_options.block_size_names)
        if np.prod(threads) > self.dev.max_threads:
            if verbose:
                print(f"skipping config {util.get_instance_string(params)} reason: too many threads per block")
            return util.InvalidConfig()

        #obtain the kernel_string and prepare additional files, if any
        name, kernel_string, temp_files = kernel_source.prepare_list_of_files(kernel_options.kernel_name, params, grid, threads,
                                                                              kernel_options.block_size_names)

        #check for templated kernel
        if kernel_source.lang in ["CUDA", "NVCUDA"] and "<" in name and ">" in name:
            kernel_string, name = wrap_templated_kernel(kernel_string, name)

        # Preprocess GPU arguments. Require for handling `Tunable` arguments
        arguments = self.preprocess_gpu_arguments(kernel_options.arguments, params)

        #collect everything we know about this instance and return it
        return KernelInstance(name, kernel_source, kernel_string, temp_files, threads, grid, params, arguments)

    def get_environment(self):
        """Return dictionary with information about the environment"""
        return self.dev.env

    def memcpy_dtoh(self, dest, src):
        """perform a device to host memory copy"""
        self.dev.memcpy_dtoh(dest, src)

    def ready_argument_list(self, arguments):
        """ready argument list to be passed to the kernel, allocates gpu mem if necessary"""
        flat_args = []

        # Flatten all arguments into a single list. Required to deal with `MixedPrecisionArray`s
        for argument in arguments:
            if isinstance(argument, Tunable):
                flat_args.extend(argument.values())
            else:
                flat_args.append(argument)

        flag_gpu_args = iter(self.dev.ready_argument_list(flat_args))

        # Unflatten the arguments back into arrays.
        gpu_args = []
        for argument in arguments:
            if isinstance(argument, Tunable):
                arrays = dict()
                for key in argument:
                    arrays[key] = next(flag_gpu_args)

                gpu_args.append(Tunable(argument.param_key, arrays))
            else:
                gpu_args.append(next(flag_gpu_args))

        return gpu_args

    def run_kernel(self, func, gpu_args, instance):
        """ Run a compiled kernel instance on a device """
        logging.debug('run_kernel %s', instance.name)
        logging.debug('thread block dims (%d, %d, %d)', *instance.threads)
        logging.debug('grid dims (%d, %d, %d)', *instance.grid)

        try:
            self.dev.run_kernel(func, gpu_args, instance.threads, instance.grid)
        except Exception as e:
            if "too many resources requested for launch" in str(e) or "OUT_OF_RESOURCES" in str(e):
                logging.debug('ignoring runtime failure due to too many resources required')
                return False
            else:
                logging.debug('encountered unexpected runtime failure: ' + str(e))
                raise e
        return True


def _default_verify_function(instance, answer, result_host, atol, verbose):
    """default verify function based on np.allclose"""

    #first check if the length is the same
    if len(instance.arguments) != len(answer):
        raise TypeError("The length of argument list and provided results do not match.")
    #for each element in the argument list, check if the types match
    for i, arg in enumerate(instance.arguments):
        if answer[i] is not None:    #skip None elements in the answer list
            if isinstance(answer[i], (np.ndarray, cp.ndarray)) and isinstance(arg, (np.ndarray, cp.ndarray)):
                if answer[i].dtype != arg.dtype:
                    raise TypeError(f"Element {i} of the expected results list is not of the same dtype as the kernel output: " + str(answer[i].dtype) +
                                    " != " + str(arg.dtype) + ".")
                if answer[i].size != arg.size:
                    raise TypeError(f"Element {i} of the expected results list has a size different from " + "the kernel argument: " + str(answer[i].size) +
                                    " != " + str(arg.size) + ".")
            elif isinstance(answer[i], torch.Tensor) and isinstance(arg, torch.Tensor):
                if answer[i].dtype != arg.dtype:
                    raise TypeError(f"Element {i} of the expected results list is not of the same dtype as the kernel output: " + str(answer[i].dtype) +
                                    " != " + str(arg.dtype) + ".")
                if answer[i].size() != arg.size():
                    raise TypeError(f"Element {i} of the expected results list has a size different from " + "the kernel argument: " + str(answer[i].size) +
                                    " != " + str(arg.size) + ".")

            elif isinstance(answer[i], np.number) and isinstance(arg, np.number):
                if answer[i].dtype != arg.dtype:
                    raise TypeError(f"Element {i} of the expected results list is not the same as the kernel output: " + str(answer[i].dtype) + " != " +
                                    str(arg.dtype) + ".")
            else:
                #either answer[i] and argument have different types or answer[i] is not a numpy type
                if not isinstance(answer[i], (np.ndarray, cp.ndarray, torch.Tensor)) or not isinstance(answer[i], np.number):
                    raise TypeError(f"Element {i} of expected results list is not a numpy/cupy ndarray, torch Tensor or numpy scalar.")
                else:
                    raise TypeError(f"Element {i} of expected results list and kernel arguments have different types.")

    def _ravel(a):
        if hasattr(a, 'ravel') and len(a.shape) > 1:
            return a.ravel()
        return a

    def _flatten(a):
        if hasattr(a, 'flatten'):
            return a.flatten()
        return a

    correct = True
    for i, arg in enumerate(instance.arguments):
        expected = answer[i]
        if expected is not None:

            result = _ravel(result_host[i])
            expected = _flatten(expected)
            if any([isinstance(array, cp.ndarray) for array in [expected, result]]):
                output_test = cp.allclose(expected, result, atol=atol)
            elif isinstance(expected, torch.Tensor) and isinstance(result, torch.Tensor):
                output_test = torch.allclose(expected, result, atol=atol)
            else:
                output_test = np.allclose(expected, result, atol=atol)

            if not output_test and verbose:
                print("Error: " + util.get_config_string(instance.params) + " detected during correctness check")
                print("this error occured when checking value of the %oth kernel argument" % (i, ))
                print("Printing kernel output and expected result, set verbose=False to suppress this debug print")
                np.set_printoptions(edgeitems=50)
                print("Kernel output:")
                print(result)
                print("Expected:")
                print(expected)
            correct = correct and output_test

    if not correct:
        logging.debug('correctness check has found a correctness issue')

    return correct


#these functions facilitate compiling templated kernels with PyCuda
def split_argument_list(argument_list):
    """split all arguments in a list into types and names"""
    regex = r"(.*[\s*]+)(.+)?"
    type_list = []
    name_list = []
    for arg in argument_list:
        match = re.match(regex, arg, re.S)
        if not match:
            raise ValueError("error parsing templated kernel argument list")
        type_list.append(re.sub(r"\s+", " ", match.group(1).strip(), re.S))
        name_list.append(match.group(2).strip())
    return type_list, name_list


def apply_template_typenames(type_list, templated_typenames):
    """replace the typename tokens in type_list with their templated typenames"""

    def replace_typename_token(matchobj):
        """function for a whitespace preserving token regex replace"""
        #replace only the match, leaving the whitespace around it as is
        return matchobj.group(1) + templated_typenames[matchobj.group(2)] + matchobj.group(3)

    for i, arg_type in enumerate(type_list):
        for k, v in templated_typenames.items():
            #if the templated typename occurs as a token in the string, meaning that it is enclosed in
            #beginning of string or whitespace, and end of string, whitespace or star
            regex = r"(^|\s+)(" + k + r")($|\s+|\*)"
            sub = re.sub(regex, replace_typename_token, arg_type, re.S)
            type_list[i] = sub


def get_templated_typenames(template_parameters, template_arguments):
    """based on the template parameters and arguments, create dict with templated typenames"""
    templated_typenames = {}
    for i, param in enumerate(template_parameters):
        if "typename " in param:
            typename = param[9:]
            templated_typenames[typename] = template_arguments[i]
    return templated_typenames


def wrap_templated_kernel(kernel_string, kernel_name):
    """rewrite kernel_string to insert wrapper function for templated kernel"""
    # parse kernel_name to find template_arguments and real kernel name
    name = kernel_name.split("<")[0]
    template_arguments = re.search(r".*?<(.*)>", kernel_name, re.S).group(1).split(',')

    # parse templated kernel definition
    # relatively strict regex that does not allow nested template parameters like vector<TF>
    # within the template parameter list
    regex = r"template\s*<([^>]*?)>\s*__global__\s+void\s+(__launch_bounds__\([^\)]+?\)\s+)?" + name + r"\s*\((.*?)\)\s*\{"
    match = re.search(regex, kernel_string, re.S)
    if not match:
        raise ValueError("could not find templated kernel definition")

    template_parameters = match.group(1).split(',')
    argument_list = match.group(3).split(',')
    argument_list = [s.strip() for s in argument_list]    #remove extra whitespace around 'type name' strings

    type_list, name_list = split_argument_list(argument_list)

    templated_typenames = get_templated_typenames(template_parameters, template_arguments)
    apply_template_typenames(type_list, templated_typenames)

    # replace __global__ with __device__ in the templated kernel definition
    # could do a more precise replace, but __global__ cannot be used elsewhere in the definition
    definition = match.group(0).replace("__global__", "__device__")

    # there is a __launch_bounds__() group that is matched
    launch_bounds = ""
    if match.group(2):
        definition = definition.replace(match.group(2), " ")
        launch_bounds = match.group(2)

    # generate code for the compile-time template instantiation
    template_instantiation = f"template __device__ void {kernel_name}(" + ", ".join(type_list) + ");\n"

    # generate code for the wrapper kernel
    new_arg_list = ", ".join([" ".join((a, b)) for a, b in zip(type_list, name_list)])
    wrapper_function = "\nextern \"C\" __global__ void " + launch_bounds + name + "_wrapper(" + new_arg_list + ") {\n  " + \
       kernel_name + "(" + ", ".join(name_list) + ");\n}\n"

    # copy kernel_string, replace definition and append template instantiation and wrapper function
    new_kernel_string = kernel_string[:]
    new_kernel_string = new_kernel_string.replace(match.group(0), definition)
    new_kernel_string += "\n" + template_instantiation
    new_kernel_string += wrapper_function

    return new_kernel_string, name + "_wrapper"<|MERGE_RESOLUTION|>--- conflicted
+++ resolved
@@ -6,22 +6,13 @@
 import re
 import numpy as np
 
-from kernel_tuner.accuracy import Tunable
 
 try:
     import cupy as cp
 except ImportError:
     cp = np
 
-<<<<<<< HEAD
-from kernel_tuner.cupy import CupyFunctions
-from kernel_tuner.pycuda import PyCudaFunctions
-from kernel_tuner.nvcuda import CudaFunctions
-from kernel_tuner.c import CFunctions
-from kernel_tuner.nvml import NVMLObserver
-from kernel_tuner.observers import ContinuousObserver, AccuracyObserver
-from kernel_tuner.opencl import OpenCLFunctions
-=======
+from kernel_tuner.accuracy import Tunable, AccuracyObserver
 from kernel_tuner.observers.nvml import NVMLObserver
 from kernel_tuner.observers.observer import ContinuousObserver
 from kernel_tuner.backends.cupy import CupyFunctions
@@ -30,7 +21,6 @@
 from kernel_tuner.backends.opencl import OpenCLFunctions
 from kernel_tuner.backends.c import CFunctions
 from kernel_tuner.backends.opencl import OpenCLFunctions
->>>>>>> 7c6f709e
 import kernel_tuner.util as util
 
 try:
