""" Module for grouping the core functionality needed by most runners """

import logging
import re
import time
from collections import namedtuple

import numpy as np

try:
    import cupy as cp
except ImportError:
    cp = np

import kernel_tuner.util as util
from kernel_tuner.accuracy import Tunable
from kernel_tuner.backends.pycuda import PyCudaFunctions
from kernel_tuner.backends.cupy import CupyFunctions
from kernel_tuner.backends.hip import HipFunctions
from kernel_tuner.backends.nvcuda import CudaFunctions
from kernel_tuner.backends.opencl import OpenCLFunctions
from kernel_tuner.backends.compiler import CompilerFunctions
from kernel_tuner.observers.nvml import NVMLObserver
from kernel_tuner.observers.tegra import TegraObserver
from kernel_tuner.observers.observer import ContinuousObserver, OutputObserver, PrologueObserver

try:
    import torch
except ImportError:
    torch = util.TorchPlaceHolder()

_KernelInstance = namedtuple(
    "_KernelInstance",
    [
        "name",
        "kernel_source",
        "kernel_string",
        "temp_files",
        "threads",
        "grid",
        "params",
        "arguments",
    ],
)


class KernelInstance(_KernelInstance):
    """Class that represents the specific parameterized instance of a kernel"""

    def delete_temp_files(self):
        """Delete any generated temp files"""
        for v in self.temp_files.values():
            util.delete_temp_file(v)

    def prepare_temp_files_for_error_msg(self):
        """Prepare temp file with source code, and return list of temp file names"""
        temp_filename = util.get_temp_filename(suffix=self.kernel_source.get_suffix())
        util.write_file(temp_filename, self.kernel_string)
        ret = [temp_filename]
        ret.extend(self.temp_files.values())
        return ret


class KernelSource(object):
    """Class that holds the kernel sources.

    There is a primary kernel source, which can be either a source string,
    a filename (indicating a file containing the kernel source code),
    or a callable (generating the kernel source code).
    There can additionally be (one or multiple) secondary kernel sources, which
    must be filenames.
    """

    def __init__(self, kernel_name, kernel_sources, lang, defines=None):
        if not isinstance(kernel_sources, list):
            kernel_sources = [kernel_sources]
        self.kernel_sources = kernel_sources
        self.kernel_name = kernel_name
        self.defines = defines
        if lang is None:
            if callable(self.kernel_sources[0]):
                raise TypeError("Please specify language when using a code generator function")
            kernel_string = self.get_kernel_string(0)
            lang = util.detect_language(kernel_string)

        # The validity of lang is checked later, when creating the DeviceInterface
        self.lang = lang.upper()

    def get_kernel_string(self, index=0, params=None):
        """retrieve the kernel source with the given index and return as a string

        See util.get_kernel_string() for details.

        :param index: Index of the kernel source in the list of sources.
        :type index: int

        :param params: Dictionary containing the tunable parameters for this specific
            kernel instance, only needed when kernel_source is a generator.
        :type param: dict

        :returns: A string containing the kernel code.
        :rtype: string
        """
        logging.debug("get_kernel_string called")

        kernel_source = self.kernel_sources[index]
        return util.get_kernel_string(kernel_source, params)

    def prepare_list_of_files(self, kernel_name, params, grid, threads, block_size_names):
        """prepare the kernel string along with any additional files

        The first file in the list is allowed to include or read in the others
        The files beyond the first are considered additional files that may also contain tunable parameters

        For each file beyond the first this function creates a temporary file with
        preprocessors statements inserted. Occurences of the original filenames in the
        first file are replaced with their temporary counterparts.

        :param kernel_name: A string specifying the kernel name.
        :type kernel_name: string

        :param params: A dictionary with the tunable parameters for this particular
            instance.
        :type params: dict()

        :param grid: The grid dimensions for this instance. The grid dimensions are
            also inserted into the code as if they are tunable parameters for
            convenience.
        :type grid: tuple()

        :param threads: The thread block dimensions for this instance. The thread block are
            also inserted into the code as if they are tunable parameters for
            convenience.
        :type threads: tuple()

        :param block_size_names: A list of strings that denote the names
            for the thread block dimensions.
        :type block_size_names: list(string)

        """
        temp_files = dict()

        for i, f in enumerate(self.kernel_sources):
            if i > 0 and not util.looks_like_a_filename(f):
                raise ValueError("When passing multiple kernel sources, the secondary entries must be filenames")

            ks = self.get_kernel_string(i, params)
            # add preprocessor statements
            n, ks = util.prepare_kernel_string(
                kernel_name,
                ks,
                params,
                grid,
                threads,
                block_size_names,
                self.lang,
                self.defines,
            )

            if i == 0:
                # primary kernel source
                name = n
                kernel_string = ks
                continue

            # save secondary kernel sources to temporary files

            # generate temp filename with the same extension
            temp_file = util.get_temp_filename(suffix="." + f.split(".")[-1])
            temp_files[f] = temp_file
            util.write_file(temp_file, ks)
            # replace occurences of the additional file's name in the first kernel_string with the name of the temp file
            kernel_string = kernel_string.replace(f, temp_file)

        return name, kernel_string, temp_files

    def get_user_suffix(self, index=0):
        """Get the suffix of the kernel filename, if the user specified one. Return None otherwise."""
        if util.looks_like_a_filename(self.kernel_sources[index]) and ("." in self.kernel_sources[index]):
            return "." + self.kernel_sources[index].split(".")[-1]
        return None

    def get_suffix(self, index=0):
        """Return a suitable suffix for a kernel filename.

        This uses the user-specified suffix if available, or one based on the
        lang/backend otherwise.
        """

        # TODO: Consider delegating this to the backend
        suffix = self.get_user_suffix(index)
        if suffix is not None:
            return suffix

        _suffixes = {"CUDA": ".cu", "OpenCL": ".cl", "C": ".c"}
        try:
            return _suffixes[self.lang]
        except KeyError:
            return ".c"

    def check_argument_lists(self, kernel_name, arguments):
        """Check if the kernel arguments have the correct types

        This is done by calling util.check_argument_list on each kernel string.
        """
        for i, f in enumerate(self.kernel_sources):
            if not callable(f):
                util.check_argument_list(kernel_name, self.get_kernel_string(i), arguments)
            else:
                logging.debug("Checking of arguments list not supported yet for code generators.")


class DeviceInterface(object):
    """Class that offers a High-Level Device Interface to the rest of the Kernel Tuner"""

    def __init__(
        self,
        kernel_source,
        device=0,
        platform=0,
        quiet=False,
        compiler=None,
        compiler_options=None,
        iterations=7,
        observers=None,
    ):
        """Instantiate the DeviceInterface, based on language in kernel source

        :param kernel_source: The kernel sources
        :type kernel_source: kernel_tuner.core.KernelSource

        :param device: CUDA/OpenCL device to use, in case you have multiple
            CUDA-capable GPUs or OpenCL devices you may use this to select one,
            0 by default. Ignored if you are tuning host code by passing lang="C".
        :type device: int

        :param platform: OpenCL platform to use, in case you have multiple
            OpenCL platforms you may use this to select one,
            0 by default. Ignored if not using OpenCL.
        :type device: int

        :param lang: Specifies the language used for GPU kernels.
            Currently supported: "CUDA", "OpenCL", "HIP" or "C"
        :type lang: string

        :param compiler_options: The compiler options to use when compiling kernels for this device.
        :type compiler_options: list of strings

        :param iterations: Number of iterations to be used when benchmarking using this device.
        :type iterations: int

        :param times: Return the execution time of all iterations.
        :type times: bool

        """
        lang = kernel_source.lang

        logging.debug("DeviceInterface instantiated, lang=%s", lang)

        if lang.upper() == "CUDA":
            dev = PyCudaFunctions(
                device,
                compiler_options=compiler_options,
                iterations=iterations,
                observers=observers,
            )
        elif lang.upper() == "CUPY":
            dev = CupyFunctions(
                device,
                compiler_options=compiler_options,
                iterations=iterations,
                observers=observers,
            )
        elif lang.upper() == "NVCUDA":
            dev = CudaFunctions(
                device,
                compiler_options=compiler_options,
                iterations=iterations,
                observers=observers,
            )
        elif lang.upper() == "OPENCL":
            dev = OpenCLFunctions(
                device,
                platform,
                compiler_options=compiler_options,
                iterations=iterations,
                observers=observers,
            )
        elif lang.upper() in ["C", "FORTRAN"]:
            dev = CompilerFunctions(
                compiler=compiler,
                compiler_options=compiler_options,
                iterations=iterations,
                observers=observers,
            )
        elif lang.upper() == "HIP":
            dev = HipFunctions(
                device,
                compiler_options=compiler_options,
                iterations=iterations,
                observers=observers,
            )
        else:
            raise ValueError(
                "Sorry, support for languages other than CUDA, OpenCL, HIP, C, and Fortran is not implemented yet"
            )
        self.dev = dev

        # look for NVMLObserver and TegraObserver in observers, if present, enable special tunable parameters through nvml/tegra
        self.use_nvml = False
        self.use_tegra = False
        self.continuous_observers = []
        self.output_observers = []
        self.prologue_observers = []
        if observers:
            for obs in observers:
                if isinstance(obs, NVMLObserver):
                    self.nvml = obs.nvml
                    self.use_nvml = True
                if isinstance(obs, TegraObserver):
                    self.tegra = obs.tegra
                    self.use_tegra = True
                if hasattr(obs, "continuous_observer"):
                    self.continuous_observers.append(obs.continuous_observer)
                if isinstance(obs, OutputObserver):
                    self.output_observers.append(obs)
                if isinstance(obs, PrologueObserver):
                    self.prologue_observers.append(obs)

        # Take list of observers from self.dev because Backends tend to add their own observer
        self.benchmark_observers = [
            obs for obs in self.dev.observers if not isinstance(obs, (ContinuousObserver, PrologueObserver))
        ]

        self.iterations = iterations

        self.lang = lang
        self.units = dev.units
        self.name = dev.name
        self.max_threads = dev.max_threads
        if not quiet:
            print("Using: " + self.dev.name)

    def benchmark_prologue(self, func, gpu_args, threads, grid, result):
        """Benchmark prologue one kernel execution per PrologueObserver"""

        for obs in self.prologue_observers:
            self.dev.synchronize()
            obs.before_start()
            self.dev.run_kernel(func, gpu_args, threads, grid)
            self.dev.synchronize()
            obs.after_finish()
            result.update(obs.get_results())

    def benchmark_default(self, func, gpu_args, threads, grid, result):
        """Benchmark one kernel execution for 'iterations' at a time"""

        self.dev.synchronize()
        for _ in range(self.iterations):
            for obs in self.benchmark_observers:
                obs.before_start()
            self.dev.synchronize()
            self.dev.start_event()
            self.dev.run_kernel(func, gpu_args, threads, grid)
            self.dev.stop_event()
            for obs in self.benchmark_observers:
                obs.after_start()
            while not self.dev.kernel_finished():
                for obs in self.benchmark_observers:
                    obs.during()
                time.sleep(1e-6)  # one microsecond
            self.dev.synchronize()
            for obs in self.benchmark_observers:
                obs.after_finish()

        for obs in self.benchmark_observers:
            result.update(obs.get_results())


    def benchmark_continuous(self, func, gpu_args, threads, grid, result, duration):
        """Benchmark continuously for at least 'duration' seconds"""
        iterations = int(np.ceil(duration / (result["time"] / 1000)))
        self.dev.synchronize()
        for obs in self.continuous_observers:
            obs.before_start()
        self.dev.start_event()
        for _ in range(iterations):
            self.dev.run_kernel(func, gpu_args, threads, grid)
        self.dev.stop_event()
        for obs in self.continuous_observers:
            obs.after_start()
        while not self.dev.kernel_finished():
            for obs in self.continuous_observers:
                obs.during()
            time.sleep(1e-6)  # one microsecond
        self.dev.synchronize()
        for obs in self.continuous_observers:
            obs.after_finish()

        for obs in self.continuous_observers:
            result.update(obs.get_results())


    def set_nvml_parameters(self, instance):
        """Set the NVML parameters. Avoids setting time leaking into benchmark time."""
        if self.use_nvml:
            if "nvml_pwr_limit" in instance.params:
                new_limit = int(
                    instance.params["nvml_pwr_limit"] * 1000
                )  # user specifies in Watt, but nvml uses milliWatt
                if self.nvml.pwr_limit != new_limit:
                    self.nvml.pwr_limit = new_limit
            if "nvml_gr_clock" in instance.params:
                self.nvml.gr_clock = instance.params["nvml_gr_clock"]
            if "nvml_mem_clock" in instance.params:
                self.nvml.mem_clock = instance.params["nvml_mem_clock"]

        if self.use_tegra:
            if "tegra_gr_clock" in instance.params:
                self.tegra.gr_clock = instance.params["tegra_gr_clock"]


    def benchmark(self, func, gpu_args, instance, verbose, objective, skip_nvml_setting=False):
        """Benchmark the kernel instance."""
        logging.debug("benchmark " + instance.name)
        logging.debug("thread block dimensions x,y,z=%d,%d,%d", *instance.threads)
        logging.debug("grid dimensions x,y,z=%d,%d,%d", *instance.grid)

        if self.use_nvml and not skip_nvml_setting:
            self.set_nvml_parameters(instance)

        # Call the observers to register the configuration to be benchmarked
        for obs in self.dev.observers:
            obs.register_configuration(instance.params)

        result = {}
        try:
            self.benchmark_prologue(func, gpu_args, instance.threads, instance.grid, result)
            self.benchmark_default(func, gpu_args, instance.threads, instance.grid, result)

            if self.continuous_observers:
                duration = 1
                for obs in self.continuous_observers:
                    obs.results = result
                    duration = max(duration, obs.continuous_duration)

                self.benchmark_continuous(func, gpu_args, instance.threads, instance.grid, result, duration)

        except Exception as e:
            # some launches may fail because too many registers are required
            # to run the kernel given the current thread block size
            # the desired behavior is to simply skip over this configuration
            # and proceed to try the next one
            skippable_exceptions = [
                "too many resources requested for launch",
                "OUT_OF_RESOURCES",
                "INVALID_WORK_GROUP_SIZE",
            ]
            if any([skip_str in str(e) for skip_str in skippable_exceptions]):
                logging.debug("benchmark fails due to runtime failure too many resources required")
                if verbose:
                    print(
                        f"skipping config {util.get_instance_string(instance.params)} reason: too many resources requested for launch"
                    )
                result[objective] = util.RuntimeFailedConfig()
            else:
                logging.debug("benchmark encountered runtime failure: " + str(e))
                print("Error while benchmarking:", instance.name)
                raise e
        return result

    def check_kernel_output(self, func, gpu_args, instance, answer, atol, verify, verbose):
        """runs the kernel once and checks the result against answer"""
        logging.debug("check_kernel_output")

        # if not using custom verify function, check if the length is the same
        if answer:
            if len(instance.arguments) != len(answer):
                raise TypeError("The length of argument list and provided results do not match.")

            should_sync = [answer[i] is not None for i, arg in enumerate(instance.arguments)]
        else:
            should_sync = [isinstance(arg, (np.ndarray, cp.ndarray, torch.Tensor)) for arg in instance.arguments]

        # re-copy original contents of output arguments to GPU memory, to overwrite any changes
        # by earlier kernel runs
        self.dev.refresh_memory(instance.arguments, should_sync)

        # run the kernel
        check = self.run_kernel(func, gpu_args, instance)
        if not check:
            # runtime failure occured that should be ignored, skip correctness check
            return

        # retrieve gpu results to host memory
        result_host = []
        for i, arg in enumerate(instance.arguments):
            if should_sync[i]:
                if isinstance(arg, (np.ndarray, cp.ndarray)):
                    result_host.append(np.zeros_like(arg))
                    self.dev.memcpy_dtoh(result_host[-1], gpu_args[i])
                elif isinstance(arg, torch.Tensor) and isinstance(answer[i], torch.Tensor):
                    if not answer[i].is_cuda:
                        # if the answer is on the host, copy gpu output to host as well
                        result_host.append(torch.zeros_like(answer[i]))
                        self.dev.memcpy_dtoh(result_host[-1], gpu_args[i].tensor)
                    else:
                        result_host.append(gpu_args[i].tensor)
                else:
                    # We should sync this argument, but we do not know how to transfer this type of argument
                    # What do we do? Should we throw an error?
                    result_host.append(None)
            else:
                result_host.append(None)

        # Call the output observers
        for obs in self.output_observers:
            obs.process_output(answer, result_host)

        # There are three scenarios:
        # - if there is a custom verify function, call that.
        # - otherwise, if there are no output observers, call the default verify function
        # - otherwise, the answer is correct (we assume the accuracy observers verified the output)
        if verify:
            correct = verify(answer, result_host, atol=atol)
        elif not self.output_observers:
            correct = _default_verify_function(instance, answer, result_host, atol, verbose)
        else:
            correct = True

        if not correct:
            raise RuntimeError("Kernel result verification failed for: " + util.get_config_string(instance.params))

    def compile_and_benchmark(self, kernel_source, gpu_args, params, kernel_options, to):
        # reset previous timers
        last_compilation_time = None
        last_verification_time = None
        last_benchmark_time = None

        verbose = to.verbose
        result = {}

        # Compile and benchmark a kernel instance based on kernel strings and parameters
        instance_string = util.get_instance_string(params)

        logging.debug("compile_and_benchmark " + instance_string)

        instance = self.create_kernel_instance(kernel_source, kernel_options, params, verbose)
        if isinstance(instance, util.ErrorConfig):
            result[to.objective] = util.InvalidConfig()
        else:
            # Preprocess the argument list. This is required to deal with `MixedPrecisionArray`s
            gpu_args = _preprocess_gpu_arguments(gpu_args, params)

            try:
                # compile the kernel
                start_compilation = time.perf_counter()
                func = self.compile_kernel(instance, verbose)
                if not func:
                    result[to.objective] = util.CompilationFailedConfig()
                else:
                    # add shared memory arguments to compiled module
                    if kernel_options.smem_args is not None:
                        self.dev.copy_shared_memory_args(util.get_smem_args(kernel_options.smem_args, params))
                    # add constant memory arguments to compiled module
                    if kernel_options.cmem_args is not None:
                        self.dev.copy_constant_memory_args(kernel_options.cmem_args)
                    # add texture memory arguments to compiled module
                    if kernel_options.texmem_args is not None:
                        self.dev.copy_texture_memory_args(kernel_options.texmem_args)

                # stop compilation stopwatch and convert to miliseconds
                last_compilation_time = 1000 * (time.perf_counter() - start_compilation)

                # test kernel for correctness
                if func and (to.answer or to.verify or self.output_observers):
                    start_verification = time.perf_counter()
                    self.check_kernel_output(func, gpu_args, instance, to.answer, to.atol, to.verify, verbose)
                    last_verification_time = 1000 * (time.perf_counter() - start_verification)

                # benchmark
                if func:
                    # setting the NVML parameters here avoids this time from leaking into the benchmark time, ends up in framework time instead
                    if self.use_nvml:
                        self.set_nvml_parameters(instance)
                    start_benchmark = time.perf_counter()
                    result.update(
                        self.benchmark(func, gpu_args, instance, verbose, to.objective, skip_nvml_setting=False)
                    )
                    last_benchmark_time = 1000 * (time.perf_counter() - start_benchmark)

            except Exception as e:
                # dump kernel sources to temp file
                temp_filenames = instance.prepare_temp_files_for_error_msg()
                print("Error while compiling or benchmarking, see source files: " + " ".join(temp_filenames))
                raise e

            # clean up any temporary files, if no error occured
            instance.delete_temp_files()

        result["compile_time"] = last_compilation_time or 0
        result["verification_time"] = last_verification_time or 0
        result["benchmark_time"] = last_benchmark_time or 0

        return result

    def compile_kernel(self, instance, verbose):
        """compile the kernel for this specific instance"""
        logging.debug("compile_kernel " + instance.name)

        # compile kernel_string into device func
        func = None
        try:
            func = self.dev.compile(instance)
        except Exception as e:
            # compiles may fail because certain kernel configurations use too
            # much shared memory for example, the desired behavior is to simply
            # skip over this configuration and try the next one
            shared_mem_error_messages = [
                "uses too much shared data",
                "local memory limit exceeded",
                r"local memory \(\d+\) exceeds limit \(\d+\)",
            ]
<<<<<<< HEAD
            if any(msg in str(e) for msg in shared_mem_error_messages):
                logging.debug("compile_kernel failed due to kernel using too much shared memory")
=======
            error_message = str(e.stderr) if hasattr(e, "stderr") else str(e)
            if any(re.search(msg, error_message) for msg in shared_mem_error_messages):
                logging.debug(
                    "compile_kernel failed due to kernel using too much shared memory"
                )
>>>>>>> ac05da31
                if verbose:
                    print(
                        f"skipping config {util.get_instance_string(instance.params)} reason: too much shared memory used"
                    )
            else:
                logging.debug("compile_kernel failed due to error: " + str(e))
                print("Error while compiling:", instance.name)
                raise e
        return func

    @staticmethod
    def preprocess_gpu_arguments(old_arguments, params):
        """Get a flat list of arguments based on the configuration given by `params`"""
        return _preprocess_gpu_arguments(old_arguments, params)

    def copy_shared_memory_args(self, smem_args):
        """adds shared memory arguments to the most recently compiled module"""
        self.dev.copy_shared_memory_args(smem_args)

    def copy_constant_memory_args(self, cmem_args):
        """adds constant memory arguments to the most recently compiled module"""
        self.dev.copy_constant_memory_args(cmem_args)

    def copy_texture_memory_args(self, texmem_args):
        """adds texture memory arguments to the most recently compiled module"""
        self.dev.copy_texture_memory_args(texmem_args)

    def create_kernel_instance(self, kernel_source, kernel_options, params, verbose):
        """create kernel instance from kernel source, parameters, problem size, grid divisors, and so on"""
        grid_div = (
            kernel_options.grid_div_x,
            kernel_options.grid_div_y,
            kernel_options.grid_div_z,
        )

        # insert default block_size_names if needed
        if not kernel_options.block_size_names:
            kernel_options.block_size_names = util.default_block_size_names

        # setup thread block and grid dimensions
        threads, grid = util.setup_block_and_grid(
            kernel_options.problem_size,
            grid_div,
            params,
            kernel_options.block_size_names,
        )
        if np.prod(threads) > self.dev.max_threads:
            if verbose:
                print(f"skipping config {util.get_instance_string(params)} reason: too many threads per block")
            return util.InvalidConfig()

        # obtain the kernel_string and prepare additional files, if any
        name, kernel_string, temp_files = kernel_source.prepare_list_of_files(
            kernel_options.kernel_name,
            params,
            grid,
            threads,
            kernel_options.block_size_names,
        )

        # check for templated kernel
        if kernel_source.lang in ["CUDA", "NVCUDA", "HIP"] and "<" in name and ">" in name:
            kernel_string, name = wrap_templated_kernel(kernel_string, name)

        # Preprocess GPU arguments. Require for handling `Tunable` arguments
        arguments = _preprocess_gpu_arguments(kernel_options.arguments, params)

        # collect everything we know about this instance and return it
        return KernelInstance(name, kernel_source, kernel_string, temp_files, threads, grid, params, arguments)

    def get_environment(self):
        """Return dictionary with information about the environment"""
        return self.dev.env

    def memcpy_dtoh(self, dest, src):
        """perform a device to host memory copy"""
        self.dev.memcpy_dtoh(dest, src)

    def ready_argument_list(self, arguments):
        """ready argument list to be passed to the kernel, allocates gpu mem if necessary"""
        flat_args = []

        # Flatten all arguments into a single list. Required to deal with `Tunable`s
        for argument in arguments:
            if isinstance(argument, Tunable):
                flat_args.extend(argument.values())
            else:
                flat_args.append(argument)

        flat_gpu_args = iter(self.dev.ready_argument_list(flat_args))

        # Unflatten the arguments back into arrays.
        gpu_args = []
        for argument in arguments:
            if isinstance(argument, Tunable):
                arrays = dict()
                for key in argument:
                    arrays[key] = next(flat_gpu_args)

                gpu_args.append(Tunable(argument.param_key, arrays))
            else:
                gpu_args.append(next(flat_gpu_args))

        return gpu_args

    def run_kernel(self, func, gpu_args, instance):
        """Run a compiled kernel instance on a device"""
        logging.debug("run_kernel %s", instance.name)
        logging.debug("thread block dims (%d, %d, %d)", *instance.threads)
        logging.debug("grid dims (%d, %d, %d)", *instance.grid)

        try:
            self.dev.run_kernel(func, gpu_args, instance.threads, instance.grid)
        except Exception as e:
            if "too many resources requested for launch" in str(e) or "OUT_OF_RESOURCES" in str(e):
                logging.debug("ignoring runtime failure due to too many resources required")
                return False
            else:
                logging.debug("encountered unexpected runtime failure: " + str(e))
                raise e
        return True


def _preprocess_gpu_arguments(old_arguments, params):
    """Get a flat list of arguments based on the configuration given by `params`"""
    new_arguments = []

    for argument in old_arguments:
        if isinstance(argument, Tunable):
            new_arguments.append(argument.select_for_configuration(params))
        else:
            new_arguments.append(argument)

    return new_arguments


def _default_verify_function(instance, answer, result_host, atol, verbose):
    """default verify function based on np.allclose"""

    # first check if the length is the same
    if len(instance.arguments) != len(answer):
        raise TypeError("The length of argument list and provided results do not match.")
    # for each element in the argument list, check if the types match
    for i, arg in enumerate(instance.arguments):
        if answer[i] is not None:  # skip None elements in the answer list
            if isinstance(answer[i], (np.ndarray, cp.ndarray)) and isinstance(arg, (np.ndarray, cp.ndarray)):
                if answer[i].dtype != arg.dtype:
                    raise TypeError(
                        f"Element {i} of the expected results list is not of the same dtype as the kernel output: "
                        + str(answer[i].dtype)
                        + " != "
                        + str(arg.dtype)
                        + "."
                    )
                if answer[i].size != arg.size:
                    raise TypeError(
                        f"Element {i} of the expected results list has a size different from "
                        + "the kernel argument: "
                        + str(answer[i].size)
                        + " != "
                        + str(arg.size)
                        + "."
                    )
            elif isinstance(answer[i], torch.Tensor) and isinstance(arg, torch.Tensor):
                if answer[i].dtype != arg.dtype:
                    raise TypeError(
                        f"Element {i} of the expected results list is not of the same dtype as the kernel output: "
                        + str(answer[i].dtype)
                        + " != "
                        + str(arg.dtype)
                        + "."
                    )
                if answer[i].size() != arg.size():
                    raise TypeError(
                        f"Element {i} of the expected results list has a size different from "
                        + "the kernel argument: "
                        + str(answer[i].size)
                        + " != "
                        + str(arg.size)
                        + "."
                    )

            elif isinstance(answer[i], np.number) and isinstance(arg, np.number):
                if answer[i].dtype != arg.dtype:
                    raise TypeError(
                        f"Element {i} of the expected results list is not the same as the kernel output: "
                        + str(answer[i].dtype)
                        + " != "
                        + str(arg.dtype)
                        + "."
                    )
            else:
                # either answer[i] and argument have different types or answer[i] is not a numpy type
                if not isinstance(answer[i], (np.ndarray, cp.ndarray, torch.Tensor)) or not isinstance(
                    answer[i], np.number
                ):
                    raise TypeError(
                        f"Element {i} of expected results list is not a numpy/cupy ndarray, torch Tensor or numpy scalar."
                    )
                else:
                    raise TypeError(f"Element {i} of expected results list and kernel arguments have different types.")

    def _ravel(a):
        if hasattr(a, "ravel") and len(a.shape) > 1:
            return a.ravel()
        return a

    def _flatten(a):
        if hasattr(a, "flatten"):
            return a.flatten()
        return a

    correct = True
    for i, arg in enumerate(instance.arguments):
        expected = answer[i]
        if expected is not None:
            result = _ravel(result_host[i])
            expected = _flatten(expected)
            if any([isinstance(array, cp.ndarray) for array in [expected, result]]):
                output_test = cp.allclose(expected, result, atol=atol)
            elif isinstance(expected, torch.Tensor) and isinstance(result, torch.Tensor):
                output_test = torch.allclose(expected, result, atol=atol)
            else:
                output_test = np.allclose(expected, result, atol=atol)

            if not output_test and verbose:
                print("Error: " + util.get_config_string(instance.params) + " detected during correctness check")
                print("this error occured when checking value of the %oth kernel argument" % (i,))
                print("Printing kernel output and expected result, set verbose=False to suppress this debug print")
                np.set_printoptions(edgeitems=50)
                print("Kernel output:")
                print(result)
                print("Expected:")
                print(expected)
            correct = correct and output_test

    if not correct:
        logging.debug("correctness check has found a correctness issue")

    return correct


# these functions facilitate compiling templated kernels with PyCuda
def split_argument_list(argument_list):
    """split all arguments in a list into types and names"""
    regex = r"(.*[\s*]+)(.+)?"
    type_list = []
    name_list = []
    for arg in argument_list:
        match = re.match(regex, arg, re.S)
        if not match:
            raise ValueError("error parsing templated kernel argument list")
        type_list.append(re.sub(r"\s+", " ", match.group(1).strip(), re.S))
        name_list.append(match.group(2).strip())
    return type_list, name_list


def apply_template_typenames(type_list, templated_typenames):
    """replace the typename tokens in type_list with their templated typenames"""

    def replace_typename_token(matchobj):
        """function for a whitespace preserving token regex replace"""
        # replace only the match, leaving the whitespace around it as is
        return matchobj.group(1) + templated_typenames[matchobj.group(2)] + matchobj.group(3)

    for i, arg_type in enumerate(type_list):
        for k, v in templated_typenames.items():
            # if the templated typename occurs as a token in the string, meaning that it is enclosed in
            # beginning of string or whitespace, and end of string, whitespace or star
            regex = r"(^|\s+)(" + k + r")($|\s+|\*)"
            sub = re.sub(regex, replace_typename_token, arg_type, re.S)
            type_list[i] = sub


def get_templated_typenames(template_parameters, template_arguments):
    """based on the template parameters and arguments, create dict with templated typenames"""
    templated_typenames = {}
    for i, param in enumerate(template_parameters):
        if "typename " in param:
            typename = param[9:]
            templated_typenames[typename] = template_arguments[i]
    return templated_typenames


def wrap_templated_kernel(kernel_string, kernel_name):
    """rewrite kernel_string to insert wrapper function for templated kernel"""
    # parse kernel_name to find template_arguments and real kernel name
    name = kernel_name.split("<")[0]
    template_arguments = re.search(r".*?<(.*)>", kernel_name, re.S).group(1).split(",")

    # parse templated kernel definition
    # relatively strict regex that does not allow nested template parameters like vector<TF>
    # within the template parameter list
    regex = (
        r"template\s*<([^>]*?)>\s*__global__\s+void\s+(__launch_bounds__\([^\)]+?\)\s+)?" + name + r"\s*\((.*?)\)\s*\{"
    )
    match = re.search(regex, kernel_string, re.S)
    if not match:
        raise ValueError("could not find templated kernel definition")

    template_parameters = match.group(1).split(",")
    argument_list = match.group(3).split(",")
    # remove extra whitespace around 'type name' strings
    argument_list = [s.strip() for s in argument_list]

    type_list, name_list = split_argument_list(argument_list)

    templated_typenames = get_templated_typenames(template_parameters, template_arguments)
    apply_template_typenames(type_list, templated_typenames)

    # replace __global__ with __device__ in the templated kernel definition
    # could do a more precise replace, but __global__ cannot be used elsewhere in the definition
    definition = match.group(0).replace("__global__", "__device__")

    # there is a __launch_bounds__() group that is matched
    launch_bounds = ""
    if match.group(2):
        definition = definition.replace(match.group(2), " ")
        launch_bounds = match.group(2)

    # generate code for the compile-time template instantiation
    template_instantiation = f"template __device__ void {kernel_name}(" + ", ".join(type_list) + ");\n"

    # generate code for the wrapper kernel
    new_arg_list = ", ".join([" ".join((a, b)) for a, b in zip(type_list, name_list)])
    wrapper_function = (
        '\nextern "C" __global__ void '
        + launch_bounds
        + name
        + "_wrapper("
        + new_arg_list
        + ") {\n  "
        + kernel_name
        + "("
        + ", ".join(name_list)
        + ");\n}\n"
    )

    # copy kernel_string, replace definition and append template instantiation and wrapper function
    new_kernel_string = kernel_string[:]
    new_kernel_string = new_kernel_string.replace(match.group(0), definition)
    new_kernel_string += "\n" + template_instantiation
    new_kernel_string += wrapper_function

    return new_kernel_string, name + "_wrapper"<|MERGE_RESOLUTION|>--- conflicted
+++ resolved
@@ -621,16 +621,11 @@
                 "local memory limit exceeded",
                 r"local memory \(\d+\) exceeds limit \(\d+\)",
             ]
-<<<<<<< HEAD
-            if any(msg in str(e) for msg in shared_mem_error_messages):
-                logging.debug("compile_kernel failed due to kernel using too much shared memory")
-=======
             error_message = str(e.stderr) if hasattr(e, "stderr") else str(e)
             if any(re.search(msg, error_message) for msg in shared_mem_error_messages):
                 logging.debug(
                     "compile_kernel failed due to kernel using too much shared memory"
                 )
->>>>>>> ac05da31
                 if verbose:
                     print(
                         f"skipping config {util.get_instance_string(instance.params)} reason: too much shared memory used"
