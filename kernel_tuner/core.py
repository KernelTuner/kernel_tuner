""" Module for grouping the core functionality needed by most runners """

import time
from collections import namedtuple
import logging
import re
import numpy as np

try:
    import cupy as cp
except ImportError:
    cp = np

from kernel_tuner.cupy import CupyFunctions
from kernel_tuner.pycuda import PyCudaFunctions
from kernel_tuner.nvcuda import CudaFunctions
from kernel_tuner.c import CFunctions
from kernel_tuner.nvml import NVMLObserver
from kernel_tuner.observers import ContinuousObserver
from kernel_tuner.opencl import OpenCLFunctions
import kernel_tuner.util as util

try:
    import torch
except ImportError:
    torch = util.TorchPlaceHolder()

_KernelInstance = namedtuple("_KernelInstance", ["name", "kernel_source", "kernel_string", "temp_files", "threads", "grid", "params", "arguments"])


class KernelInstance(_KernelInstance):
    """Class that represents the specific parameterized instance of a kernel"""

    def delete_temp_files(self):
        """Delete any generated temp files"""
        for v in self.temp_files.values():
            util.delete_temp_file(v)

    def prepare_temp_files_for_error_msg(self):
        """Prepare temp file with source code, and return list of temp file names"""
        temp_filename = util.get_temp_filename(suffix=self.kernel_source.get_suffix())
        util.write_file(temp_filename, self.kernel_string)
        ret = [temp_filename]
        ret.extend(self.temp_files.values())
        return ret


class KernelSource(object):
    """Class that holds the kernel sources.

    There is a primary kernel source, which can be either a source string,
    a filename (indicating a file containing the kernel source code),
    or a callable (generating the kernel source code).
    There can additionally be (one or multiple) secondary kernel sources, which
    must be filenames.
    """

    def __init__(self, kernel_name, kernel_sources, lang):
        if not isinstance(kernel_sources, list):
            kernel_sources = [kernel_sources]
        self.kernel_sources = kernel_sources
        self.kernel_name = kernel_name
        if lang is None:
            if callable(self.kernel_sources[0]):
                raise TypeError("Please specify language when using a code generator function")
            kernel_string = self.get_kernel_string(0)
            lang = util.detect_language(kernel_string)

        # The validity of lang is checked later, when creating the DeviceInterface
        self.lang = lang

    def get_kernel_string(self, index=0, params=None):
        """ retrieve the kernel source with the given index and return as a string

        See util.get_kernel_string() for details.

        :param index: Index of the kernel source in the list of sources.
        :type index: int

        :param params: Dictionary containing the tunable parameters for this specific
            kernel instance, only needed when kernel_source is a generator.
        :type param: dict

        :returns: A string containing the kernel code.
        :rtype: string
        """
        logging.debug('get_kernel_string called')

        kernel_source = self.kernel_sources[index]
        return util.get_kernel_string(kernel_source, params)

    def prepare_list_of_files(self, kernel_name, params, grid, threads, block_size_names):
        """ prepare the kernel string along with any additional files

        The first file in the list is allowed to include or read in the others
        The files beyond the first are considered additional files that may also contain tunable parameters

        For each file beyond the first this function creates a temporary file with
        preprocessors statements inserted. Occurences of the original filenames in the
        first file are replaced with their temporary counterparts.

        :param kernel_name: A string specifying the kernel name.
        :type kernel_name: string

        :param params: A dictionary with the tunable parameters for this particular
            instance.
        :type params: dict()

        :param grid: The grid dimensions for this instance. The grid dimensions are
            also inserted into the code as if they are tunable parameters for
            convenience.
        :type grid: tuple()

        :param threads: The thread block dimensions for this instance. The thread block are
            also inserted into the code as if they are tunable parameters for
            convenience.
        :type threads: tuple()

        :param block_size_names: A list of strings that denote the names
            for the thread block dimensions.
        :type block_size_names: list(string)

        """
        temp_files = dict()

        for i, f in enumerate(self.kernel_sources):
            if i > 0 and not util.looks_like_a_filename(f):
                raise ValueError('When passing multiple kernel sources, the secondary entries must be filenames')

            ks = self.get_kernel_string(i, params)
            # add preprocessor statements
            n, ks = util.prepare_kernel_string(kernel_name, ks, params, grid, threads, block_size_names, self.lang)

            if i == 0:
                # primary kernel source
                name = n
                kernel_string = ks
                continue

            # save secondary kernel sources to temporary files

            # generate temp filename with the same extension
            temp_file = util.get_temp_filename(suffix="." + f.split(".")[-1])
            temp_files[f] = temp_file
            util.write_file(temp_file, ks)
            # replace occurences of the additional file's name in the first kernel_string with the name of the temp file
            kernel_string = kernel_string.replace(f, temp_file)

        return name, kernel_string, temp_files

    def get_user_suffix(self, index=0):
        """ Get the suffix of the kernel filename, if the user specified one. Return None otherwise.
        """
        if util.looks_like_a_filename(self.kernel_sources[index]) and ("." in self.kernel_sources[index]):
            return "." + self.kernel_sources[index].split(".")[-1]
        return None

    def get_suffix(self, index=0):
        """ Return a suitable suffix for a kernel filename.

        This uses the user-specified suffix if available, or one based on the
        lang/backend otherwise.
        """

        # TODO: Consider delegating this to the backend
        suffix = self.get_user_suffix(index)
        if suffix is not None:
            return suffix

        _suffixes = {
            'CUDA': '.cu',
            'OpenCL': '.cl',
            'C': '.c'
        }
        try:
            return _suffixes[self.lang]
        except KeyError:
            return ".c"

    def check_argument_lists(self, kernel_name, arguments):
        """ Check if the kernel arguments have the correct types

        This is done by calling util.check_argument_list on each kernel string.
        """
        for i, f in enumerate(self.kernel_sources):
            if not callable(f):
                util.check_argument_list(kernel_name, self.get_kernel_string(i), arguments)
            else:
                logging.debug("Checking of arguments list not supported yet for code generators.")


class DeviceInterface(object):
    """Class that offers a High-Level Device Interface to the rest of the Kernel Tuner"""

    def __init__(self, kernel_source, device=0, platform=0, quiet=False, compiler=None, compiler_options=None, iterations=7, observers=None):
        """ Instantiate the DeviceInterface, based on language in kernel source

        :param kernel_source The kernel sources
        :type kernel_source: kernel_tuner.core.KernelSource

        :param device: CUDA/OpenCL device to use, in case you have multiple
            CUDA-capable GPUs or OpenCL devices you may use this to select one,
            0 by default. Ignored if you are tuning host code by passing lang="C".
        :type device: int

        :param platform: OpenCL platform to use, in case you have multiple
            OpenCL platforms you may use this to select one,
            0 by default. Ignored if not using OpenCL.
        :type device: int

        :param lang: Specifies the language used for GPU kernels.
            Currently supported: "CUDA", "OpenCL", or "C"
        :type lang: string

        :param compiler_options: The compiler options to use when compiling kernels for this device.
        :type compiler_options: list of strings

        :param iterations: Number of iterations to be used when benchmarking using this device.
        :type iterations: int

        :param times: Return the execution time of all iterations.
        :type times: bool

        """
        lang = kernel_source.lang

        logging.debug('DeviceInterface instantiated, lang=%s', lang)

        if lang.upper() == "CUDA":
            dev = PyCudaFunctions(device, compiler_options=compiler_options, iterations=iterations, observers=observers)
        elif lang.upper() == "CUPY":
            dev = CupyFunctions(device, compiler_options=compiler_options, iterations=iterations, observers=observers)
<<<<<<< HEAD
        elif lang.upper() == "NVCUDA":
            dev = CudaFunctions(device, compiler_options=compiler_options, iterations=iterations, observers=observers)
        elif lang == "OpenCL":
=======
        elif lang.upper() == "OPENCL":
>>>>>>> ea35e315
            dev = OpenCLFunctions(device, platform, compiler_options=compiler_options, iterations=iterations, observers=observers)
        elif lang.upper() in ["C", "FORTRAN"]:
            dev = CFunctions(compiler=compiler, compiler_options=compiler_options, iterations=iterations)
        else:
            raise ValueError("Sorry, support for languages other than CUDA, OpenCL, or C is not implemented yet")

        #look for NVMLObserver in observers, if present, enable special tunable parameters through nvml
        self.use_nvml = False
        self.continuous_observers = []
        if observers:
            for obs in observers:
                if isinstance(obs, NVMLObserver):
                    self.nvml = obs.nvml
                    self.use_nvml = True
                if hasattr(obs, "continuous_observer"):
                    self.continuous_observers.append(obs.continuous_observer)

        self.iterations = iterations

        self.lang = lang
        self.dev = dev
        self.units = dev.units
        self.name = dev.name
        self.max_threads = dev.max_threads
        self.last_compilation_time = None
        self.last_verification_time = None
        if not quiet:
            print("Using: " + self.dev.name)


    def benchmark_default(self, func, gpu_args, threads, grid, result):
        """ Benchmark one kernel execution at a time """
        observers = [obs for obs in self.dev.observers if not isinstance(obs, ContinuousObserver)]

        self.dev.synchronize()
        for _ in range(self.iterations):
            for obs in observers:
                obs.before_start()
            self.dev.synchronize()
            self.dev.start_event()
            self.dev.run_kernel(func, gpu_args, threads, grid)
            self.dev.stop_event()
            for obs in observers:
                obs.after_start()
            while not self.dev.kernel_finished():
                for obs in observers:
                    obs.during()
                time.sleep(1e-6)    #one microsecond
            self.dev.synchronize()
            for obs in observers:
                obs.after_finish()

        for obs in observers:
            result.update(obs.get_results())


    def benchmark_continuous(self, func, gpu_args, threads, grid, result, duration):
        """ Benchmark continuously for at least 'duration' seconds """
        iterations = int(np.ceil(duration / (result["time"]/1000)))
        #print(f"{iterations=} {(result['time']/1000)=}")
        self.dev.synchronize()
        for obs in self.continuous_observers:
            obs.before_start()
        self.dev.start_event()
        for _ in range(iterations):
            self.dev.run_kernel(func, gpu_args, threads, grid)
        self.dev.stop_event()
        for obs in self.continuous_observers:
            obs.after_start()
        while not self.dev.kernel_finished():
            for obs in self.continuous_observers:
                obs.during()
            time.sleep(1e-6)    #one microsecond
        self.dev.synchronize()
        for obs in self.continuous_observers:
            obs.after_finish()

        for obs in self.continuous_observers:
            result.update(obs.get_results())



    def benchmark(self, func, gpu_args, instance, verbose):
        """benchmark the kernel instance"""
        logging.debug('benchmark ' + instance.name)
        logging.debug('thread block dimensions x,y,z=%d,%d,%d', *instance.threads)
        logging.debug('grid dimensions x,y,z=%d,%d,%d', *instance.grid)

        if self.use_nvml:
            if "nvml_pwr_limit" in instance.params:
                new_limit = int(instance.params["nvml_pwr_limit"] * 1000)    #user specifies in Watt, but nvml uses milliWatt
                if self.nvml.pwr_limit != new_limit:
                    self.nvml.pwr_limit = new_limit
            if "nvml_gr_clock" in instance.params:
                self.nvml.gr_clock = instance.params["nvml_gr_clock"]
            if "nvml_mem_clock" in instance.params:
                self.nvml.mem_clock = instance.params["nvml_mem_clock"]

        result = None
        try:
            result = dict()
            self.benchmark_default(func, gpu_args, instance.threads, instance.grid, result)

            if self.continuous_observers:
                duration = 1
                for obs in self.continuous_observers:
                    obs.results = result
                    duration = max(duration, obs.continuous_duration)

                self.benchmark_continuous(func, gpu_args, instance.threads, instance.grid, result, duration)


        except Exception as e:
            #some launches may fail because too many registers are required
            #to run the kernel given the current thread block size
            #the desired behavior is to simply skip over this configuration
            #and proceed to try the next one
            skippable_exceptions = ["too many resources requested for launch", "OUT_OF_RESOURCES", "INVALID_WORK_GROUP_SIZE"]
            if any([skip_str in str(e) for skip_str in skippable_exceptions]):
                logging.debug('benchmark fails due to runtime failure too many resources required')
                if verbose:
                    print(f"skipping config {util.get_instance_string(instance.params)} reason: too many resources requested for launch")
                return util.RuntimeFailedConfig()
            else:
                logging.debug('benchmark encountered runtime failure: ' + str(e))
                print("Error while benchmarking:", instance.name)
                raise e
        return result

    def check_kernel_output(self, func, gpu_args, instance, answer, atol, verify, verbose):
        """runs the kernel once and checks the result against answer"""
        logging.debug('check_kernel_output')

        #if not using custom verify function, check if the length is the same
        if not verify and len(instance.arguments) != len(answer):
            raise TypeError("The length of argument list and provided results do not match.")

        #re-copy original contents of output arguments to GPU memory, to overwrite any changes
        #by earlier kernel runs
        for i, arg in enumerate(instance.arguments):
            if (verify or answer[i] is not None) and isinstance(arg, (np.ndarray, cp.ndarray, torch.Tensor)):
                self.dev.memcpy_htod(gpu_args[i], arg)

        #run the kernel
        check = self.run_kernel(func, gpu_args, instance)
        if not check:
            return    #runtime failure occured that should be ignored, skip correctness check

        #retrieve gpu results to host memory
        result_host = []
        for i, arg in enumerate(instance.arguments):
            if (verify or answer[i] is not None) and isinstance(arg, (np.ndarray, cp.ndarray)):
                result_host.append(np.zeros_like(arg))
                self.dev.memcpy_dtoh(result_host[-1], gpu_args[i])
            elif isinstance(arg, torch.Tensor) and isinstance(answer[i], torch.Tensor):
                if not answer[i].is_cuda:
                    #if the answer is on the host, copy gpu output to host as well
                    result_host.append(torch.zeros_like(answer[i]))
                    self.dev.memcpy_dtoh(result_host[-1], gpu_args[i].tensor)
                else:
                    result_host.append(gpu_args[i].tensor)
            else:
                result_host.append(None)

        #if the user has specified a custom verify function, then call it, else use default based on numpy allclose
        if verify:
            correct = verify(answer, result_host, atol=atol)
        else:
            correct = _default_verify_function(instance, answer, result_host, atol, verbose)

        if not correct:
            raise RuntimeError("Kernel result verification failed for: " + util.get_config_string(instance.params))

    def compile_and_benchmark(self, kernel_source, gpu_args, params, kernel_options, tuning_options):
        """ Compile and benchmark a kernel instance based on kernel strings and parameters """
        start_compilation = time.perf_counter()
        instance_string = util.get_instance_string(params)

        # reset previous timers
        self.last_compilation_time = None
        self.last_verification_time = None

        logging.debug('compile_and_benchmark ' + instance_string)

        verbose = tuning_options.verbose

        instance = self.create_kernel_instance(kernel_source, kernel_options, params, verbose)
        if isinstance(instance, util.ErrorConfig):
            return instance

        try:
            #compile the kernel
            func = self.compile_kernel(instance, verbose)
            if func is None:
                return util.CompilationFailedConfig()

            #add shared memory arguments to compiled module
            if kernel_options.smem_args is not None:
                self.dev.copy_shared_memory_args(util.get_smem_args(kernel_options.smem_args, params))
            #add constant memory arguments to compiled module
            if kernel_options.cmem_args is not None:
                self.dev.copy_constant_memory_args(kernel_options.cmem_args)
            #add texture memory arguments to compiled module
            if kernel_options.texmem_args is not None:
                self.dev.copy_texture_memory_args(kernel_options.texmem_args)

            # stop compilation stopwatch and convert to miliseconds
            self.last_compilation_time = 1000 * (time.perf_counter() - start_compilation)

            #test kernel for correctness and benchmark
            start_verification = time.perf_counter()
            if tuning_options.answer is not None or tuning_options.verify is not None:
                self.check_kernel_output(func, gpu_args, instance, tuning_options.answer, tuning_options.atol, tuning_options.verify, verbose)
            # stop verification stopwatch and convert to miliseconds
            self.last_verification_time = 1000 * (time.perf_counter() - start_verification)

            # benchmark
            result = self.benchmark(func, gpu_args, instance, verbose)

        except Exception as e:
            #dump kernel_string to temp file
            temp_filenames = instance.prepare_temp_files_for_error_msg()
            print("Error while compiling or benchmarking, see source files: " + " ".join(temp_filenames))
            raise e

        #clean up any temporary files, if no error occured
        instance.delete_temp_files()

        return result

    def compile_kernel(self, instance, verbose):
        """compile the kernel for this specific instance"""
        logging.debug('compile_kernel ' + instance.name)

        #compile kernel_string into device func
        func = None
        try:
            func = self.dev.compile(instance)
        except Exception as e:
            #compiles may fail because certain kernel configurations use too
            #much shared memory for example, the desired behavior is to simply
            #skip over this configuration and try the next one
            shared_mem_error_messages = ["uses too much shared data", "local memory limit exceeded"]
            if any(msg in str(e) for msg in shared_mem_error_messages):
                logging.debug('compile_kernel failed due to kernel using too much shared memory')
                if verbose:
                    print(f"skipping config {util.get_instance_string(instance.params)} reason: too much shared memory used")
            else:
                logging.debug('compile_kernel failed due to error: ' + str(e))
                print("Error while compiling:", instance.name)
                raise e
        return func

    def copy_shared_memory_args(self, smem_args):
        """adds shared memory arguments to the most recently compiled module, if using CUDA"""
        if self.lang == "CUDA":
            self.dev.copy_shared_memory_args(smem_args)
        else:
            raise RuntimeError("Error cannot copy shared memory arguments when language is not CUDA")

    def copy_constant_memory_args(self, cmem_args):
        """adds constant memory arguments to the most recently compiled module, if using CUDA"""
        if self.lang == "CUDA":
            self.dev.copy_constant_memory_args(cmem_args)
        else:
            raise RuntimeError("Error cannot copy constant memory arguments when language is not CUDA")

    def copy_texture_memory_args(self, texmem_args):
        """adds texture memory arguments to the most recently compiled module, if using CUDA"""
        if self.lang == "CUDA":
            self.dev.copy_texture_memory_args(texmem_args)
        else:
            raise RuntimeError("Error cannot copy texture memory arguments when language is not CUDA")

    def create_kernel_instance(self, kernel_source, kernel_options, params, verbose):
        """create kernel instance from kernel source, parameters, problem size, grid divisors, and so on"""
        grid_div = (kernel_options.grid_div_x, kernel_options.grid_div_y, kernel_options.grid_div_z)

        #insert default block_size_names if needed
        if not kernel_options.block_size_names:
            kernel_options.block_size_names = util.default_block_size_names

        #setup thread block and grid dimensions
        threads, grid = util.setup_block_and_grid(kernel_options.problem_size, grid_div, params, kernel_options.block_size_names)
        if np.prod(threads) > self.dev.max_threads:
            if verbose:
                print(f"skipping config {util.get_instance_string(params)} reason: too many threads per block")
            return util.InvalidConfig()

        #obtain the kernel_string and prepare additional files, if any
        name, kernel_string, temp_files = kernel_source.prepare_list_of_files(kernel_options.kernel_name, params, grid, threads,
                                                                              kernel_options.block_size_names)

        #check for templated kernel
        if kernel_source.lang == "CUDA" and "<" in name and ">" in name:
            kernel_string, name = wrap_templated_kernel(kernel_string, name)

        #collect everything we know about this instance and return it
        return KernelInstance(name, kernel_source, kernel_string, temp_files, threads, grid, params, kernel_options.arguments)

    def get_environment(self):
        """Return dictionary with information about the environment"""
        return self.dev.env

    def memcpy_dtoh(self, dest, src):
        """perform a device to host memory copy"""
        self.dev.memcpy_dtoh(dest, src)

    def ready_argument_list(self, arguments):
        """ready argument list to be passed to the kernel, allocates gpu mem if necessary"""
        return self.dev.ready_argument_list(arguments)

    def run_kernel(self, func, gpu_args, instance):
        """ Run a compiled kernel instance on a device """
        logging.debug('run_kernel %s', instance.name)
        logging.debug('thread block dims (%d, %d, %d)', *instance.threads)
        logging.debug('grid dims (%d, %d, %d)', *instance.grid)

        try:
            self.dev.run_kernel(func, gpu_args, instance.threads, instance.grid)
        except Exception as e:
            if "too many resources requested for launch" in str(e) or "OUT_OF_RESOURCES" in str(e):
                logging.debug('ignoring runtime failure due to too many resources required')
                return False
            else:
                logging.debug('encountered unexpected runtime failure: ' + str(e))
                raise e
        return True


def _default_verify_function(instance, answer, result_host, atol, verbose):
    """default verify function based on np.allclose"""

    #first check if the length is the same
    if len(instance.arguments) != len(answer):
        raise TypeError("The length of argument list and provided results do not match.")
    #for each element in the argument list, check if the types match
    for i, arg in enumerate(instance.arguments):
        if answer[i] is not None:    #skip None elements in the answer list
            if isinstance(answer[i], (np.ndarray, cp.ndarray)) and isinstance(arg, (np.ndarray, cp.ndarray)):
                if answer[i].dtype != arg.dtype:
                    raise TypeError(f"Element {i} of the expected results list is not of the same dtype as the kernel output: " + str(answer[i].dtype) +
                                    " != " + str(arg.dtype) + ".")
                if answer[i].size != arg.size:
                    raise TypeError(f"Element {i} of the expected results list has a size different from " + "the kernel argument: " + str(answer[i].size) +
                                    " != " + str(arg.size) + ".")
            elif isinstance(answer[i], torch.Tensor) and isinstance(arg, torch.Tensor):
                if answer[i].dtype != arg.dtype:
                    raise TypeError(f"Element {i} of the expected results list is not of the same dtype as the kernel output: " + str(answer[i].dtype) +
                                    " != " + str(arg.dtype) + ".")
                if answer[i].size() != arg.size():
                    raise TypeError(f"Element {i} of the expected results list has a size different from " + "the kernel argument: " + str(answer[i].size) +
                                    " != " + str(arg.size) + ".")

            elif isinstance(answer[i], np.number) and isinstance(arg, np.number):
                if answer[i].dtype != arg.dtype:
                    raise TypeError(f"Element {i} of the expected results list is not the same as the kernel output: " + str(answer[i].dtype) + " != " +
                                    str(arg.dtype) + ".")
            else:
                #either answer[i] and argument have different types or answer[i] is not a numpy type
                if not isinstance(answer[i], (np.ndarray, cp.ndarray, torch.Tensor)) or not isinstance(answer[i], np.number):
                    raise TypeError(f"Element {i} of expected results list is not a numpy/cupy ndarray, torch Tensor or numpy scalar.")
                else:
                    raise TypeError(f"Element {i} of expected results list and kernel arguments have different types.")

    def _ravel(a):
        if hasattr(a, 'ravel') and len(a.shape) > 1:
            return a.ravel()
        return a

    def _flatten(a):
        if hasattr(a, 'flatten'):
            return a.flatten()
        return a

    correct = True
    for i, arg in enumerate(instance.arguments):
        expected = answer[i]
        if expected is not None:

            result = _ravel(result_host[i])
            expected = _flatten(expected)
            if any([isinstance(array, cp.ndarray) for array in [expected, result]]):
                output_test = cp.allclose(expected, result, atol=atol)
            elif isinstance(expected, torch.Tensor) and isinstance(result, torch.Tensor):
                output_test = torch.allclose(expected, result, atol=atol)
            else:
                output_test = np.allclose(expected, result, atol=atol)

            if not output_test and verbose:
                print("Error: " + util.get_config_string(instance.params) + " detected during correctness check")
                print("this error occured when checking value of the %oth kernel argument" % (i, ))
                print("Printing kernel output and expected result, set verbose=False to suppress this debug print")
                np.set_printoptions(edgeitems=50)
                print("Kernel output:")
                print(result)
                print("Expected:")
                print(expected)
            correct = correct and output_test

    if not correct:
        logging.debug('correctness check has found a correctness issue')

    return correct


#these functions facilitate compiling templated kernels with PyCuda
def split_argument_list(argument_list):
    """split all arguments in a list into types and names"""
    regex = r"(.*[\s*]+)(.*)?"
    type_list = []
    name_list = []
    for arg in argument_list:
        match = re.match(regex, arg, re.S)
        if not match:
            raise ValueError("error parsing templated kernel argument list")
        type_list.append(re.sub(r"\s+", " ", match.group(1).strip(), re.S))
        name_list.append(match.group(2).strip())
    return type_list, name_list


def apply_template_typenames(type_list, templated_typenames):
    """replace the typename tokens in type_list with their templated typenames"""

    def replace_typename_token(matchobj):
        """function for a whitespace preserving token regex replace"""
        #replace only the match, leaving the whitespace around it as is
        return matchobj.group(1) + templated_typenames[matchobj.group(2)] + matchobj.group(3)

    for i, arg_type in enumerate(type_list):
        for k, v in templated_typenames.items():
            #if the templated typename occurs as a token in the string, meaning that it is enclosed in
            #beginning of string or whitespace, and end of string, whitespace or star
            regex = r"(^|\s+)(" + k + r")($|\s+|\*)"
            sub = re.sub(regex, replace_typename_token, arg_type, re.S)
            type_list[i] = sub


def get_templated_typenames(template_parameters, template_arguments):
    """based on the template parameters and arguments, create dict with templated typenames"""
    templated_typenames = {}
    for i, param in enumerate(template_parameters):
        if "typename " in param:
            typename = param[9:]
            templated_typenames[typename] = template_arguments[i]
    return templated_typenames


def wrap_templated_kernel(kernel_string, kernel_name):
    """rewrite kernel_string to insert wrapper function for templated kernel"""
    #parse kernel_name to find template_arguments and real kernel name
    name = kernel_name.split("<")[0]
    template_arguments = re.search(r".*?<(.*)>", kernel_name, re.S).group(1).split(',')

    #parse templated kernel definition
    #relatively strict regex that does not allow nested template parameters like vector<TF>
    #within the template parameter list
    regex = r"template\s*<([^>]*?)>\s*__global__\s+void\s+" + name + r"\s*\((.*?)\)\s*\{"
    match = re.search(regex, kernel_string, re.S)
    if not match:
        raise ValueError("could not find templated kernel definition")

    template_parameters = match.group(1).split(',')
    argument_list = match.group(2).split(',')
    argument_list = [s.strip() for s in argument_list]    #remove extra whitespace around 'type name' strings

    type_list, name_list = split_argument_list(argument_list)

    templated_typenames = get_templated_typenames(template_parameters, template_arguments)
    apply_template_typenames(type_list, templated_typenames)

    #replace __global__ with __device__ in the templated kernel definition
    #could do a more precise replace, but __global__ cannot be used elsewhere in the definition
    definition = match.group(0).replace("__global__", "__device__")

    #generate code for the compile-time template instantiation
    template_instantiation = f"template __device__ void {kernel_name}(" + ", ".join(type_list) + ");\n"

    #generate code for the wrapper kernel
    new_arg_list = ", ".join([" ".join((a, b)) for a, b in zip(type_list, name_list)])
    wrapper_function = "\nextern \"C\" __global__ void " + name + "_wrapper(" + new_arg_list + ") {\n  " + \
       kernel_name + "(" + ", ".join(name_list) + ");\n}\n"

    #copy kernel_string, replace definition and append template instantiation and wrapper function
    new_kernel_string = kernel_string[:]
    new_kernel_string = new_kernel_string.replace(match.group(0), definition)
    new_kernel_string += "\n" + template_instantiation
    new_kernel_string += wrapper_function

    return new_kernel_string, name + "_wrapper"<|MERGE_RESOLUTION|>--- conflicted
+++ resolved
@@ -230,13 +230,9 @@
             dev = PyCudaFunctions(device, compiler_options=compiler_options, iterations=iterations, observers=observers)
         elif lang.upper() == "CUPY":
             dev = CupyFunctions(device, compiler_options=compiler_options, iterations=iterations, observers=observers)
-<<<<<<< HEAD
         elif lang.upper() == "NVCUDA":
             dev = CudaFunctions(device, compiler_options=compiler_options, iterations=iterations, observers=observers)
-        elif lang == "OpenCL":
-=======
         elif lang.upper() == "OPENCL":
->>>>>>> ea35e315
             dev = OpenCLFunctions(device, platform, compiler_options=compiler_options, iterations=iterations, observers=observers)
         elif lang.upper() in ["C", "FORTRAN"]:
             dev = CFunctions(compiler=compiler, compiler_options=compiler_options, iterations=iterations)
