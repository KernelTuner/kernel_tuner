--- conflicted
+++ resolved
@@ -117,23 +117,9 @@
                 data_ctypes = dtype_map[dtype_str](arg)
                 ctype_args.append(data_ctypes)
 
-<<<<<<< HEAD
-        # Determine the types of the fields in the structure
-        field_types = [type(x) for x in ctype_args]
-        # Define a new ctypes structure with the inferred layout
-        class ArgListStructure(ctypes.Structure):
-            _fields_ = [(f'field{i}', t) for i, t in enumerate(field_types)]
-            def __getitem__(self, key):
-                return getattr(self, self._fields_[key][0])
-
-        return ArgListStructure(*ctype_args)
-
-
-=======
         return ctype_args
-            
-    
->>>>>>> 15036be6
+
+
     def compile(self, kernel_instance):
         """Call the HIP compiler to compile the kernel, return the function.
 
@@ -227,10 +213,6 @@
         if stream is None:
             stream = self.stream
 
-<<<<<<< HEAD
-        hip.hipModuleLaunchKernel(func,
-                                  grid[0], grid[1], grid[2],
-=======
         # Determine the types of the fields in the structure
         field_types = [type(x) for x in gpu_args]
 
@@ -242,9 +224,8 @@
 
         ctype_args = ArgListStructure(*gpu_args)
 
-        hip.hipModuleLaunchKernel(func, 
-                                  grid[0], grid[1], grid[2], 
->>>>>>> 15036be6
+        hip.hipModuleLaunchKernel(func,
+                                  grid[0], grid[1], grid[2],
                                   threads[0], threads[1], threads[2],
                                   self.smem_size,
                                   stream,
