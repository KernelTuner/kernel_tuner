--- conflicted
+++ resolved
@@ -61,9 +61,6 @@
     pass
 
 
-<<<<<<< HEAD
-class TorchPlaceHolder:
-=======
 class NpEncoder(json.JSONEncoder):
     """ Class we use for dumping Numpy objects to JSON """
 
@@ -79,7 +76,6 @@
 
 class TorchPlaceHolder():
 
->>>>>>> ab2d8707
     def __init__(self):
         self.Tensor = Exception  # using Exception here as a type that will never be among kernel arguments
 
@@ -847,20 +843,6 @@
     return func
 
 
-<<<<<<< HEAD
-class NpEncoder(json.JSONEncoder):
-    def default(self, obj):
-        if isinstance(obj, np.integer):
-            return int(obj)
-        if isinstance(obj, np.floating):
-            return float(obj)
-        if isinstance(obj, np.ndarray):
-            return obj.tolist()
-        return super(NpEncoder, self).default(obj)
-
-
-=======
->>>>>>> ab2d8707
 def process_cache(cache, kernel_options, tuning_options, runner):
     """cache file for storing tuned configurations
 
@@ -1027,21 +1009,7 @@
 def store_cache(key, params, tuning_options):
     """stores a new entry (key, params) to the cachefile"""
 
-<<<<<<< HEAD
-    # create converter for dumping numpy objects to JSON
-    def JSONconverter(obj):
-        if isinstance(obj, np.integer):
-            return int(obj)
-        if isinstance(obj, np.floating):
-            return float(obj)
-        if isinstance(obj, np.ndarray):
-            return obj.tolist()
-        return obj.__str__()
-
-    # logging.debug('store_cache called, cache=%s, cachefile=%s' % (tuning_options.cache, tuning_options.cachefile))
-=======
     #logging.debug('store_cache called, cache=%s, cachefile=%s' % (tuning_options.cache, tuning_options.cachefile))
->>>>>>> ab2d8707
     if isinstance(tuning_options.cache, dict):
         if not key in tuning_options.cache:
             tuning_options.cache[key] = params
@@ -1054,15 +1022,7 @@
 
             if tuning_options.cachefile:
                 with open(tuning_options.cachefile, "a") as cachefile:
-<<<<<<< HEAD
-                    cachefile.write(
-                        "\n"
-                        + json.dumps({key: output_params}, default=JSONconverter)[1:-1]
-                        + ","
-                    )
-=======
                     cachefile.write("\n" + json.dumps({ key: output_params }, cls=NpEncoder)[1:-1] + ",")
->>>>>>> ab2d8707
 
 
 def dump_cache(obj: str, tuning_options):
