"""Module for kernel tuner utility functions."""
from __future__ import annotations

import errno
import json
import logging
import os
import re
import sys
import tempfile
import time
import warnings
from inspect import signature
from types import FunctionType
from typing import Optional, Union

import numpy as np
from constraint import (
<<<<<<< HEAD
    Constraint,
    AllDifferentConstraint,
    AllEqualConstraint,
    MaxSumConstraint,
    ExactSumConstraint,
    MinSumConstraint,
    InSetConstraint,
    NotInSetConstraint,
    SomeInSetConstraint,
    SomeNotInSetConstraint,
    FunctionConstraint,
)

=======
    AllDifferentConstraint,
    AllEqualConstraint,
    Constraint,
    ExactSumConstraint,
    FunctionConstraint,
    InSetConstraint,
    MaxProdConstraint,
    MaxSumConstraint,
    MinProdConstraint,
    MinSumConstraint,
    NotInSetConstraint,
    SomeInSetConstraint,
    SomeNotInSetConstraint,
)

from kernel_tuner.accuracy import Tunable

>>>>>>> 9955ab39
try:
    import cupy as cp
except ImportError:
    cp = np
try:
    from cuda import cuda, cudart, nvrtc
except ImportError:
    cuda = None

from kernel_tuner.observers.nvml import NVMLObserver

# number of special values to insert when a configuration cannot be measured


class ErrorConfig(str):
    def __str__(self):
        return self.__class__.__name__

    def __repr__(self):
        return self.__class__.__name__


class InvalidConfig(ErrorConfig):
    pass


class CompilationFailedConfig(ErrorConfig):
    pass


class RuntimeFailedConfig(ErrorConfig):
    pass


class NpEncoder(json.JSONEncoder):
<<<<<<< HEAD
    """Class we use for dumping Numpy objects to JSON"""
=======
    """Class we use for dumping Numpy objects to JSON."""
>>>>>>> 9955ab39

    def default(self, obj):
        if isinstance(obj, np.integer):
            return int(obj)
        if isinstance(obj, np.floating):
            return float(obj)
        if isinstance(obj, np.ndarray):
            return obj.tolist()
        return super(NpEncoder, self).default(obj)


class TorchPlaceHolder:
    def __init__(self):
        self.Tensor = Exception  # using Exception here as a type that will never be among kernel arguments


class SkippableFailure(Exception):
    """Exception used to raise when compiling or launching a kernel fails for a reason that can be expected."""


class StopCriterionReached(Exception):
    """Exception thrown when a stop criterion has been reached."""


try:
    import torch
except ImportError:
    torch = TorchPlaceHolder()

default_block_size_names = [
    "block_size_x",
    "block_size_y",
    "block_size_z",
    "ngangs",
    "nworkers",
    "vlength",
]


def check_argument_type(dtype, kernel_argument):
    """Check if the numpy.dtype matches the type used in the code."""
    types_map = {
        "bool": ["bool"],
        "uint8": ["uchar", "unsigned char", "uint8_t"],
        "int8": ["char", "int8_t"],
        "uint16": ["ushort", "unsigned short", "uint16_t"],
        "int16": ["short", "int16_t"],
        "uint32": ["uint", "unsigned int", "uint32_t"],
<<<<<<< HEAD
        "int32": [
            "int",
            "int32_t",
        ],  # discrepancy between OpenCL and C here, long may be 32bits in C
=======
        "int32": ["int", "int32_t"],  # discrepancy between OpenCL and C here, long may be 32bits in C
>>>>>>> 9955ab39
        "uint64": ["ulong", "unsigned long", "uint64_t"],
        "int64": ["long", "int64_t"],
        "float16": ["half"],
        "float32": ["float"],
        "float64": ["double"],
        "complex64": ["float2"],
        "complex128": ["double2"],
    }
    if dtype in types_map:
        return any([substr in kernel_argument for substr in types_map[dtype]])
    return False  # unknown dtype. do not throw exception to still allow kernel to run.


def check_argument_list(kernel_name, kernel_string, args):
<<<<<<< HEAD
    """raise an exception if a kernel arguments do not match host arguments"""
=======
    """Raise an exception if a kernel arguments do not match host arguments."""
>>>>>>> 9955ab39
    kernel_arguments = list()
    collected_errors = list()
    for iterator in re.finditer(kernel_name + "[ \n\t]*" + r"\(", kernel_string):
        kernel_start = iterator.end()
        kernel_end = kernel_string.find(")", kernel_start)
        if kernel_start != 0:
            kernel_arguments.append(kernel_string[kernel_start:kernel_end].split(","))
    for arguments_set, arguments in enumerate(kernel_arguments):
        collected_errors.append(list())
        if len(arguments) != len(args):
            collected_errors[arguments_set].append(
                "Kernel and host argument lists do not match in size."
            )
            continue
        for i, arg in enumerate(args):
            kernel_argument = arguments[i]

            # Fix to deal with tunable arguments
            if isinstance(arg, Tunable):
                continue

            if not isinstance(arg, (np.ndarray, np.generic, cp.ndarray, torch.Tensor)):
                raise TypeError(
                    "Argument at position "
                    + str(i)
                    + " of type: "
                    + str(type(arg))
                    + " should be of type np.ndarray or numpy scalar"
                )

            correct = True
<<<<<<< HEAD
            if isinstance(arg, np.ndarray) and not "*" in kernel_argument:
=======
            if isinstance(arg, np.ndarray) and "*" not in kernel_argument:
>>>>>>> 9955ab39
                correct = False  # array is passed to non-pointer kernel argument

            if correct and check_argument_type(str(arg.dtype), kernel_argument):
                continue

            collected_errors[arguments_set].append(
                "Argument at position "
                + str(i)
                + " of dtype: "
                + str(arg.dtype)
                + " does not match "
                + kernel_argument
                + "."
            )
        if not collected_errors[arguments_set]:
            # We assume that if there is a possible list of arguments that matches with the provided one
            # it is the right one
            return
    for errors in collected_errors:
        warnings.warn(errors[0], UserWarning)


def check_stop_criterion(to):
<<<<<<< HEAD
    """checks if max_fevals is reached or time limit is exceeded"""
=======
    """Checks if max_fevals is reached or time limit is exceeded."""
>>>>>>> 9955ab39
    if "max_fevals" in to and len(to.unique_results) >= to.max_fevals:
        raise StopCriterionReached("max_fevals reached")
    if "time_limit" in to and (
        ((time.perf_counter() - to.start_time) + (to.simulated_time * 1e-3))
        > to.time_limit
    ):
        raise StopCriterionReached("time limit exceeded")


<<<<<<< HEAD
def check_tune_params_list(tune_params, observers):
    """raise an exception if a tune parameter has a forbidden name"""
=======
def check_tune_params_list(tune_params, observers, simulation_mode=False):
    """Raise an exception if a tune parameter has a forbidden name."""
>>>>>>> 9955ab39
    forbidden_names = ("grid_size_x", "grid_size_y", "grid_size_z", "time")
    for name, param in tune_params.items():
        if name in forbidden_names:
            raise ValueError(
                "Tune parameter "
                + name
                + " with value "
                + str(param)
                + " has a forbidden name!"
            )
    if any("nvml_" in param for param in tune_params):
<<<<<<< HEAD
        if not observers or not any(isinstance(obs, NVMLObserver) for obs in observers):
            raise ValueError(
                "Tune parameters starting with nvml_ require an NVMLObserver!"
            )
=======
        if not simulation_mode and (not observers or not any(isinstance(obs, NVMLObserver) for obs in observers)):
            raise ValueError("Tune parameters starting with nvml_ require an NVMLObserver!")
>>>>>>> 9955ab39


def check_block_size_names(block_size_names):
    if block_size_names is not None:
        # do some type checks for the user input
        if not isinstance(block_size_names, list):
            raise ValueError("block_size_names should be a list of strings!")
        if len(block_size_names) > 3:
            raise ValueError("block_size_names should not contain more than 3 names!")
        if not all([isinstance(name, "".__class__) for name in block_size_names]):
            raise ValueError("block_size_names should contain only strings!")


def append_default_block_size_names(block_size_names):
    if block_size_names is None:
        return
    for i, name in enumerate(default_block_size_names):
        if len(block_size_names) < i + 1:
            block_size_names.append(name)


def check_block_size_params_names_list(block_size_names, tune_params):
    if block_size_names is not None:
        for name in block_size_names:
            if name not in tune_params.keys():
                warnings.warn(
<<<<<<< HEAD
                    "Block size name "
                    + name
                    + " is not specified in the tunable parameters list!",
                    UserWarning,
=======
                    "Block size name " + name + " is not specified in the tunable parameters list!", UserWarning
>>>>>>> 9955ab39
                )
    else:  # if default block size names are used
        if not any([k in default_block_size_names for k in tune_params.keys()]):
            warnings.warn(
                "None of the tunable parameters specify thread block dimensions!",
                UserWarning,
            )


def check_restrictions(restrictions, params: dict, verbose: bool):
<<<<<<< HEAD
    """check whether a specific instance meets the search space restrictions"""
=======
    """Check whether a specific instance meets the search space restrictions."""
>>>>>>> 9955ab39
    valid = True
    if callable(restrictions):
        valid = restrictions(params)
    else:
        for restrict in restrictions:
            try:
                # if it's a python-constraint, convert to function and execute
                if isinstance(restrict, Constraint):
                    restrict = convert_constraint_restriction(restrict)
                    if not restrict(params.values()):
                        valid = False
                        break
                # if it's a string, fill in the parameters and evaluate
                elif isinstance(restrict, str) and not eval(replace_param_occurrences(restrict, params)):
                    valid = False
                    break
                # if it's a function, call it
                elif callable(restrict) and not restrict(params):
                    valid = False
                    break
            except ZeroDivisionError:
                pass
    if not valid and verbose:
        print(
            "skipping config",
            get_instance_string(params),
            "reason: config fails restriction",
        )
    return valid


def convert_constraint_restriction(restrict: Constraint):
<<<<<<< HEAD
    """Convert the python-constraint to a function for backwards compatibility"""
=======
    """Convert the python-constraint to a function for backwards compatibility."""
>>>>>>> 9955ab39
    if isinstance(restrict, FunctionConstraint):
        def f_restrict(p):
            return restrict._func(*p)
    elif isinstance(restrict, AllDifferentConstraint):
        def f_restrict(p):
            return len(set(p)) == len(p)
    elif isinstance(restrict, AllEqualConstraint):
        def f_restrict(p):
            return all(x == p[0] for x in p)
    elif isinstance(restrict, MaxProdConstraint):
        def f_restrict(p):
            return np.prod(p) <= restrict._maxprod
    elif isinstance(restrict, MaxSumConstraint):
        def f_restrict(p):
            return sum(p) <= restrict._maxsum
    elif isinstance(restrict, ExactSumConstraint):
        def f_restrict(p):
            return sum(p) == restrict._exactsum
    elif isinstance(restrict, MinSumConstraint):
<<<<<<< HEAD
        f_restrict = lambda p: sum(p) >= restrict._exactsum
    elif isinstance(
        restrict,
        (
            InSetConstraint,
            NotInSetConstraint,
            SomeInSetConstraint,
            SomeNotInSetConstraint,
        ),
    ):
=======
        def f_restrict(p):
            return sum(p) >= restrict._minsum
    elif isinstance(restrict, (InSetConstraint, NotInSetConstraint, SomeInSetConstraint, SomeNotInSetConstraint)):
>>>>>>> 9955ab39
        raise NotImplementedError(
            f"Restriction of the type {type(restrict)} is explicitely not supported in backwards compatibility mode, because the behaviour is too complex. Please rewrite this constraint to a function to use it with this algorithm."
        )
    else:
        raise TypeError(f"Unrecognized restriction {restrict}")
    return f_restrict


def check_thread_block_dimensions(params, max_threads, block_size_names=None):
<<<<<<< HEAD
    """check on maximum thread block dimensions"""
=======
    """Check on maximum thread block dimensions."""
>>>>>>> 9955ab39
    dims = get_thread_block_dimensions(params, block_size_names)
    return np.prod(dims) <= max_threads


def config_valid(config, tuning_options, max_threads):
<<<<<<< HEAD
    """combines restrictions and a check on the max thread block dimension to check config validity"""
=======
    """Combines restrictions and a check on the max thread block dimension to check config validity."""
>>>>>>> 9955ab39
    legal = True
    params = dict(zip(tuning_options.tune_params.keys(), config))
    if tuning_options.restrictions:
        legal = check_restrictions(tuning_options.restrictions, params, False)
        if not legal:
            return False
    block_size_names = tuning_options.get("block_size_names", None)
    valid_thread_block_dimensions = check_thread_block_dimensions(
        params, max_threads, block_size_names
    )
    return valid_thread_block_dimensions


def delete_temp_file(filename):
<<<<<<< HEAD
    """delete a temporary file, don't complain if no longer exists"""
=======
    """Delete a temporary file, don't complain if no longer exists."""
>>>>>>> 9955ab39
    try:
        os.remove(filename)
    except OSError as e:
        if e.errno != errno.ENOENT:
            raise e


def detect_language(kernel_string):
    """Attempt to detect language from the kernel_string."""
    if "__global__" in kernel_string:
        lang = "CUDA"
    elif "__kernel" in kernel_string:
        lang = "OpenCL"
    else:
        lang = "C"
    return lang


def get_best_config(results, objective, objective_higher_is_better=False):
<<<<<<< HEAD
    """Returns the best configuration from a list of results according to some objective"""
=======
    """Returns the best configuration from a list of results according to some objective."""
>>>>>>> 9955ab39
    func = max if objective_higher_is_better else min
    ignore_val = (
        sys.float_info.max if not objective_higher_is_better else -sys.float_info.max
    )
    best_config = func(
        results,
        key=lambda x: x[objective] if isinstance(x[objective], float) else ignore_val,
    )
    return best_config


def get_config_string(params, keys=None, units=None):
<<<<<<< HEAD
    """return a compact string representation of a measurement"""
=======
    """Return a compact string representation of a measurement."""
>>>>>>> 9955ab39

    def compact_number(v):
        if isinstance(v, float):
            return "{:.3f}".format(round(v, 3))
        else:
            return str(v)

    compact_str_items = []
    if not keys:
        keys = params.keys()
    # first make a list of compact strings for each parameter
    for k, v in params.items():
        if k in keys:
            unit = ""
            # check if units not None not enough, units could be mocked which causes errors
            if isinstance(units, dict) and not isinstance(v, ErrorConfig):
                unit = units.get(k, "")
            compact_str_items.append(k + "=" + compact_number(v) + unit)
    # and finally join them
    compact_str = ", ".join(compact_str_items)
    return compact_str


def get_grid_dimensions(current_problem_size, params, grid_div, block_size_names):
    """Compute grid dims based on problem sizes and listed grid divisors."""

    def get_dimension_divisor(divisor_list, default, params):
        if divisor_list is None:
            if default in params:
                divisor_list = [default]
            else:
                return 1
        if callable(divisor_list):
            return divisor_list(params)
        else:
            return np.prod(
                [int(eval(replace_param_occurrences(s, params))) for s in divisor_list]
            )

    divisors = [
        get_dimension_divisor(d, block_size_names[i], params)
        for i, d in enumerate(grid_div)
    ]
    return tuple(
        int(np.ceil(float(current_problem_size[i]) / float(d)))
        for i, d in enumerate(divisors)
    )


def get_instance_string(params):
<<<<<<< HEAD
    """combine the parameters to a string mostly used for debug output
    use of OrderedDict is advised
    """
=======
    """Combine the parameters to a string mostly used for debug output use of dict is advised."""
>>>>>>> 9955ab39
    return "_".join([str(i) for i in params.values()])


def get_kernel_string(kernel_source, params=None):
<<<<<<< HEAD
    """retrieve the kernel source and return as a string
=======
    """Retrieve the kernel source and return as a string.
>>>>>>> 9955ab39

    This function processes the passed kernel_source argument, which could be
    a function, a string with a filename, or just a string with code already.

    If kernel_source is a function, the function is called with instance
    parameters in 'params' as the only argument.

    If kernel_source looks like filename, the file is read in, but if
    the file does not exist, it is assumed that the string is not a filename
    after all.

    :param kernel_source: One of the sources for the kernel, could be a
        function that generates the kernel code, a string containing a filename
        that points to the kernel source, or just a string that contains the code.
    :type kernel_source: string or callable

    :param params: Dictionary containing the tunable parameters for this specific
        kernel instance, only needed when kernel_source is a generator.
    :type param: dict

    :returns: A string containing the kernel code.
    :rtype: string
    """
    # logging.debug('get_kernel_string called with %s', str(kernel_source))
    logging.debug("get_kernel_string called")

    kernel_string = None
    if callable(kernel_source):
        kernel_string = kernel_source(params)
    elif isinstance(kernel_source, str):
        if looks_like_a_filename(kernel_source):
            kernel_string = read_file(kernel_source) or kernel_source
        else:
            kernel_string = kernel_source
    else:
        raise TypeError("Error kernel_source is not a string nor a callable function")
    return kernel_string


def get_problem_size(problem_size, params):
    """Compute current problem size."""
    if callable(problem_size):
        problem_size = problem_size(params)
    if isinstance(problem_size, (str, int, np.integer)):
        problem_size = (problem_size,)
    current_problem_size = [1, 1, 1]
    for i, s in enumerate(problem_size):
        if isinstance(s, str):
            current_problem_size[i] = int(eval(replace_param_occurrences(s, params)))
        elif isinstance(s, (int, np.integer)):
            current_problem_size[i] = s
        else:
            raise TypeError(
                "Error: problem_size should only contain strings or integers"
            )
    return current_problem_size


def get_smem_args(smem_args, params):
<<<<<<< HEAD
    """return a dict with kernel instance specific size"""
=======
    """Return a dict with kernel instance specific size."""
>>>>>>> 9955ab39
    result = smem_args.copy()
    if "size" in result:
        size = result["size"]
        if callable(size):
            size = size(params)
        elif isinstance(size, str):
            size = replace_param_occurrences(size, params)
            size = int(eval(size))
        result["size"] = size
    return result


def get_temp_filename(suffix=None):
<<<<<<< HEAD
    """return a string in the form of temp_X, where X is a large integer"""
=======
    """Return a string in the form of temp_X, where X is a large integer."""
>>>>>>> 9955ab39
    tmp_file = tempfile.mkstemp(
        suffix=suffix or "", prefix="temp_", dir=os.getcwd()
    )  # or "" for Python 2 compatibility
    os.close(tmp_file[0])
    return tmp_file[1]


def get_thread_block_dimensions(params, block_size_names=None):
    """Thread block size from tuning params, currently using convention."""
    if not block_size_names:
        block_size_names = default_block_size_names

    block_size_x = params.get(block_size_names[0], 256)
    block_size_y = params.get(block_size_names[1], 1)
    block_size_z = params.get(block_size_names[2], 1)
    return (int(block_size_x), int(block_size_y), int(block_size_z))


def get_total_timings(results, env, overhead_time):
<<<<<<< HEAD
    """Sum all timings and put their totals in the env"""
=======
    """Sum all timings and put their totals in the env."""
>>>>>>> 9955ab39
    total_framework_time = 0
    total_strategy_time = 0
    total_compile_time = 0
    total_verification_time = 0
    total_benchmark_time = 0
    if results:
        for result in results:
            if (
                "framework_time" not in result
                or "strategy_time" not in result
                or "compile_time" not in result
                or "verification_time" not in result
            ):
                # warnings.warn("No detailed timings in results")
                return env
            total_framework_time += result["framework_time"]
            total_strategy_time += result["strategy_time"]
            total_compile_time += result["compile_time"]
            total_verification_time += result["verification_time"]
            total_benchmark_time += result["benchmark_time"]

    # add the seperate times to the environment dict
    env["total_framework_time"] = total_framework_time
    env["total_strategy_time"] = total_strategy_time
    env["total_compile_time"] = total_compile_time
    env["total_verification_time"] = total_verification_time
    env["total_benchmark_time"] = total_benchmark_time
    if "simulated_time" in env:
        overhead_time += env["simulated_time"]
    env["overhead_time"] = overhead_time - (
<<<<<<< HEAD
        total_framework_time
        + total_strategy_time
        + total_compile_time
        + total_verification_time
        + total_benchmark_time
=======
        total_framework_time + total_strategy_time + total_compile_time + total_verification_time + total_benchmark_time
>>>>>>> 9955ab39
    )
    return env


def print_config(config, tuning_options, runner):
<<<<<<< HEAD
    """print the configuration string with tunable parameters and benchmark results"""
    print_config_output(
        tuning_options.tune_params,
        config,
        runner.quiet,
        tuning_options.metrics,
        runner.units,
    )
=======
    """Print the configuration string with tunable parameters and benchmark results."""
    print_config_output(tuning_options.tune_params, config, runner.quiet, tuning_options.metrics, runner.units)
>>>>>>> 9955ab39


def print_config_output(tune_params, params, quiet, metrics, units):
    """Print the configuration string with tunable parameters and benchmark results."""
    print_keys = list(tune_params.keys()) + ["time"]
    if metrics:
        print_keys += metrics.keys()
    output_string = get_config_string(params, print_keys, units)
    if not quiet:
        print(output_string)


def process_metrics(params, metrics):
<<<<<<< HEAD
    """process user-defined metrics for derived benchmark results
=======
    """Process user-defined metrics for derived benchmark results.
>>>>>>> 9955ab39

    Metrics must be a dictionary to support composable metrics. The dictionary keys describe
    the name given to this user-defined metric and will be used as the key in the results dictionaries
    return by Kernel Tuner. The values describe how to calculate the user-defined metric, using either a
    string expression in which the tunable parameters and benchmark results can be used as variables, or
    as a function that accepts a dictionary as argument.

    Example:
    metrics = dict()
    metrics["x"] = "10000 / time"
    metrics["x2"] = "x*x"

    Note that the values in the metric dictionary can also be functions that accept params as argument.


    Example:
    metrics = dict()
    metrics["GFLOP/s"] = lambda p : 10000 / p["time"]

    :param params: A dictionary with tunable parameters and benchmark results.
    :type params: dict

    :param metrics: A dictionary with user-defined metrics that can be used to create derived benchmark results.
    :type metrics: dict

    :returns: An updated params dictionary with the derived metrics inserted along with the benchmark results.
    :rtype: dict

    """
<<<<<<< HEAD
    if not isinstance(metrics, OrderedDict):
        raise ValueError(
            "metrics should be an OrderedDict to preserve order and support composability"
        )
=======
    if not isinstance(metrics, dict):
        raise ValueError("metrics should be a dictionary to preserve order and support composability")
>>>>>>> 9955ab39
    for k, v in metrics.items():
        if isinstance(v, str):
            value = eval(replace_param_occurrences(v, params))
        elif callable(v):
            value = v(params)
        else:
            raise ValueError("metric dicts values should be strings or callable")
        # We overwrite any existing values for the given key
        params[k] = value
    return params


def looks_like_a_filename(kernel_source):
<<<<<<< HEAD
    """attempt to detect whether source code or a filename was passed"""
=======
    """Attempt to detect whether source code or a filename was passed."""
>>>>>>> 9955ab39
    logging.debug("looks_like_a_filename called")
    result = False
    if isinstance(kernel_source, str):
        result = True
        # test if not too long
        if len(kernel_source) > 250:
            result = False
        # test if not contains special characters
        for c in "();{}\\":
            if c in kernel_source:
                result = False
        # just a safeguard for stuff that looks like code
        for s in ["__global__ ", "__kernel ", "void ", "float "]:
            if s in kernel_source:
                result = False
        # string must contain substring ".c", ".opencl", or ".F"
        result = result and any([s in kernel_source for s in (".c", ".opencl", ".F")])
    logging.debug("kernel_source is a filename: %s" % str(result))
    return result


<<<<<<< HEAD
def prepare_kernel_string(
    kernel_name, kernel_string, params, grid, threads, block_size_names, lang, defines
):
    """prepare kernel string for compilation
=======
def prepare_kernel_string(kernel_name, kernel_string, params, grid, threads, block_size_names, lang, defines):
    """Prepare kernel string for compilation.
>>>>>>> 9955ab39

    Prepends the kernel with a series of C preprocessor defines specific
    to this kernel instance:

     * the thread block dimensions
     * the grid dimensions
     * tunable parameters

    :param kernel_name: Name of the kernel.
    :type kernel_name: string

    :param kernel_string: One of the source files of the kernel as a string containing code.
    :type kernel_string: string

    :param params: A dictionary containing the tunable parameters specific to this instance.
    :type params: dict

    :param grid: A tuple with the grid dimensions for this specific instance.
    :type grid: tuple(x,y,z)

    :param threads: A tuple with the thread block dimensions for this specific instance.
    :type threads: tuple(x,y,z)

    :param block_size_names: A tuple with the names of the thread block dimensions used
        in the code. By default this is ["block_size_x", ...], but the user
        may supply different names if they prefer.
    :type block_size_names: tuple(string)

    :param defines: A dict that describes the variables that should be defined as
        preprocessor macros. Each keys should be the variable names and each value
        is either a string or a function that returns a string. If `None`, each
        tunable parameter is defined as preprocessor macro instead.
    :type defines: dict or None

    :returns: A string containing the source code made specific to this kernel instance.
    :rtype: string

    """
    logging.debug("prepare_kernel_string called for %s", kernel_name)

    kernel_prefix = ""

    # If `defines` is `None`, the default behavior is to define the following variables:
    #  * grid_size_x, grid_size_y, grid_size_z
    #  * block_size_x, block_size_y, block_size_z
    #  * each tunable parameter
    #  * kernel_tuner=1
    if defines is None:
        defines = dict()

        grid_dim_names = ["grid_size_x", "grid_size_y", "grid_size_z"]
        for i, g in enumerate(grid):
            defines[grid_dim_names[i]] = g

        for i, g in enumerate(threads):
            defines[block_size_names[i]] = g

        for k, v in params.items():
            defines[k] = v

        defines["kernel_tuner"] = 1

    for k, v in defines.items():
        if callable(v):
            v = v(params)
        elif isinstance(v, str):
            v = replace_param_occurrences(v, params)

        if not k.isidentifier():
            raise ValueError("name is not a valid identifier: {k}")

        # Escape newline characters
        v = str(v)
        v = v.replace("\n", "\\\n")

        if "loop_unroll_factor" in k and lang in ("CUDA", "HIP"):
            # this handles the special case that in CUDA/HIP
            # pragma unroll loop_unroll_factor, loop_unroll_factor should be a constant integer expression
            # in OpenCL this isn't the case and we can just insert "#define loop_unroll_factor N"
            # using 0 to disable specifying a loop unrolling factor for this loop
            if v == "0":
<<<<<<< HEAD
                kernel_string = re.sub(
                    r"\n\s*#pragma\s+unroll\s+" + k, "\n", kernel_string
                )  # + r"[^\S]*"
=======
                kernel_string = re.sub(r"\n\s*#pragma\s+unroll\s+" + k, "\n", kernel_string)  # + r"[^\S]*"
>>>>>>> 9955ab39
            else:
                kernel_prefix += f"constexpr int {k} = {v};\n"
        else:
            kernel_prefix += f"#define {k} {v}\n"

    # since we insert defines above the original kernel code, the line numbers will be incorrect
    # the following preprocessor directive informs the compiler that lines should be counted from 1
    if kernel_prefix:
        kernel_prefix += "#line 1\n"

    # Also replace parameter occurrences inside the kernel name
    name = replace_param_occurrences(kernel_name, params)

    return name, kernel_prefix + kernel_string


def read_file(filename):
<<<<<<< HEAD
    """return the contents of the file named filename or None if file not found"""
=======
    """Return the contents of the file named filename or None if file not found."""
>>>>>>> 9955ab39
    if os.path.isfile(filename):
        with open(filename, "r") as f:
            return f.read()


<<<<<<< HEAD
def replace_param_occurrences(string, params):
    """replace occurrences of the tuning params with their current value"""
=======
def replace_param_occurrences(string: str, params: dict):
    """Replace occurrences of the tuning params with their current value."""
>>>>>>> 9955ab39
    result = ""

    # Split on tokens and replace a token if it is a key in `params`.
    for part in re.split("([a-zA-Z0-9_]+)", string):
        if part in params:
            result += str(params[part])
        else:
            result += part

    return result


def setup_block_and_grid(problem_size, grid_div, params, block_size_names=None):
    """Compute problem size, thread block and grid dimensions for this kernel."""
    threads = get_thread_block_dimensions(params, block_size_names)
    current_problem_size = get_problem_size(problem_size, params)
    grid = get_grid_dimensions(current_problem_size, params, grid_div, block_size_names)
    return threads, grid


def write_file(filename, string):
    """Dump the contents of string to a file called filename."""
    # ugly fix, hopefully we can find a better one
    if sys.version_info[0] >= 3:
        with open(filename, "w", encoding="utf-8") as f:
            f.write(string)
    else:
        with open(filename, "w") as f:
            f.write(string.encode("utf-8"))


def normalize_verify_function(v):
    """Normalize a user-specified verify function.

    The user-specified function has two required positional arguments (answer, result_host),
    and an optional keyword (or keyword-only) argument atol. We normalize it to always accept
    an atol keyword argument.

    Undefined behaviour if the passed function does not match the required signatures.
    """

    # python 3.3+
    def has_kw_argument(func, name):
        sig = signature(func)
        return name in sig.parameters

    if v is None:
        return None

    if has_kw_argument(v, "atol"):
        return v
    return lambda answer, result_host, atol: v(answer, result_host)


<<<<<<< HEAD
def parse_restrictions(restrictions: list, tune_params: dict):
    """parses restrictions from a list of strings into a compilable function"""

=======
def parse_restrictions(restrictions: list[str], tune_params: dict, monolithic = False, try_to_constraint = True) -> list[tuple[Union[Constraint, str], list[str]]]:
    """Parses restrictions from a list of strings into compilable functions and constraints, or a single compilable function (if monolithic is True). Returns a list of tuples of (strings or constraints) and parameters."""
>>>>>>> 9955ab39
    # rewrite the restrictions so variables are singled out
    regex_match_variable = r"([a-zA-Z_$][a-zA-Z_$0-9]*)"

    def replace_params(match_object):
        key = match_object.group(1)
        if key in tune_params:
            param = str(key)
            return "params[params_index['" + param + "']]"
        else:
            return key

<<<<<<< HEAD
    parsed = ") and (".join(
        [re.sub(regex_match_variable, replace_params, res) for res in restrictions]
    )
=======
    def replace_params_split(match_object):
        # careful: has side-effect of adding to set `params_used`
        key = match_object.group(1)
        if key in tune_params:
            param = str(key)
            params_used.add(param)
            return param
        else:
            return key
>>>>>>> 9955ab39

    def to_multiple_restrictions(restrictions: list[str]) -> list[str]:
        """Split the restrictions into multiple restriction where possible (e.g. 3 <= x * y < 9 <= z -> [(MinProd(3), [x, y]), (MaxProd(9-1), [x, y]), (MinProd(9), [z])])."""
        split_restrictions = list()
        for res in restrictions:
            # if there are logic chains in the restriction, skip splitting further
            if " and " in res or " or " in res:
                split_restrictions.append(res)
                continue
            # find the indices of splittable comparators
            comparators = ['<=', '>=', '>', '<']
            comparators_indices = [(m.start(0), m.end(0)) for m in re.finditer('|'.join(comparators), res)]
            if len(comparators_indices) <= 1:
                # this can't be split further
                split_restrictions.append(res)
                continue
            # split the restrictions from the previous to the next comparator
            for index in range(len(comparators_indices)):
                temp_copy = res
                prev_stop = comparators_indices[index-1][1] + 1 if index > 0 else 0
                next_stop = comparators_indices[index+1][0] if index < len(comparators_indices) - 1 else len(temp_copy)
                split_restrictions.append(temp_copy[prev_stop:next_stop].strip())
        return split_restrictions

    def to_numeric_constraint(restriction: str, params: list[str]) -> Optional[Union[MinSumConstraint, ExactSumConstraint, MaxSumConstraint, MaxProdConstraint]]:
        """Converts a restriction to a built-in numeric constraint if possible."""
        comparators = ['<=', '==', '>=', '>', '<']
        comparators_found = re.findall('|'.join(comparators), restriction)
        # check if there is exactly one comparator, if not, return None
        if len(comparators_found) != 1:
            return None
        comparator = comparators_found[0]

        # split the string on the comparison and remove leading and trailing whitespace
        left, right = tuple(s.strip() for s in restriction.split(comparator))

        # find out which side is the constant number
        def is_or_evals_to_number(s: str) -> Optional[Union[int, float]]:
            try:
                # check if it's a number or solvable to a number (e.g. '32*2')
                number = eval(s)
                assert isinstance(number, (int, float))
                return number
            except Exception:
                # it's not a solvable subexpression, return None
                return None

        # either the left or right side of the equation must evaluate to a constant number
        left_num = is_or_evals_to_number(left)
        right_num = is_or_evals_to_number(right)
        if (left_num is None and right_num is None) or (left_num is not None and right_num is not None):
            # left_num and right_num can't be both None or both a constant
            return None
        number, variables, variables_on_left = (left_num, right.strip(), False) if left_num is not None else (right_num, left.strip(), True)

        # if the number is an integer, we can map '>' to '>=' and '<' to '<=' by changing the number (does not work with floating points!)
        number_is_int = isinstance(number, int)
        if number_is_int:
            if comparator == '<':
                # (2 < x) == (2+1 <= x)
                number += 1
            elif comparator == '>':
                # (2 > x) == (2-1 >= x)
                number -= 1

        # check if an operator is applied on the variables, if not return
        operators = [r'\*\*', r'\*', r'\+']
        operators_found = re.findall(str('|'.join(operators)), variables)
        if len(operators_found) == 0:
            # no operators found, return only based on comparator
            if len(params) != 1 or variables not in params:
                # there were more than one variable but no operator
                return None
            # map to a Constraint
            # if there are restrictions with a single variable, it will be used to prune the domain at the start
            elif comparator == '==':
                return ExactSumConstraint(number)
            elif comparator == '<=' or (comparator == '<' and number_is_int):
                return  MaxSumConstraint(number) if variables_on_left else MinSumConstraint(number)
            elif comparator == '>=' or (comparator == '>' and number_is_int):
                return  MinSumConstraint(number) if variables_on_left else MaxSumConstraint(number)
            raise ValueError(f"Invalid comparator {comparator}")

        # check which operator is applied on the variables
        operator = operators_found[0]
        if not all(o == operator for o in operators_found):
            # if the operator is inconsistent (e.g. 'x + y * z == 3'), return None
            return None

        # split the string on the comparison
        splitted = variables.split(operator)
        # check if there are only pure, non-recurring variables (no operations or constants) in the restriction
        if len(splitted) == len(params) and all(s.strip() in params for s in splitted):
            # map to a Constraint
            if operator == '**':
                # power operations are not (yet) supported, added to avoid matching the double asterisk
                return None
            elif operator == '*':
                if comparator == '<=' or (comparator == '<' and number_is_int):
                    return MaxProdConstraint(number) if variables_on_left else MinProdConstraint(number)
                elif comparator == '>=' or (comparator == '>' and number_is_int):
                    return MinProdConstraint(number) if variables_on_left else MaxProdConstraint(number)
            elif operator == '+':
                if comparator == '==':
                    return ExactSumConstraint(number)
                elif comparator == '<=' or (comparator == '<' and number_is_int):
                    return MaxSumConstraint(number) if variables_on_left else MinSumConstraint(number)
                elif comparator == '>=' or (comparator == '>' and number_is_int):
                    return MinSumConstraint(number) if variables_on_left else MaxSumConstraint(number)
            else:
                raise ValueError(f"Invalid operator {operator}")
        return None

    def to_equality_constraint(restriction: str, params: list[str]) -> Optional[Union[AllEqualConstraint, AllDifferentConstraint]]:
        """Converts a restriction to either an equality or inequality constraint on all the parameters if possible."""
        # check if all parameters are involved
        if len(params) != len(tune_params):
            return None

        # find whether (in)equalities appear in this restriction
        equalities_found = re.findall('==', restriction)
        inequalities_found = re.findall('!=', restriction)
        # check if one of the two have been found, if none or both have been found, return None
        if not (len(equalities_found) > 0 ^ len(inequalities_found) > 0):
            return None
        comparator = equalities_found[0] if len(equalities_found) > 0 else inequalities_found[0]

        # split the string on the comparison
        splitted = restriction.split(comparator)
        # check if there are only pure, non-recurring variables (no operations or constants) in the restriction
        if len(splitted) == len(params) and all(s.strip() in params for s in splitted):
            # map to a Constraint
            if comparator == '==':
                return AllEqualConstraint()
            elif comparator == '!=':
                return AllDifferentConstraint()
            return ValueError(f"Not possible: comparator should be '==' or '!=', is {comparator}")
        return None

    # create the parsed restrictions
    if monolithic is False:
        # split into multiple restrictions where possible
        if try_to_constraint:
            restrictions = to_multiple_restrictions(restrictions)
        # split into functions that only take their relevant parameters
        parsed_restrictions = list()
        for res in restrictions:
            params_used: set[str] = set()
            parsed_restriction = re.sub(regex_match_variable, replace_params_split, res).strip()
            params_used = list(params_used)
            finalized_constraint = None
            if try_to_constraint and " or " not in res and " and " not in res:
                # check if we can turn this into the built-in numeric comparison constraint
                finalized_constraint = to_numeric_constraint(parsed_restriction, params_used)
                if finalized_constraint is None:
                    # check if we can turn this into the built-in equality comparison constraint
                    finalized_constraint = to_equality_constraint(parsed_restriction, params_used)
            if finalized_constraint is None:
                # we must turn it into a general function
                finalized_constraint = f"def r({', '.join(params_used)}): return {parsed_restriction} \n"
            parsed_restrictions.append((finalized_constraint, params_used))
    else:
        # create one monolithic function
        parsed_restrictions = ") and (".join([re.sub(regex_match_variable, replace_params, res) for res in restrictions])

        # tidy up the code by removing the last suffix and unnecessary spaces
        parsed_restrictions = "(" + parsed_restrictions.strip() + ")"
        parsed_restrictions = " ".join(parsed_restrictions.split())

        # provide a mapping of the parameter names to the index in the tuple received
        params_index = dict(zip(tune_params.keys(), range(len(tune_params.keys()))))

        parsed_restrictions = [(f"def restrictions(*params): params_index = {params_index}; return {parsed_restrictions} \n", list(tune_params.keys()))]

    return parsed_restrictions


<<<<<<< HEAD
def compile_restrictions(restrictions: list, tune_params: dict):
    """parses restrictions from a list of strings into a callable function"""
    parsed_restrictions = parse_restrictions(restrictions, tune_params)

    # actually compile
    code_object = compile(parsed_restrictions, "<string>", "exec")
    func = FunctionType(code_object.co_consts[0], globals())
    return func
=======
def compile_restrictions(restrictions: list, tune_params: dict, monolithic = False, try_to_constraint = True) -> list[tuple[Union[str, Constraint, FunctionType], list[str]]]:
    """Parses restrictions from a list of strings into a list of strings, Functions, or Constraints (if `try_to_constraint`) and parameters used, or a single Function if monolithic is true."""
    # filter the restrictions to get only the strings
    restrictions_str, restrictions_ignore = [], []
    for r in restrictions:
        (restrictions_str if isinstance(r, str) else restrictions_ignore).append(r)
    if len(restrictions_str) == 0:
        return restrictions_ignore

    # parse the strings
    parsed_restrictions = parse_restrictions(restrictions_str, tune_params, monolithic=monolithic, try_to_constraint=try_to_constraint)

    # compile the parsed restrictions into a function
    compiled_restrictions: list[tuple] = list()
    for restriction, params_used in parsed_restrictions:
        if isinstance(restriction, str):
            # if it's a string, parse it to a function
            code_object = compile(restriction, "<string>", "exec")
            func = FunctionType(code_object.co_consts[0], globals())
            compiled_restrictions.append((func, params_used))
        elif isinstance(restriction, Constraint):
            # otherwise it already is a Constraint, pass it directly
            compiled_restrictions.append((restriction, params_used))
        else:
            raise ValueError(f"Restriction {restriction} is neither a string or Constraint {type(restriction)}")

    # return the restrictions and used parameters
    if len(restrictions_ignore) == 0:
        return compiled_restrictions
    restrictions_ignore = list(zip(restrictions_ignore, (() for _ in restrictions_ignore)))
    return restrictions_ignore + compiled_restrictions
>>>>>>> 9955ab39


def process_cache(cache, kernel_options, tuning_options, runner):
    """Cache file for storing tuned configurations.

    the cache file is stored using JSON and uses the following format:

    .. code-block:: python

        { device_name: "name of device"
          kernel_name: "name of kernel"
          problem_size: (int, int, int)
          tune_params_keys: list
          tune_params:
          cache: {
            "x1,x2,..xN": {"block_size_x": x1, ..., time=0.234342},
            "y1,y2,..yN": {"block_size_x": y1, ..., time=0.134233},
          }
        }


    The last two closing brackets are not required, and everything
    should work as expected if these are missing. This is to allow to continue
    from an earlier (abruptly ended) tuning session.

    """
<<<<<<< HEAD
    # caching only works correctly if tunable_parameters are stored in a OrderedDict
    if not isinstance(tuning_options.tune_params, OrderedDict):
        raise ValueError(
            "Caching only works correctly when tunable parameters are stored in a OrderedDict"
        )
=======
    # caching only works correctly if tunable_parameters are stored in a dictionary
    if not isinstance(tuning_options.tune_params, dict):
        raise ValueError("Caching only works correctly when tunable parameters are stored in a dictionary")
>>>>>>> 9955ab39

    # if file does not exist, create new cache
    if not os.path.isfile(cache):
        if tuning_options.simulation_mode:
            raise ValueError(
                f"Simulation mode requires an existing cachefile: file {cache} does not exist"
            )

        c = dict()
        c["device_name"] = runner.dev.name
        c["kernel_name"] = kernel_options.kernel_name
        c["problem_size"] = (
            kernel_options.problem_size
            if not callable(kernel_options.problem_size)
            else "callable"
        )
        c["tune_params_keys"] = list(tuning_options.tune_params.keys())
        c["tune_params"] = tuning_options.tune_params
        c["objective"] = tuning_options.objective
        c["cache"] = {}

<<<<<<< HEAD
        contents = json.dumps(c, cls=NpEncoder, indent="")[
            :-3
        ]  # except the last "}\n}"
=======
        contents = json.dumps(c, cls=NpEncoder, indent="")[:-3]  # except the last "}\n}"
>>>>>>> 9955ab39

        # write the header to the cachefile
        with open(cache, "w") as cachefile:
            cachefile.write(contents)

        tuning_options.cachefile = cache
        tuning_options.cache = {}

    # if file exists
    else:
        cached_data = read_cache(cache)

        # if in simulation mode, use the device name from the cache file as the runner device name
        if runner.simulation_mode:
            runner.dev.name = cached_data["device_name"]

        # check if it is safe to continue tuning from this cache
        if cached_data["device_name"] != runner.dev.name:
            raise ValueError(
                "Cannot load cache which contains results for different device"
            )
        if cached_data["kernel_name"] != kernel_options.kernel_name:
            raise ValueError(
                "Cannot load cache which contains results for different kernel"
            )
        if "problem_size" in cached_data and not callable(kernel_options.problem_size):
            # if problem_size is not iterable, compare directly
            if not hasattr(kernel_options.problem_size, "__iter__"):
                if cached_data["problem_size"] != kernel_options.problem_size:
                    raise ValueError(
                        "Cannot load cache which contains results for different problem_size"
                    )
            # else (problem_size is iterable)
            # cache returns list, problem_size is likely a tuple. Therefore, the next check
            # checks the equality of all items in the list/tuples individually
            elif not all(
                [
                    i == j
                    for i, j in zip(
                        cached_data["problem_size"], kernel_options.problem_size
                    )
                ]
            ):
                raise ValueError(
                    "Cannot load cache which contains results for different problem_size"
                )
        if cached_data["tune_params_keys"] != list(tuning_options.tune_params.keys()):
<<<<<<< HEAD
            if all(
                key in tuning_options.tune_params
                for key in cached_data["tune_params_keys"]
            ):
                raise ValueError(
                    f"All tunable parameters are present, but the order is wrong. \
=======
            if all(key in tuning_options.tune_params for key in cached_data["tune_params_keys"]):
                raise ValueError(
                    f"All tunable parameters are present, but the order is wrong. \
                    This is not possible because the order must be preserved to lookup the correct configuration in the cache. \
>>>>>>> 9955ab39
                    Cache has order: {cached_data['tune_params_keys']}, tuning_options has: {list(tuning_options.tune_params.keys())}"
                )
            raise ValueError(
                f"Cannot load cache which contains results obtained with different tunable parameters. \
                Cache has: {cached_data['tune_params_keys']}, tuning_options has: {list(tuning_options.tune_params.keys())}"
            )

        tuning_options.cachefile = cache
        tuning_options.cache = cached_data["cache"]


def read_cache(cache, open_cache=True):
<<<<<<< HEAD
    """Read the cachefile into a dictionary, if open_cache=True prepare the cachefile for appending"""
=======
    """Read the cachefile into a dictionary, if open_cache=True prepare the cachefile for appending."""
>>>>>>> 9955ab39
    with open(cache, "r") as cachefile:
        filestr = cachefile.read().strip()

    # if file was not properly closed, pretend it was properly closed
    if not filestr[-3:] == "}\n}":
        # remove the trailing comma if any, and append closing brackets
        if filestr[-1] == ",":
            filestr = filestr[:-1]
        filestr = filestr + "}\n}"
    else:
        if open_cache:
            # if it was properly closed, open it for appending new entries
            with open(cache, "w") as cachefile:
                cachefile.write(filestr[:-3] + ",")

    error_configs = {
        "InvalidConfig": InvalidConfig(),
        "CompilationFailedConfig": CompilationFailedConfig(),
        "RuntimeFailedConfig": RuntimeFailedConfig(),
    }

    # replace strings with ErrorConfig instances
    cache_data = json.loads(filestr)
    for element in cache_data["cache"].values():
        for k, v in element.items():
            if isinstance(v, str) and v in error_configs:
                element[k] = error_configs[v]

    return cache_data


def close_cache(cache):
    if not os.path.isfile(cache):
        raise ValueError("close_cache expects cache file to exist")

    with open(cache, "r") as fh:
        contents = fh.read()

    # close to file to make sure it can be read by JSON parsers
    if contents[-1] == ",":
        with open(cache, "w") as fh:
            fh.write(contents[:-1] + "}\n}")


def store_cache(key, params, tuning_options):
<<<<<<< HEAD
    """stores a new entry (key, params) to the cachefile"""

=======
    """Stores a new entry (key, params) to the cachefile."""
    # logging.debug('store_cache called, cache=%s, cachefile=%s' % (tuning_options.cache, tuning_options.cachefile))
>>>>>>> 9955ab39
    if isinstance(tuning_options.cache, dict):
        if key not in tuning_options.cache:
            tuning_options.cache[key] = params

            # Convert ErrorConfig objects to string, wanted to do this inside the JSONconverter but couldn't get it to work
            output_params = params.copy()
            for k, v in output_params.items():
                if isinstance(v, ErrorConfig):
                    output_params[k] = str(v)

            if tuning_options.cachefile:
                with open(tuning_options.cachefile, "a") as cachefile:
<<<<<<< HEAD
                    cachefile.write(
                        "\n"
                        + json.dumps({key: output_params}, cls=NpEncoder)[1:-1]
                        + ","
                    )


def dump_cache(obj: str, tuning_options):
    """dumps a string in the cache, this omits the several checks of store_cache() to speed up the process - with great power comes great responsibility!"""
=======
                    cachefile.write("\n" + json.dumps({key: output_params}, cls=NpEncoder)[1:-1] + ",")


def dump_cache(obj: str, tuning_options):
    """Dumps a string in the cache, this omits the several checks of store_cache() to speed up the process - with great power comes great responsibility!"""
>>>>>>> 9955ab39
    if isinstance(tuning_options.cache, dict) and tuning_options.cachefile:
        with open(tuning_options.cachefile, "a") as cachefile:
            cachefile.write(obj)


<<<<<<< HEAD
class MaxProdConstraint(Constraint):
    """Constraint enforcing that values of given variables create a product up to a given amount"""

    def __init__(self, maxprod):
        """Instantiate a MaxProdConstraint

        :params maxprod: Value to be considered as the maximum product
        :type maxprod: number

        """
        self._maxprod = maxprod

    def preProcess(self, variables, domains, constraints, vconstraints):
        """ """
        Constraint.preProcess(self, variables, domains, constraints, vconstraints)
        maxprod = self._maxprod
        for variable in variables:
            domain = domains[variable]
            for value in domain[:]:
                if value > maxprod:
                    domain.remove(value)

    def __call__(self, variables, domains, assignments, forwardcheck=False):
        maxprod = self._maxprod
        prod = 1
        for variable in variables:
            if variable in assignments:
                prod *= assignments[variable]
        if isinstance(prod, float):
            prod = round(prod, 10)
        if prod > maxprod:
            return False
        if forwardcheck:
            for variable in variables:
                if variable not in assignments:
                    domain = domains[variable]
                    for value in domain[:]:
                        if prod * value > maxprod:
                            domain.hideValue(value)
                    if not domain:
                        return False
        return True


def cuda_error_check(error):
    """Checking the status of CUDA calls using the NVIDIA cuda-python backend"""
=======
def cuda_error_check(error):
    """Checking the status of CUDA calls using the NVIDIA cuda-python backend."""
>>>>>>> 9955ab39
    if isinstance(error, cuda.CUresult):
        if error != cuda.CUresult.CUDA_SUCCESS:
            _, name = cuda.cuGetErrorName(error)
            raise RuntimeError(f"CUDA error: {name.decode()}")
    elif isinstance(error, cudart.cudaError_t):
        if error != cudart.cudaError_t.cudaSuccess:
            _, name = cudart.getErrorName(error)
            raise RuntimeError(f"CUDART error: {name.decode()}")
    elif isinstance(error, nvrtc.nvrtcResult):
        if error != nvrtc.nvrtcResult.NVRTC_SUCCESS:
            _, desc = nvrtc.nvrtcGetErrorString(error)
            raise RuntimeError(f"NVRTC error: {desc.decode()}")<|MERGE_RESOLUTION|>--- conflicted
+++ resolved
@@ -16,21 +16,6 @@
 
 import numpy as np
 from constraint import (
-<<<<<<< HEAD
-    Constraint,
-    AllDifferentConstraint,
-    AllEqualConstraint,
-    MaxSumConstraint,
-    ExactSumConstraint,
-    MinSumConstraint,
-    InSetConstraint,
-    NotInSetConstraint,
-    SomeInSetConstraint,
-    SomeNotInSetConstraint,
-    FunctionConstraint,
-)
-
-=======
     AllDifferentConstraint,
     AllEqualConstraint,
     Constraint,
@@ -48,7 +33,6 @@
 
 from kernel_tuner.accuracy import Tunable
 
->>>>>>> 9955ab39
 try:
     import cupy as cp
 except ImportError:
@@ -84,11 +68,7 @@
 
 
 class NpEncoder(json.JSONEncoder):
-<<<<<<< HEAD
-    """Class we use for dumping Numpy objects to JSON"""
-=======
     """Class we use for dumping Numpy objects to JSON."""
->>>>>>> 9955ab39
 
     def default(self, obj):
         if isinstance(obj, np.integer):
@@ -137,14 +117,7 @@
         "uint16": ["ushort", "unsigned short", "uint16_t"],
         "int16": ["short", "int16_t"],
         "uint32": ["uint", "unsigned int", "uint32_t"],
-<<<<<<< HEAD
-        "int32": [
-            "int",
-            "int32_t",
-        ],  # discrepancy between OpenCL and C here, long may be 32bits in C
-=======
         "int32": ["int", "int32_t"],  # discrepancy between OpenCL and C here, long may be 32bits in C
->>>>>>> 9955ab39
         "uint64": ["ulong", "unsigned long", "uint64_t"],
         "int64": ["long", "int64_t"],
         "float16": ["half"],
@@ -159,11 +132,7 @@
 
 
 def check_argument_list(kernel_name, kernel_string, args):
-<<<<<<< HEAD
-    """raise an exception if a kernel arguments do not match host arguments"""
-=======
     """Raise an exception if a kernel arguments do not match host arguments."""
->>>>>>> 9955ab39
     kernel_arguments = list()
     collected_errors = list()
     for iterator in re.finditer(kernel_name + "[ \n\t]*" + r"\(", kernel_string):
@@ -195,11 +164,7 @@
                 )
 
             correct = True
-<<<<<<< HEAD
-            if isinstance(arg, np.ndarray) and not "*" in kernel_argument:
-=======
             if isinstance(arg, np.ndarray) and "*" not in kernel_argument:
->>>>>>> 9955ab39
                 correct = False  # array is passed to non-pointer kernel argument
 
             if correct and check_argument_type(str(arg.dtype), kernel_argument):
@@ -223,11 +188,7 @@
 
 
 def check_stop_criterion(to):
-<<<<<<< HEAD
-    """checks if max_fevals is reached or time limit is exceeded"""
-=======
     """Checks if max_fevals is reached or time limit is exceeded."""
->>>>>>> 9955ab39
     if "max_fevals" in to and len(to.unique_results) >= to.max_fevals:
         raise StopCriterionReached("max_fevals reached")
     if "time_limit" in to and (
@@ -237,13 +198,8 @@
         raise StopCriterionReached("time limit exceeded")
 
 
-<<<<<<< HEAD
-def check_tune_params_list(tune_params, observers):
-    """raise an exception if a tune parameter has a forbidden name"""
-=======
 def check_tune_params_list(tune_params, observers, simulation_mode=False):
     """Raise an exception if a tune parameter has a forbidden name."""
->>>>>>> 9955ab39
     forbidden_names = ("grid_size_x", "grid_size_y", "grid_size_z", "time")
     for name, param in tune_params.items():
         if name in forbidden_names:
@@ -255,15 +211,8 @@
                 + " has a forbidden name!"
             )
     if any("nvml_" in param for param in tune_params):
-<<<<<<< HEAD
-        if not observers or not any(isinstance(obs, NVMLObserver) for obs in observers):
-            raise ValueError(
-                "Tune parameters starting with nvml_ require an NVMLObserver!"
-            )
-=======
         if not simulation_mode and (not observers or not any(isinstance(obs, NVMLObserver) for obs in observers)):
             raise ValueError("Tune parameters starting with nvml_ require an NVMLObserver!")
->>>>>>> 9955ab39
 
 
 def check_block_size_names(block_size_names):
@@ -290,14 +239,7 @@
         for name in block_size_names:
             if name not in tune_params.keys():
                 warnings.warn(
-<<<<<<< HEAD
-                    "Block size name "
-                    + name
-                    + " is not specified in the tunable parameters list!",
-                    UserWarning,
-=======
                     "Block size name " + name + " is not specified in the tunable parameters list!", UserWarning
->>>>>>> 9955ab39
                 )
     else:  # if default block size names are used
         if not any([k in default_block_size_names for k in tune_params.keys()]):
@@ -308,11 +250,7 @@
 
 
 def check_restrictions(restrictions, params: dict, verbose: bool):
-<<<<<<< HEAD
-    """check whether a specific instance meets the search space restrictions"""
-=======
     """Check whether a specific instance meets the search space restrictions."""
->>>>>>> 9955ab39
     valid = True
     if callable(restrictions):
         valid = restrictions(params)
@@ -345,11 +283,7 @@
 
 
 def convert_constraint_restriction(restrict: Constraint):
-<<<<<<< HEAD
-    """Convert the python-constraint to a function for backwards compatibility"""
-=======
     """Convert the python-constraint to a function for backwards compatibility."""
->>>>>>> 9955ab39
     if isinstance(restrict, FunctionConstraint):
         def f_restrict(p):
             return restrict._func(*p)
@@ -369,22 +303,9 @@
         def f_restrict(p):
             return sum(p) == restrict._exactsum
     elif isinstance(restrict, MinSumConstraint):
-<<<<<<< HEAD
-        f_restrict = lambda p: sum(p) >= restrict._exactsum
-    elif isinstance(
-        restrict,
-        (
-            InSetConstraint,
-            NotInSetConstraint,
-            SomeInSetConstraint,
-            SomeNotInSetConstraint,
-        ),
-    ):
-=======
         def f_restrict(p):
             return sum(p) >= restrict._minsum
     elif isinstance(restrict, (InSetConstraint, NotInSetConstraint, SomeInSetConstraint, SomeNotInSetConstraint)):
->>>>>>> 9955ab39
         raise NotImplementedError(
             f"Restriction of the type {type(restrict)} is explicitely not supported in backwards compatibility mode, because the behaviour is too complex. Please rewrite this constraint to a function to use it with this algorithm."
         )
@@ -394,21 +315,13 @@
 
 
 def check_thread_block_dimensions(params, max_threads, block_size_names=None):
-<<<<<<< HEAD
-    """check on maximum thread block dimensions"""
-=======
     """Check on maximum thread block dimensions."""
->>>>>>> 9955ab39
     dims = get_thread_block_dimensions(params, block_size_names)
     return np.prod(dims) <= max_threads
 
 
 def config_valid(config, tuning_options, max_threads):
-<<<<<<< HEAD
-    """combines restrictions and a check on the max thread block dimension to check config validity"""
-=======
     """Combines restrictions and a check on the max thread block dimension to check config validity."""
->>>>>>> 9955ab39
     legal = True
     params = dict(zip(tuning_options.tune_params.keys(), config))
     if tuning_options.restrictions:
@@ -423,11 +336,7 @@
 
 
 def delete_temp_file(filename):
-<<<<<<< HEAD
-    """delete a temporary file, don't complain if no longer exists"""
-=======
     """Delete a temporary file, don't complain if no longer exists."""
->>>>>>> 9955ab39
     try:
         os.remove(filename)
     except OSError as e:
@@ -447,11 +356,7 @@
 
 
 def get_best_config(results, objective, objective_higher_is_better=False):
-<<<<<<< HEAD
-    """Returns the best configuration from a list of results according to some objective"""
-=======
     """Returns the best configuration from a list of results according to some objective."""
->>>>>>> 9955ab39
     func = max if objective_higher_is_better else min
     ignore_val = (
         sys.float_info.max if not objective_higher_is_better else -sys.float_info.max
@@ -464,11 +369,7 @@
 
 
 def get_config_string(params, keys=None, units=None):
-<<<<<<< HEAD
-    """return a compact string representation of a measurement"""
-=======
     """Return a compact string representation of a measurement."""
->>>>>>> 9955ab39
 
     def compact_number(v):
         if isinstance(v, float):
@@ -519,22 +420,12 @@
 
 
 def get_instance_string(params):
-<<<<<<< HEAD
-    """combine the parameters to a string mostly used for debug output
-    use of OrderedDict is advised
-    """
-=======
     """Combine the parameters to a string mostly used for debug output use of dict is advised."""
->>>>>>> 9955ab39
     return "_".join([str(i) for i in params.values()])
 
 
 def get_kernel_string(kernel_source, params=None):
-<<<<<<< HEAD
-    """retrieve the kernel source and return as a string
-=======
     """Retrieve the kernel source and return as a string.
->>>>>>> 9955ab39
 
     This function processes the passed kernel_source argument, which could be
     a function, a string with a filename, or just a string with code already.
@@ -594,11 +485,7 @@
 
 
 def get_smem_args(smem_args, params):
-<<<<<<< HEAD
-    """return a dict with kernel instance specific size"""
-=======
     """Return a dict with kernel instance specific size."""
->>>>>>> 9955ab39
     result = smem_args.copy()
     if "size" in result:
         size = result["size"]
@@ -612,11 +499,7 @@
 
 
 def get_temp_filename(suffix=None):
-<<<<<<< HEAD
-    """return a string in the form of temp_X, where X is a large integer"""
-=======
     """Return a string in the form of temp_X, where X is a large integer."""
->>>>>>> 9955ab39
     tmp_file = tempfile.mkstemp(
         suffix=suffix or "", prefix="temp_", dir=os.getcwd()
     )  # or "" for Python 2 compatibility
@@ -636,11 +519,7 @@
 
 
 def get_total_timings(results, env, overhead_time):
-<<<<<<< HEAD
-    """Sum all timings and put their totals in the env"""
-=======
     """Sum all timings and put their totals in the env."""
->>>>>>> 9955ab39
     total_framework_time = 0
     total_strategy_time = 0
     total_compile_time = 0
@@ -671,33 +550,14 @@
     if "simulated_time" in env:
         overhead_time += env["simulated_time"]
     env["overhead_time"] = overhead_time - (
-<<<<<<< HEAD
-        total_framework_time
-        + total_strategy_time
-        + total_compile_time
-        + total_verification_time
-        + total_benchmark_time
-=======
         total_framework_time + total_strategy_time + total_compile_time + total_verification_time + total_benchmark_time
->>>>>>> 9955ab39
     )
     return env
 
 
 def print_config(config, tuning_options, runner):
-<<<<<<< HEAD
-    """print the configuration string with tunable parameters and benchmark results"""
-    print_config_output(
-        tuning_options.tune_params,
-        config,
-        runner.quiet,
-        tuning_options.metrics,
-        runner.units,
-    )
-=======
     """Print the configuration string with tunable parameters and benchmark results."""
     print_config_output(tuning_options.tune_params, config, runner.quiet, tuning_options.metrics, runner.units)
->>>>>>> 9955ab39
 
 
 def print_config_output(tune_params, params, quiet, metrics, units):
@@ -711,11 +571,7 @@
 
 
 def process_metrics(params, metrics):
-<<<<<<< HEAD
-    """process user-defined metrics for derived benchmark results
-=======
     """Process user-defined metrics for derived benchmark results.
->>>>>>> 9955ab39
 
     Metrics must be a dictionary to support composable metrics. The dictionary keys describe
     the name given to this user-defined metric and will be used as the key in the results dictionaries
@@ -745,15 +601,8 @@
     :rtype: dict
 
     """
-<<<<<<< HEAD
-    if not isinstance(metrics, OrderedDict):
-        raise ValueError(
-            "metrics should be an OrderedDict to preserve order and support composability"
-        )
-=======
     if not isinstance(metrics, dict):
         raise ValueError("metrics should be a dictionary to preserve order and support composability")
->>>>>>> 9955ab39
     for k, v in metrics.items():
         if isinstance(v, str):
             value = eval(replace_param_occurrences(v, params))
@@ -767,11 +616,7 @@
 
 
 def looks_like_a_filename(kernel_source):
-<<<<<<< HEAD
-    """attempt to detect whether source code or a filename was passed"""
-=======
     """Attempt to detect whether source code or a filename was passed."""
->>>>>>> 9955ab39
     logging.debug("looks_like_a_filename called")
     result = False
     if isinstance(kernel_source, str):
@@ -793,15 +638,8 @@
     return result
 
 
-<<<<<<< HEAD
-def prepare_kernel_string(
-    kernel_name, kernel_string, params, grid, threads, block_size_names, lang, defines
-):
-    """prepare kernel string for compilation
-=======
 def prepare_kernel_string(kernel_name, kernel_string, params, grid, threads, block_size_names, lang, defines):
     """Prepare kernel string for compilation.
->>>>>>> 9955ab39
 
     Prepends the kernel with a series of C preprocessor defines specific
     to this kernel instance:
@@ -883,13 +721,7 @@
             # in OpenCL this isn't the case and we can just insert "#define loop_unroll_factor N"
             # using 0 to disable specifying a loop unrolling factor for this loop
             if v == "0":
-<<<<<<< HEAD
-                kernel_string = re.sub(
-                    r"\n\s*#pragma\s+unroll\s+" + k, "\n", kernel_string
-                )  # + r"[^\S]*"
-=======
                 kernel_string = re.sub(r"\n\s*#pragma\s+unroll\s+" + k, "\n", kernel_string)  # + r"[^\S]*"
->>>>>>> 9955ab39
             else:
                 kernel_prefix += f"constexpr int {k} = {v};\n"
         else:
@@ -907,23 +739,14 @@
 
 
 def read_file(filename):
-<<<<<<< HEAD
-    """return the contents of the file named filename or None if file not found"""
-=======
     """Return the contents of the file named filename or None if file not found."""
->>>>>>> 9955ab39
     if os.path.isfile(filename):
         with open(filename, "r") as f:
             return f.read()
 
 
-<<<<<<< HEAD
-def replace_param_occurrences(string, params):
-    """replace occurrences of the tuning params with their current value"""
-=======
 def replace_param_occurrences(string: str, params: dict):
     """Replace occurrences of the tuning params with their current value."""
->>>>>>> 9955ab39
     result = ""
 
     # Split on tokens and replace a token if it is a key in `params`.
@@ -978,14 +801,8 @@
     return lambda answer, result_host, atol: v(answer, result_host)
 
 
-<<<<<<< HEAD
-def parse_restrictions(restrictions: list, tune_params: dict):
-    """parses restrictions from a list of strings into a compilable function"""
-
-=======
 def parse_restrictions(restrictions: list[str], tune_params: dict, monolithic = False, try_to_constraint = True) -> list[tuple[Union[Constraint, str], list[str]]]:
     """Parses restrictions from a list of strings into compilable functions and constraints, or a single compilable function (if monolithic is True). Returns a list of tuples of (strings or constraints) and parameters."""
->>>>>>> 9955ab39
     # rewrite the restrictions so variables are singled out
     regex_match_variable = r"([a-zA-Z_$][a-zA-Z_$0-9]*)"
 
@@ -997,11 +814,6 @@
         else:
             return key
 
-<<<<<<< HEAD
-    parsed = ") and (".join(
-        [re.sub(regex_match_variable, replace_params, res) for res in restrictions]
-    )
-=======
     def replace_params_split(match_object):
         # careful: has side-effect of adding to set `params_used`
         key = match_object.group(1)
@@ -1011,7 +823,6 @@
             return param
         else:
             return key
->>>>>>> 9955ab39
 
     def to_multiple_restrictions(restrictions: list[str]) -> list[str]:
         """Split the restrictions into multiple restriction where possible (e.g. 3 <= x * y < 9 <= z -> [(MinProd(3), [x, y]), (MaxProd(9-1), [x, y]), (MinProd(9), [z])])."""
@@ -1189,16 +1000,6 @@
     return parsed_restrictions
 
 
-<<<<<<< HEAD
-def compile_restrictions(restrictions: list, tune_params: dict):
-    """parses restrictions from a list of strings into a callable function"""
-    parsed_restrictions = parse_restrictions(restrictions, tune_params)
-
-    # actually compile
-    code_object = compile(parsed_restrictions, "<string>", "exec")
-    func = FunctionType(code_object.co_consts[0], globals())
-    return func
-=======
 def compile_restrictions(restrictions: list, tune_params: dict, monolithic = False, try_to_constraint = True) -> list[tuple[Union[str, Constraint, FunctionType], list[str]]]:
     """Parses restrictions from a list of strings into a list of strings, Functions, or Constraints (if `try_to_constraint`) and parameters used, or a single Function if monolithic is true."""
     # filter the restrictions to get only the strings
@@ -1230,7 +1031,6 @@
         return compiled_restrictions
     restrictions_ignore = list(zip(restrictions_ignore, (() for _ in restrictions_ignore)))
     return restrictions_ignore + compiled_restrictions
->>>>>>> 9955ab39
 
 
 def process_cache(cache, kernel_options, tuning_options, runner):
@@ -1257,17 +1057,9 @@
     from an earlier (abruptly ended) tuning session.
 
     """
-<<<<<<< HEAD
-    # caching only works correctly if tunable_parameters are stored in a OrderedDict
-    if not isinstance(tuning_options.tune_params, OrderedDict):
-        raise ValueError(
-            "Caching only works correctly when tunable parameters are stored in a OrderedDict"
-        )
-=======
     # caching only works correctly if tunable_parameters are stored in a dictionary
     if not isinstance(tuning_options.tune_params, dict):
         raise ValueError("Caching only works correctly when tunable parameters are stored in a dictionary")
->>>>>>> 9955ab39
 
     # if file does not exist, create new cache
     if not os.path.isfile(cache):
@@ -1289,13 +1081,7 @@
         c["objective"] = tuning_options.objective
         c["cache"] = {}
 
-<<<<<<< HEAD
-        contents = json.dumps(c, cls=NpEncoder, indent="")[
-            :-3
-        ]  # except the last "}\n}"
-=======
         contents = json.dumps(c, cls=NpEncoder, indent="")[:-3]  # except the last "}\n}"
->>>>>>> 9955ab39
 
         # write the header to the cachefile
         with open(cache, "w") as cachefile:
@@ -1343,19 +1129,10 @@
                     "Cannot load cache which contains results for different problem_size"
                 )
         if cached_data["tune_params_keys"] != list(tuning_options.tune_params.keys()):
-<<<<<<< HEAD
-            if all(
-                key in tuning_options.tune_params
-                for key in cached_data["tune_params_keys"]
-            ):
-                raise ValueError(
-                    f"All tunable parameters are present, but the order is wrong. \
-=======
             if all(key in tuning_options.tune_params for key in cached_data["tune_params_keys"]):
                 raise ValueError(
                     f"All tunable parameters are present, but the order is wrong. \
                     This is not possible because the order must be preserved to lookup the correct configuration in the cache. \
->>>>>>> 9955ab39
                     Cache has order: {cached_data['tune_params_keys']}, tuning_options has: {list(tuning_options.tune_params.keys())}"
                 )
             raise ValueError(
@@ -1368,11 +1145,7 @@
 
 
 def read_cache(cache, open_cache=True):
-<<<<<<< HEAD
-    """Read the cachefile into a dictionary, if open_cache=True prepare the cachefile for appending"""
-=======
     """Read the cachefile into a dictionary, if open_cache=True prepare the cachefile for appending."""
->>>>>>> 9955ab39
     with open(cache, "r") as cachefile:
         filestr = cachefile.read().strip()
 
@@ -1418,13 +1191,8 @@
 
 
 def store_cache(key, params, tuning_options):
-<<<<<<< HEAD
-    """stores a new entry (key, params) to the cachefile"""
-
-=======
     """Stores a new entry (key, params) to the cachefile."""
     # logging.debug('store_cache called, cache=%s, cachefile=%s' % (tuning_options.cache, tuning_options.cachefile))
->>>>>>> 9955ab39
     if isinstance(tuning_options.cache, dict):
         if key not in tuning_options.cache:
             tuning_options.cache[key] = params
@@ -1437,79 +1205,18 @@
 
             if tuning_options.cachefile:
                 with open(tuning_options.cachefile, "a") as cachefile:
-<<<<<<< HEAD
-                    cachefile.write(
-                        "\n"
-                        + json.dumps({key: output_params}, cls=NpEncoder)[1:-1]
-                        + ","
-                    )
-
-
-def dump_cache(obj: str, tuning_options):
-    """dumps a string in the cache, this omits the several checks of store_cache() to speed up the process - with great power comes great responsibility!"""
-=======
                     cachefile.write("\n" + json.dumps({key: output_params}, cls=NpEncoder)[1:-1] + ",")
 
 
 def dump_cache(obj: str, tuning_options):
     """Dumps a string in the cache, this omits the several checks of store_cache() to speed up the process - with great power comes great responsibility!"""
->>>>>>> 9955ab39
     if isinstance(tuning_options.cache, dict) and tuning_options.cachefile:
         with open(tuning_options.cachefile, "a") as cachefile:
             cachefile.write(obj)
 
 
-<<<<<<< HEAD
-class MaxProdConstraint(Constraint):
-    """Constraint enforcing that values of given variables create a product up to a given amount"""
-
-    def __init__(self, maxprod):
-        """Instantiate a MaxProdConstraint
-
-        :params maxprod: Value to be considered as the maximum product
-        :type maxprod: number
-
-        """
-        self._maxprod = maxprod
-
-    def preProcess(self, variables, domains, constraints, vconstraints):
-        """ """
-        Constraint.preProcess(self, variables, domains, constraints, vconstraints)
-        maxprod = self._maxprod
-        for variable in variables:
-            domain = domains[variable]
-            for value in domain[:]:
-                if value > maxprod:
-                    domain.remove(value)
-
-    def __call__(self, variables, domains, assignments, forwardcheck=False):
-        maxprod = self._maxprod
-        prod = 1
-        for variable in variables:
-            if variable in assignments:
-                prod *= assignments[variable]
-        if isinstance(prod, float):
-            prod = round(prod, 10)
-        if prod > maxprod:
-            return False
-        if forwardcheck:
-            for variable in variables:
-                if variable not in assignments:
-                    domain = domains[variable]
-                    for value in domain[:]:
-                        if prod * value > maxprod:
-                            domain.hideValue(value)
-                    if not domain:
-                        return False
-        return True
-
-
-def cuda_error_check(error):
-    """Checking the status of CUDA calls using the NVIDIA cuda-python backend"""
-=======
 def cuda_error_check(error):
     """Checking the status of CUDA calls using the NVIDIA cuda-python backend."""
->>>>>>> 9955ab39
     if isinstance(error, cuda.CUresult):
         if error != cuda.CUresult.CUDA_SUCCESS:
             _, name = cuda.cuGetErrorName(error)
