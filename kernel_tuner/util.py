--- conflicted
+++ resolved
@@ -1,32 +1,14 @@
-<<<<<<< HEAD
-""" Module for kernel tuner utility functions """
-from argparse import ArgumentError
-import itertools
-=======
 """Module for kernel tuner utility functions."""
 
 import errno
->>>>>>> 3be5685f
 import json
 import logging
 import os
-<<<<<<< HEAD
-import errno
-from tabnanny import verbose
-=======
 import re
 import sys
->>>>>>> 3be5685f
 import tempfile
 import time
 import warnings
-<<<<<<< HEAD
-import re
-from types import FunctionType
-
-import numpy as np
-from constraint import Problem, Constraint, AllDifferentConstraint, AllEqualConstraint, MaxSumConstraint, ExactSumConstraint, MinSumConstraint, InSetConstraint, NotInSetConstraint, SomeInSetConstraint, SomeNotInSetConstraint, FunctionConstraint
-=======
 from inspect import signature
 from pathlib import Path
 from types import FunctionType
@@ -51,7 +33,6 @@
 
 from kernel_tuner.accuracy import Tunable
 
->>>>>>> 3be5685f
 try:
     import cupy as cp
 except ImportError:
@@ -78,10 +59,6 @@
     pass
 
 
-<<<<<<< HEAD
-class TorchPlaceHolder():
-
-=======
 class CompilationFailedConfig(ErrorConfig):
     pass
 
@@ -104,7 +81,6 @@
 
 
 class TorchPlaceHolder:
->>>>>>> 3be5685f
     def __init__(self):
         self.Tensor = Exception  # using Exception here as a type that will never be among kernel arguments
 
@@ -294,30 +270,6 @@
         raise ValueError(f"Unkown restriction type {type(restrict)} ({restrict})")
 
 
-<<<<<<< HEAD
-def check_restrictions(restrictions, params, verbose):
-    """ check whether a specific instance meets the search space restrictions """
-    valid = True
-    if callable(restrictions):
-        valid = restrictions(params)
-    else:
-        for restrict in restrictions:
-            try:
-                # if it's a python-constraint, convert to function and execute
-                if isinstance(restrict, Constraint):
-                    restrict = convert_constraint_restriction(restrict)
-                    if not restrict(params.values()):
-                        valid = False
-                        break
-                # if it's a string, fill in the parameters and evaluate
-                elif not eval(replace_param_occurrences(restrict, params)):
-                    valid = False
-                    break
-            except ZeroDivisionError:
-                pass
-    if not valid and verbose:
-        print("skipping config", get_instance_string(params), "reason: config fails restriction")
-=======
 def check_restrictions(restrictions, params: dict, verbose: bool) -> bool:
     """Check whether a configuration meets the search space restrictions."""
     if callable(restrictions):
@@ -336,28 +288,10 @@
             logging.debug(f"Restriction {restrict} with configuration {get_instance_string(params)} divides by zero.")
     if not valid and verbose is True:
         print(f"skipping config {get_instance_string(params)}, reason: config fails restriction {restrict}")
->>>>>>> 3be5685f
     return valid
 
 
 def convert_constraint_restriction(restrict: Constraint):
-<<<<<<< HEAD
-    """ Convert the python-constraint to a function for backwards compatibility """
-    if isinstance(restrict, FunctionConstraint):
-        f_restrict = lambda p: restrict._func(*p)
-    elif isinstance(restrict, AllDifferentConstraint):
-        f_restrict = lambda p: len(set(p)) == len(p)
-    elif isinstance(restrict, AllEqualConstraint):
-        f_restrict = lambda p: all(x == p[0] for x in p)
-    elif isinstance(restrict, MaxProdConstraint):
-        f_restrict = lambda p: np.prod(p) <= restrict._exactsum
-    elif isinstance(restrict, MaxSumConstraint):
-        f_restrict = lambda p: sum(p) <= restrict._exactsum
-    elif isinstance(restrict, ExactSumConstraint):
-        f_restrict = lambda p: sum(p) == restrict._exactsum
-    elif isinstance(restrict, MinSumConstraint):
-        f_restrict = lambda p: sum(p) >= restrict._exactsum
-=======
     """Convert the python-constraint to a function for backwards compatibility."""
     if isinstance(restrict, FunctionConstraint):
 
@@ -399,7 +333,6 @@
         def f_restrict(p):
             return sum(p) >= restrict._minsum
 
->>>>>>> 3be5685f
     elif isinstance(restrict, (InSetConstraint, NotInSetConstraint, SomeInSetConstraint, SomeNotInSetConstraint)):
         raise NotImplementedError(
             f"Restriction of the type {type(restrict)} is explicitely not supported in backwards compatibility mode, because the behaviour is too complex. Please rewrite this constraint to a function to use it with this algorithm."
@@ -410,11 +343,7 @@
 
 
 def check_thread_block_dimensions(params, max_threads, block_size_names=None):
-<<<<<<< HEAD
-    """ check on maximum thread block dimensions """
-=======
     """Check on maximum thread block dimensions."""
->>>>>>> 3be5685f
     dims = get_thread_block_dimensions(params, block_size_names)
     return np.prod(dims) <= max_threads
 
@@ -422,22 +351,14 @@
 def config_valid(config, tuning_options, max_threads):
     """Combines restrictions and a check on the max thread block dimension to check config validity."""
     legal = True
-<<<<<<< HEAD
-    params = OrderedDict(zip(tuning_options.tune_params.keys(), config))
-=======
     params = dict(zip(tuning_options.tune_params.keys(), config))
->>>>>>> 3be5685f
     if tuning_options.restrictions:
         legal = check_restrictions(tuning_options.restrictions, params, False)
         if not legal:
             return False
     block_size_names = tuning_options.get("block_size_names", None)
     valid_thread_block_dimensions = check_thread_block_dimensions(params, max_threads, block_size_names)
-<<<<<<< HEAD
-    return legal and valid_thread_block_dimensions
-=======
     return valid_thread_block_dimensions
->>>>>>> 3be5685f
 
 
 def delete_temp_file(filename):
@@ -563,58 +484,6 @@
     return kernel_string
 
 
-<<<<<<< HEAD
-def get_valid_configs(tuning_options, max_threads) -> list:
-    """ compute valid configurations in a search space based on restrictions and max_threads"""
-    restrictions = tuning_options.restrictions
-    tune_params = tuning_options.tune_params
-    param_names = list(tune_params.keys())
-
-    # instantiate the parameter space with all the variables
-    parameter_space = Problem()
-    for param_name, param_values in tune_params.items():
-        parameter_space.addVariable(param_name, param_values)
-
-    # add the user-specified restrictions as constraints on the parameter space
-    if isinstance(restrictions, list):
-        for restriction in restrictions:
-            if isinstance(restriction, FunctionConstraint):
-                parameter_space.addConstraint(restriction, param_names)
-            elif isinstance(restriction, Constraint):
-                parameter_space.addConstraint(restriction)
-            else:
-                raise ValueError(f"Unrecognized restriction {restriction}")
-    # if the restrictions are the old monolithic function, apply them directly (only for backwards compatibility, likely slower than well-specified constraints!)
-    elif callable(restrictions):
-        restrictions_wrapper = lambda *args: check_restrictions(restrictions, dict(zip(param_names, args)), False)
-        parameter_space.addConstraint(restrictions_wrapper, param_names)
-
-    # add the default blocksize threads restrictions last, because it is unlikely to reduce the parameter space by much
-    block_size_names = tuning_options.get("block_size_names", default_block_size_names)
-    block_size_names = list(block_size_name for block_size_name in block_size_names if block_size_name in param_names)
-    if len(block_size_names) > 0:
-        parameter_space.addConstraint(MaxProdConstraint(max_threads), block_size_names)
-
-    # construct the parameter space with the constraints applied
-    parameter_space = parameter_space.getSolutions()
-    # form the parameter tuples in the order specified by tune_params.keys()
-    parameter_space_list = list()
-    for params in parameter_space:
-        param_config = tuple(params[param_name] for param_name in param_names)
-        if param_config not in parameter_space_list:
-            parameter_space_list.append(param_config)
-        else:
-            print(f"Duplicate {param_config}")
-    return parameter_space_list
-
-
-def get_number_of_valid_configs(tuning_options, max_threads) -> int:
-    """compute number of valid configurations in a search space based on restrictions and max_threads"""
-    return len(get_valid_configs(tuning_options, max_threads))
-
-
-=======
->>>>>>> 3be5685f
 def get_problem_size(problem_size, params):
     """Compute current problem size."""
     if callable(problem_size):
@@ -789,13 +658,8 @@
             if s in kernel_source:
                 result = False
         # string must contain substring ".c", ".opencl", or ".F"
-<<<<<<< HEAD
-        result = result and any([s in kernel_source for s in (".c", ".opencl", ".F", ".py")])
-    logging.debug('kernel_source is a filename: %s' % str(result))
-=======
         result = result and any([s in kernel_source for s in (".c", ".opencl", ".F")])
     logging.debug("kernel_source is a filename: %s" % str(result))
->>>>>>> 3be5685f
     return result
 
 
@@ -1360,13 +1224,6 @@
         # remove the trailing comma if any, and append closing brackets
         if filestr[-1] == ",":
             filestr = filestr[:-1]
-<<<<<<< HEAD
-        filestr = filestr + "}\n}"
-    elif open_cache:
-        # if it was properly closed, open it for appending new entries
-        with open(cache, "w") as cachefile:
-            cachefile.write(filestr[:-3] + ",")
-=======
         if len(filestr) > 0:
             filestr = filestr + "}\n}"
     else:
@@ -1374,7 +1231,6 @@
             # if it was properly closed, open it for appending new entries
             with open(cache, "w") as cachefile:
                 cachefile.write(filestr[:-3] + ",")
->>>>>>> 3be5685f
 
     return filestr
 
@@ -1413,27 +1269,6 @@
 
 
 def store_cache(key, params, tuning_options):
-<<<<<<< HEAD
-    """ stores a new entry (key, params) to the cachefile """
-
-    # create converter for dumping numpy objects to JSON
-    def npconverter(obj):
-        if isinstance(obj, np.integer):
-            return int(obj)
-        elif isinstance(obj, np.floating):
-            return float(obj)
-        elif isinstance(obj, np.ndarray):
-            return obj.tolist()
-        else:
-            return obj.__str__()
-
-    logging.debug('store_cache called, cache=%s, cachefile=%s' % (tuning_options.cache, tuning_options.cachefile))
-    if isinstance(tuning_options.cache, dict) and not key in tuning_options.cache:
-        tuning_options.cache[key] = params
-        if tuning_options.cachefile:
-            with open(tuning_options.cachefile, "a") as cachefile:
-                cachefile.write("\n" + json.dumps({ key: params }, default=npconverter)[1:-1] + ",")
-=======
     """Stores a new entry (key, params) to the cachefile."""
     # logging.debug('store_cache called, cache=%s, cachefile=%s' % (tuning_options.cache, tuning_options.cachefile))
     if isinstance(tuning_options.cache, dict):
@@ -1449,7 +1284,6 @@
             if tuning_options.cachefile:
                 with open(tuning_options.cachefile, "a") as cachefile:
                     cachefile.write("\n" + json.dumps({key: output_params}, cls=NpEncoder)[1:-1] + ",")
->>>>>>> 3be5685f
 
 
 def dump_cache(obj: str, tuning_options):
@@ -1459,79 +1293,6 @@
             cachefile.write(obj)
 
 
-<<<<<<< HEAD
-def parse_restrictions(restrictions: list):
-    """" parses restrictions from a list of strings into a callable function """
-
-    regex_match_variable = r"([a-zA-Z_$][a-zA-Z_$0-9]*)"
-    suffix = ' and '
-    parsed_restrictions = ""
-    for restriction in restrictions:
-        parsed_restrictions += re.sub(regex_match_variable, r'params["\1"]', restriction) + suffix
-
-    # tidy up the code by removing the last suffix and unecessary spaces
-    parsed_restrictions = parsed_restrictions[:-len(suffix)]
-    parsed_restrictions = parsed_restrictions.strip()
-    parsed_restrictions = " ".join(parsed_restrictions.split())
-
-    # compile into a function
-    parsed_restrictions = f"def restrictions(params): return {parsed_restrictions} \n"
-    code_object = compile(parsed_restrictions, '<string>', 'exec')
-    func = FunctionType(code_object.co_consts[0], globals())
-    return func
-
-
-class MaxProdConstraint(Constraint):
-    """
-    Constraint enforcing that values of given variables prod up to
-    a given amount
-    Example:
-    >>> problem = Problem()
-    >>> problem.addVariables(["a", "b"], [1, 2])
-    >>> problem.addConstraint(MaxProdConstraint(3))
-    >>> sorted(sorted(x.items()) for x in problem.getSolutions())
-    [[('a', 1), ('b', 1)], [('a', 1), ('b', 2)], [('a', 2), ('b', 1)]]
-    """
-
-    def __init__(self, maxprod):
-        """
-        @param maxprod: Value to be considered as the maximum prod
-        @type  maxprod: number
-        @param multipliers: If given, variable values will be multiplied by
-                            the given factors before being prodmed to be checked
-        """
-        self._maxprod = maxprod
-
-    def preProcess(self, variables, domains, constraints, vconstraints):
-        Constraint.preProcess(self, variables, domains, constraints, vconstraints)
-        maxprod = self._maxprod
-        for variable in variables:
-            domain = domains[variable]
-            for value in domain[:]:
-                if value > maxprod:
-                    domain.remove(value)
-
-    def __call__(self, variables, domains, assignments, forwardcheck=False):
-        maxprod = self._maxprod
-        prod = 1
-        for variable in variables:
-            if variable in assignments:
-                prod *= assignments[variable]
-        if type(prod) is float:
-            prod = round(prod, 10)
-        if prod > maxprod:
-            return False
-        if forwardcheck:
-            for variable in variables:
-                if variable not in assignments:
-                    domain = domains[variable]
-                    for value in domain[:]:
-                        if prod + value > maxprod:
-                            domain.hideValue(value)
-                    if not domain:
-                        return False
-        return True
-=======
 def cuda_error_check(error):
     """Checking the status of CUDA calls using the NVIDIA cuda-python backend."""
     if isinstance(error, cuda.CUresult):
@@ -1545,5 +1306,4 @@
     elif isinstance(error, nvrtc.nvrtcResult):
         if error != nvrtc.nvrtcResult.NVRTC_SUCCESS:
             _, desc = nvrtc.nvrtcGetErrorString(error)
-            raise RuntimeError(f"NVRTC error: {desc.decode()}")
->>>>>>> 3be5685f
+            raise RuntimeError(f"NVRTC error: {desc.decode()}")