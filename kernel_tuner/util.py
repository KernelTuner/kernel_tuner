--- conflicted
+++ resolved
@@ -1179,91 +1179,8 @@
                 Cache has: {c.tune_params_keys}, tuning_options has: {list(tuning_options.tune_params.keys())}"
             )
 
-<<<<<<< HEAD
     tuning_options.cachefile = cache
     tuning_options.cache = c.lines
-=======
-        tuning_options.cachefile = cache
-        tuning_options.cache = cached_data["cache"]
-
-
-def correct_open_cache(cache, open_cache=True):
-    """If cache file was not properly closed, pretend it was properly closed."""
-    with open(cache, "r") as cachefile:
-        filestr = cachefile.read().strip()
-
-    # if file was not properly closed, pretend it was properly closed
-    if len(filestr) > 0 and not filestr[-3:] in ["}\n}", "}}}"]:
-        # remove the trailing comma if any, and append closing brackets
-        if filestr[-1] == ",":
-            filestr = filestr[:-1]
-        if len(filestr) > 0:
-            filestr = filestr + "}\n}"
-    else:
-        if open_cache:
-            # if it was properly closed, open it for appending new entries
-            with open(cache, "w") as cachefile:
-                cachefile.write(filestr[:-3] + ",")
-
-    return filestr
-
-def read_cache(cache, open_cache=True):
-    """Read the cachefile into a dictionary, if open_cache=True prepare the cachefile for appending."""
-    filestr = correct_open_cache(cache, open_cache)
-
-    error_configs = {
-        "InvalidConfig": InvalidConfig(),
-        "CompilationFailedConfig": CompilationFailedConfig(),
-        "RuntimeFailedConfig": RuntimeFailedConfig(),
-    }
-
-    # replace strings with ErrorConfig instances
-    cache_data = json.loads(filestr)
-    for element in cache_data["cache"].values():
-        for k, v in element.items():
-            if isinstance(v, str) and v in error_configs:
-                element[k] = error_configs[v]
-
-    return cache_data
-
-
-def close_cache(cache):
-    if not os.path.isfile(cache):
-        raise ValueError("close_cache expects cache file to exist")
-
-    with open(cache, "r") as fh:
-        contents = fh.read()
-
-    # close to file to make sure it can be read by JSON parsers
-    if contents[-1] == ",":
-        with open(cache, "w") as fh:
-            fh.write(contents[:-1] + "}\n}")
-
-
-def store_cache(key, params, tuning_options):
-    """Stores a new entry (key, params) to the cachefile."""
-    # logging.debug('store_cache called, cache=%s, cachefile=%s' % (tuning_options.cache, tuning_options.cachefile))
-    if isinstance(tuning_options.cache, dict):
-        if key not in tuning_options.cache:
-            tuning_options.cache[key] = params
-
-            # Convert ErrorConfig objects to string, wanted to do this inside the JSONconverter but couldn't get it to work
-            output_params = params.copy()
-            for k, v in output_params.items():
-                if isinstance(v, ErrorConfig):
-                    output_params[k] = str(v)
-
-            if tuning_options.cachefile:
-                with open(tuning_options.cachefile, "a") as cachefile:
-                    cachefile.write("\n" + json.dumps({key: output_params}, cls=NpEncoder)[1:-1] + ",")
-
-
-def dump_cache(obj: str, tuning_options):
-    """Dumps a string in the cache, this omits the several checks of store_cache() to speed up the process - with great power comes great responsibility!"""
-    if isinstance(tuning_options.cache, dict) and tuning_options.cachefile:
-        with open(tuning_options.cachefile, "a") as cachefile:
-            cachefile.write(obj)
->>>>>>> abd8de05
 
 
 def cuda_error_check(error):
