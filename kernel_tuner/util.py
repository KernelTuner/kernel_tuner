--- conflicted
+++ resolved
@@ -15,7 +15,6 @@
 from typing import Optional, Union
 
 import numpy as np
-<<<<<<< HEAD
 from constraint import (
     AllDifferentConstraint,
     AllEqualConstraint,
@@ -31,11 +30,8 @@
     SomeInSetConstraint,
     SomeNotInSetConstraint,
 )
-=======
-from constraint import Constraint, AllDifferentConstraint, AllEqualConstraint, MaxSumConstraint, ExactSumConstraint, MinSumConstraint, InSetConstraint, NotInSetConstraint, SomeInSetConstraint, SomeNotInSetConstraint, FunctionConstraint
 
 from kernel_tuner.accuracy import Tunable
->>>>>>> 2d5bff28
 
 try:
     import cupy as cp
@@ -572,16 +568,8 @@
             value = v(params)
         else:
             raise ValueError("metric dicts values should be strings or callable")
-<<<<<<< HEAD
-        if k not in params:
-            params[k] = value
-        else:
-            raise ValueError("metric dicts keys should not already exist in params")
-=======
-
         # We overwrite any existing values for the given key
         params[k] = value
->>>>>>> 2d5bff28
     return params
 
 
