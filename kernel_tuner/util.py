--- conflicted
+++ resolved
@@ -258,11 +258,7 @@
     # if it's a tuple, use only the parameters in the second argument to call the restriction
     elif (
         isinstance(restrict, tuple)
-<<<<<<< HEAD
         and (len(restrict) == 2 or len(restrict) == 3)
-=======
-        and len(restrict) == 2
->>>>>>> 3f32fed6
         and callable(restrict[0])
         and isinstance(restrict[1], (list, tuple))
     ):
@@ -866,11 +862,7 @@
 
 
 def parse_restrictions(
-<<<<<<< HEAD
     restrictions: list[str], tune_params: dict, monolithic=False, format=None, try_to_constraint=True
-=======
-    restrictions: list[str], tune_params: dict, monolithic=False, try_to_constraint=True
->>>>>>> 3f32fed6
 ) -> list[tuple[Union[Constraint, str], list[str]]]:
     """Parses restrictions from a list of strings into compilable functions and constraints, or a single compilable function (if monolithic is True). Returns a list of tuples of (strings or constraints) and parameters."""
     # rewrite the restrictions so variables are singled out
@@ -1127,7 +1119,6 @@
         # provide a mapping of the parameter names to the index in the tuple received
         params_index = dict(zip(tune_params.keys(), range(len(tune_params.keys()))))
 
-<<<<<<< HEAD
         if format == "pyatf":
             parsed_restrictions = [
                 (
@@ -1142,28 +1133,14 @@
                     list(tune_params.keys()),
                 )
             ]
-=======
-        parsed_restrictions = [
-            (
-                f"def restrictions(*params): params_index = {params_index}; return {parsed_restrictions} \n",
-                list(tune_params.keys()),
-            )
-        ]
->>>>>>> 3f32fed6
 
     return parsed_restrictions
 
 
 def compile_restrictions(
-<<<<<<< HEAD
     restrictions: list, tune_params: dict, monolithic=False, format=None, try_to_constraint=True
 ) -> list[tuple[Union[str, Constraint, FunctionType], list[str], Union[str, None]]]:
     """Parses restrictions from a list of strings into a list of strings, Functions, or Constraints (if `try_to_constraint`) and parameters used and source, or a single Function if monolithic is true."""
-=======
-    restrictions: list, tune_params: dict, monolithic=False, try_to_constraint=True
-) -> list[tuple[Union[str, Constraint, FunctionType], list[str]]]:
-    """Parses restrictions from a list of strings into a list of strings, Functions, or Constraints (if `try_to_constraint`) and parameters used, or a single Function if monolithic is true."""
->>>>>>> 3f32fed6
     # filter the restrictions to get only the strings
     restrictions_str, restrictions_ignore = [], []
     for r in restrictions:
@@ -1173,11 +1150,7 @@
 
     # parse the strings
     parsed_restrictions = parse_restrictions(
-<<<<<<< HEAD
         restrictions_str, tune_params, monolithic=monolithic, format=format, try_to_constraint=try_to_constraint
-=======
-        restrictions_str, tune_params, monolithic=monolithic, try_to_constraint=try_to_constraint
->>>>>>> 3f32fed6
     )
 
     # compile the parsed restrictions into a function
@@ -1270,7 +1243,6 @@
 
         # check if it is safe to continue tuning from this cache
         if cached_data["device_name"] != runner.dev.name:
-<<<<<<< HEAD
             raise ValueError(
                 f"Cannot load cache which contains results for different device (cache: {cached_data['device_name']}, actual: {runner.dev.name})"
             )
@@ -1278,11 +1250,6 @@
             raise ValueError(
                 f"Cannot load cache which contains results for different kernel (cache: {cached_data['kernel_name']}, actual: {kernel_options.kernel_name})"
             )
-=======
-            raise ValueError("Cannot load cache which contains results for different device")
-        if cached_data["kernel_name"] != kernel_options.kernel_name:
-            raise ValueError("Cannot load cache which contains results for different kernel")
->>>>>>> 3f32fed6
         if "problem_size" in cached_data and not callable(kernel_options.problem_size):
             # if it's a single value, convert to an array
             if isinstance(cached_data["problem_size"], int):
