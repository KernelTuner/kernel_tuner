"""Module for kernel tuner utility functions."""
<<<<<<< HEAD
import ast
=======

>>>>>>> 0de05308
import errno
import json
import logging
import os
import re
import sys
import tempfile
import textwrap
import time
import warnings
<<<<<<< HEAD
from inspect import signature, getsource
=======
from inspect import signature
from pathlib import Path
>>>>>>> 0de05308
from types import FunctionType
from typing import Optional, Union

import numpy as np
from constraint import (
    AllDifferentConstraint,
    AllEqualConstraint,
    Constraint,
    ExactSumConstraint,
    FunctionConstraint,
    InSetConstraint,
    MaxProdConstraint,
    MaxSumConstraint,
    MinProdConstraint,
    MinSumConstraint,
    NotInSetConstraint,
    SomeInSetConstraint,
    SomeNotInSetConstraint,
)

from kernel_tuner.accuracy import Tunable

try:
    import cupy as cp
except ImportError:
    cp = np
try:
    from cuda import cuda, cudart, nvrtc
except ImportError:
    cuda = None

from kernel_tuner.observers.nvml import NVMLObserver

# number of special values to insert when a configuration cannot be measured


class ErrorConfig(str):
    def __str__(self):
        return self.__class__.__name__

    def __repr__(self):
        return self.__class__.__name__


class InvalidConfig(ErrorConfig):
    pass


class CompilationFailedConfig(ErrorConfig):
    pass


class RuntimeFailedConfig(ErrorConfig):
    pass


class NpEncoder(json.JSONEncoder):
    """Class we use for dumping Numpy objects to JSON."""

    def default(self, obj):
        if isinstance(obj, np.integer):
            return int(obj)
        if isinstance(obj, np.floating):
            return float(obj)
        if isinstance(obj, np.ndarray):
            return obj.tolist()
        return super(NpEncoder, self).default(obj)


class TorchPlaceHolder:
    def __init__(self):
        self.Tensor = Exception  # using Exception here as a type that will never be among kernel arguments


class SkippableFailure(Exception):
    """Exception used to raise when compiling or launching a kernel fails for a reason that can be expected."""


class StopCriterionReached(Exception):
    """Exception thrown when a stop criterion has been reached."""


try:
    import torch
except ImportError:
    torch = TorchPlaceHolder()

default_block_size_names = [
    "block_size_x",
    "block_size_y",
    "block_size_z",
]

try:
    from hip._util.types import DeviceArray
except ImportError:
    DeviceArray = Exception  # using Exception here as a type that will never be among kernel arguments


def check_argument_type(dtype, kernel_argument):
    """Check if the numpy.dtype matches the type used in the code."""
    types_map = {
        "bool": ["bool"],
        "uint8": ["uchar", "unsigned char", "uint8_t"],
        "int8": ["char", "int8_t"],
        "uint16": ["ushort", "unsigned short", "uint16_t"],
        "int16": ["short", "int16_t"],
        "uint32": ["uint", "unsigned int", "uint32_t"],
        "int32": ["int", "int32_t"],  # discrepancy between OpenCL and C here, long may be 32bits in C
        "uint64": ["ulong", "unsigned long", "uint64_t"],
        "int64": ["long", "int64_t"],
        "float16": ["half"],
        "float32": ["float"],
        "float64": ["double"],
        "complex64": ["float2"],
        "complex128": ["double2"],
    }
    if dtype in types_map:
        return any([substr in kernel_argument for substr in types_map[dtype]])
    return False  # unknown dtype. do not throw exception to still allow kernel to run.


def check_argument_list(kernel_name, kernel_string, args):
    """Raise an exception if kernel arguments do not match host arguments."""
    kernel_arguments = list()
    collected_errors = list()

    for iterator in re.finditer(kernel_name + "[ \n\t]*" + r"\(", kernel_string):
        kernel_start = iterator.end()
        kernel_end = kernel_string.find(")", kernel_start)
        if kernel_start != 0:
            kernel_arguments.append(kernel_string[kernel_start:kernel_end].split(","))

    for arguments_set, arguments in enumerate(kernel_arguments):
        collected_errors.append(list())
        if len(arguments) != len(args):
            collected_errors[arguments_set].append("Kernel and host argument lists do not match in size.")
            continue

        for i, arg in enumerate(args):
            kernel_argument = arguments[i]

            # Handle tunable arguments
            if isinstance(arg, Tunable):
                continue

            # Handle numpy arrays and other array types
            if not isinstance(arg, (np.ndarray, np.generic, cp.ndarray, torch.Tensor, DeviceArray)):
                raise TypeError(
                    f"Argument at position {i} of type: {type(arg)} should be of type "
                    "np.ndarray, numpy scalar, or HIP Python DeviceArray type"
                )

            correct = True
            if isinstance(arg, np.ndarray):
                if "*" not in kernel_argument:
                    correct = False

            if isinstance(arg, DeviceArray):
                str_dtype = str(np.dtype(arg.typestr))
            else:
                str_dtype = str(arg.dtype)

            if correct and check_argument_type(str_dtype, kernel_argument):
                continue

            collected_errors[arguments_set].append(
                f"Argument at position {i} of dtype: {str_dtype} does not match {kernel_argument}."
            )

        if not collected_errors[arguments_set]:
            # We assume that if there is a possible list of arguments that matches with the provided one
            # it is the right one
            return

    for errors in collected_errors:
        warnings.warn(errors[0], UserWarning)


def check_stop_criterion(to):
    """Checks if max_fevals is reached or time limit is exceeded."""
    if "max_fevals" in to and len(to.unique_results) >= to.max_fevals:
        raise StopCriterionReached("max_fevals reached")
    if "time_limit" in to and (((time.perf_counter() - to.start_time) + (to.simulated_time * 1e-3) + to.startup_time) > to.time_limit):
        raise StopCriterionReached("time limit exceeded")


def check_tune_params_list(tune_params, observers, simulation_mode=False):
    """Raise an exception if a tune parameter has a forbidden name."""
    forbidden_names = ("grid_size_x", "grid_size_y", "grid_size_z", "time")
    for name, param in tune_params.items():
        if name in forbidden_names:
            raise ValueError("Tune parameter " + name + " with value " + str(param) + " has a forbidden name!")
    if any("nvml_" in param for param in tune_params):
        if not simulation_mode and (not observers or not any(isinstance(obs, NVMLObserver) for obs in observers)):
            raise ValueError("Tune parameters starting with nvml_ require an NVMLObserver!")


def check_block_size_names(block_size_names):
    if block_size_names is not None:
        # do some type checks for the user input
        if not isinstance(block_size_names, list):
            raise ValueError("block_size_names should be a list of strings!")
        if len(block_size_names) > 3:
            raise ValueError("block_size_names should not contain more than 3 names!")
        if not all([isinstance(name, "".__class__) for name in block_size_names]):
            raise ValueError("block_size_names should contain only strings!")


def append_default_block_size_names(block_size_names):
    if block_size_names is None:
        return
    for i, name in enumerate(default_block_size_names):
        if len(block_size_names) < i + 1:
            block_size_names.append(name)


def check_block_size_params_names_list(block_size_names, tune_params):
    if block_size_names is not None:
        for name in block_size_names:
            if name not in tune_params.keys():
                warnings.warn(
                    "Block size name " + name + " is not specified in the tunable parameters list!", UserWarning
                )
    else:  # if default block size names are used
        if not any([k.lower() in default_block_size_names for k in tune_params.keys()]):
            warnings.warn(
                "None of the tunable parameters specify thread block dimensions!",
                UserWarning,
            )
        else:
            # check for alternative case spelling of defaults such as BLOCK_SIZE_X or block_Size_X etc
            result = []
            for k in tune_params.keys():
                if k.lower() in default_block_size_names and k not in default_block_size_names:
                    result.append(k)
            # ensure order of block_size_names is correct regardless of case used
            block_size_names = sorted(result, key=str.casefold)

    return block_size_names



def check_restriction(restrict, params: dict) -> bool:
    """Check whether a configuration meets a search space restriction."""
    # if it's a python-constraint, convert to function and execute
    if isinstance(restrict, Constraint):
        restrict = convert_constraint_restriction(restrict)
        return restrict(list(params.values()))
    # if it's a string, fill in the parameters and evaluate
    elif isinstance(restrict, str):
        return eval(replace_param_occurrences(restrict, params))
    # if it's a function, call it
    elif callable(restrict):
        return restrict(**params)
    # if it's a tuple, use only the parameters in the second argument to call the restriction
    elif (
        isinstance(restrict, tuple)
        and (len(restrict) == 2 or len(restrict) == 3)
        and callable(restrict[0])
        and isinstance(restrict[1], (list, tuple))
    ):
        # unpack the tuple
        if len(restrict) == 2:
            restrict, selected_params = restrict
        else:
            restrict, selected_params, source = restrict
        # look up the selected parameters and their value
        selected_params = dict((key, params[key]) for key in selected_params)
        # call the restriction
        if isinstance(restrict, Constraint):
            restrict = convert_constraint_restriction(restrict)
            return restrict(list(selected_params.values()))
        else:
            return restrict(**selected_params)
    # otherwise, raise an error
    else:
        raise ValueError(f"Unkown restriction type {type(restrict)} ({restrict})")


def check_restrictions(restrictions, params: dict, verbose: bool) -> bool:
    """Check whether a configuration meets the search space restrictions."""
    if callable(restrictions):
        valid = restrictions(params)
        if not valid and verbose is True:
            print(f"skipping config {get_instance_string(params)}, reason: config fails restriction")
        return valid
    valid = True
    for restrict in restrictions:
        # Check the type of each restriction and validate accordingly. Re-implement as a switch when Python >= 3.10.
        try:
            valid = check_restriction(restrict, params)
            if not valid:
                break
        except ZeroDivisionError:
            logging.debug(f"Restriction {restrict} with configuration {get_instance_string(params)} divides by zero.")
    if not valid and verbose is True:
        print(f"skipping config {get_instance_string(params)}, reason: config fails restriction {restrict}")
    return valid


def convert_constraint_restriction(restrict: Constraint):
    """Convert the python-constraint to a function for backwards compatibility."""
    if isinstance(restrict, FunctionConstraint):

        def f_restrict(p):
            return restrict._func(*p)

    elif isinstance(restrict, AllDifferentConstraint):

        def f_restrict(p):
            return len(set(p)) == len(p)

    elif isinstance(restrict, AllEqualConstraint):

        def f_restrict(p):
            return all(x == p[0] for x in p)

    elif isinstance(restrict, MaxProdConstraint):

        def f_restrict(p):
            return np.prod(p) <= restrict._maxprod

    elif isinstance(restrict, MinProdConstraint):

        def f_restrict(p):
            return np.prod(p) >= restrict._minprod

    elif isinstance(restrict, MaxSumConstraint):

        def f_restrict(p):
            return sum(p) <= restrict._maxsum

    elif isinstance(restrict, ExactSumConstraint):

        def f_restrict(p):
            return sum(p) == restrict._exactsum

    elif isinstance(restrict, MinSumConstraint):

        def f_restrict(p):
            return sum(p) >= restrict._minsum

    elif isinstance(restrict, (InSetConstraint, NotInSetConstraint, SomeInSetConstraint, SomeNotInSetConstraint)):
        raise NotImplementedError(
            f"Restriction of the type {type(restrict)} is explicitely not supported in backwards compatibility mode, because the behaviour is too complex. Please rewrite this constraint to a function to use it with this algorithm."
        )
    else:
        raise TypeError(f"Unrecognized restriction {restrict}")
    return f_restrict


def check_thread_block_dimensions(params, max_threads, block_size_names=None):
    """Check on maximum thread block dimensions."""
    dims = get_thread_block_dimensions(params, block_size_names)
    return np.prod(dims) <= max_threads


def config_valid(config, tuning_options, max_threads):
    """Combines restrictions and a check on the max thread block dimension to check config validity."""
    legal = True
    params = dict(zip(tuning_options.tune_params.keys(), config))
    if tuning_options.restrictions:
        legal = check_restrictions(tuning_options.restrictions, params, False)
        if not legal:
            return False
    block_size_names = tuning_options.get("block_size_names", None)
    valid_thread_block_dimensions = check_thread_block_dimensions(params, max_threads, block_size_names)
    return valid_thread_block_dimensions


def delete_temp_file(filename):
    """Delete a temporary file, don't complain if no longer exists."""
    try:
        os.remove(filename)
    except OSError as e:
        if e.errno != errno.ENOENT:
            raise e


def detect_language(kernel_string):
    """Attempt to detect language from the kernel_string."""
    if "__global__" in kernel_string:
        lang = "CUDA"
    elif "__kernel" in kernel_string:
        lang = "OpenCL"
    else:
        lang = "C"
    return lang


def get_best_config(results, objective, objective_higher_is_better=False):
    """Returns the best configuration from a list of results according to some objective."""
    func = max if objective_higher_is_better else min
    ignore_val = sys.float_info.max if not objective_higher_is_better else -sys.float_info.max
    best_config = func(
        results,
        key=lambda x: x[objective] if isinstance(x[objective], float) else ignore_val,
    )
    return best_config


def get_config_string(params, keys=None, units=None):
    """Return a compact string representation of a measurement."""

    def compact_number(v):
        if isinstance(v, float):
            return "{:.3f}".format(round(v, 3))
        else:
            return str(v)

    compact_str_items = []
    if not keys:
        keys = params.keys()
    # first make a list of compact strings for each parameter
    for k, v in params.items():
        if k in keys:
            unit = ""
            # check if units not None not enough, units could be mocked which causes errors
            if isinstance(units, dict) and not isinstance(v, ErrorConfig):
                unit = units.get(k, "")
            compact_str_items.append(k + "=" + compact_number(v) + unit)
    # and finally join them
    compact_str = ", ".join(compact_str_items)
    return compact_str


def get_grid_dimensions(current_problem_size, params, grid_div, block_size_names):
    """Compute grid dims based on problem sizes and listed grid divisors."""

    def get_dimension_divisor(divisor_list, default, params):
        if divisor_list is None:
            if default in params:
                divisor_list = [default]
            else:
                return 1
        if callable(divisor_list):
            return divisor_list(params)
        else:
            return np.prod([int(eval(replace_param_occurrences(s, params))) for s in divisor_list])

    divisors = [get_dimension_divisor(d, block_size_names[i], params) for i, d in enumerate(grid_div)]
    return tuple(int(np.ceil(float(current_problem_size[i]) / float(d))) for i, d in enumerate(divisors))


def get_instance_string(params):
    """Combine the parameters to a string mostly used for debug output use of dict is advised."""
    return "_".join([str(i) for i in params.values()])


def get_interval(a: list):
    """Checks if an array can be an interval. Returns (start, end, step) if interval, otherwise None."""
    if len(a) < 3:
        return None
    if not all(isinstance(e, (int, float)) for e in a):
        return None
    a_min = min(a)
    a_max = max(a)
    if len(a) <= 2:
        return (a_min, a_max, a_max-a_min)
    # determine the first step size
    step = a[1]-a_min
    # for each element, the step size should be equal to the first step
    for i, e in enumerate(a):
        if e-a[i-1] != step:
            return None 
    result = (a_min, a_max, step)
    if not all(isinstance(e, (int, float)) for e in result):
        return None
    return result


def get_kernel_string(kernel_source, params=None):
    """Retrieve the kernel source and return as a string.

    This function processes the passed kernel_source argument, which could be
    a function, a string with a filename, or just a string with code already.

    If kernel_source is a function, the function is called with instance
    parameters in 'params' as the only argument.

    If kernel_source looks like filename, the file is read in, but if
    the file does not exist, it is assumed that the string is not a filename
    after all.

    :param kernel_source: One of the sources for the kernel, could be a
        function that generates the kernel code, a string or Path containing a
        filename that points to the kernel source, or just a string that
        contains the code.
    :type kernel_source: string or callable

    :param params: Dictionary containing the tunable parameters for this specific
        kernel instance, only needed when kernel_source is a generator.
    :type param: dict

    :returns: A string containing the kernel code.
    :rtype: string
    """
    # logging.debug('get_kernel_string called with %s', str(kernel_source))
    logging.debug("get_kernel_string called")

    kernel_string = None
    if callable(kernel_source):
        kernel_string = kernel_source(params)
    elif isinstance(kernel_source, Path):
        kernel_string = read_file(kernel_source)
    elif isinstance(kernel_source, str):
        if looks_like_a_filename(kernel_source):
            kernel_string = read_file(kernel_source) or kernel_source
        else:
            kernel_string = kernel_source
    else:
        raise TypeError("Error kernel_source is not a string nor a callable function")
    return kernel_string


def get_problem_size(problem_size, params):
    """Compute current problem size."""
    if callable(problem_size):
        problem_size = problem_size(params)
    if isinstance(problem_size, (str, int, np.integer)):
        problem_size = (problem_size,)
    current_problem_size = [1, 1, 1]
    for i, s in enumerate(problem_size):
        if isinstance(s, str):
            current_problem_size[i] = int(eval(replace_param_occurrences(s, params)))
        elif isinstance(s, (int, np.integer)):
            current_problem_size[i] = s
        else:
            raise TypeError("Error: problem_size should only contain strings or integers")
    return current_problem_size


def get_smem_args(smem_args, params):
    """Return a dict with kernel instance specific size."""
    result = smem_args.copy()
    if "size" in result:
        size = result["size"]
        if callable(size):
            size = size(params)
        elif isinstance(size, str):
            size = replace_param_occurrences(size, params)
            size = int(eval(size))
        result["size"] = size
    return result


def get_temp_filename(suffix=None):
    """Return a string in the form of temp_X, where X is a large integer."""
    tmp_file = tempfile.mkstemp(
        suffix=suffix or "", prefix="temp_", dir=os.getcwd()
    )  # or "" for Python 2 compatibility
    os.close(tmp_file[0])
    return tmp_file[1]


def get_thread_block_dimensions(params, block_size_names=None):
    """Thread block size from tuning params, currently using convention."""
    if not block_size_names:
        block_size_names = default_block_size_names

    block_size_x = params.get(block_size_names[0], 256)
    block_size_y = params.get(block_size_names[1], 1)
    block_size_z = params.get(block_size_names[2], 1)
    return (int(block_size_x), int(block_size_y), int(block_size_z))


def get_total_timings(results, env, overhead_time):
    """Sum all timings and put their totals in the env."""
    total_framework_time = 0
    total_strategy_time = 0
    total_compile_time = 0
    total_verification_time = 0
    total_benchmark_time = 0
    if results:
        for result in results:
            if (
                "framework_time" not in result
                or "strategy_time" not in result
                or "compile_time" not in result
                or "verification_time" not in result
            ):
                # warnings.warn("No detailed timings in results")
                return env
            total_framework_time += result["framework_time"]
            total_strategy_time += result["strategy_time"]
            total_compile_time += result["compile_time"]
            total_verification_time += result["verification_time"]
            total_benchmark_time += result["benchmark_time"]

    # add the seperate times to the environment dict
    env["total_framework_time"] = total_framework_time
    env["total_strategy_time"] = total_strategy_time
    env["total_compile_time"] = total_compile_time
    env["total_verification_time"] = total_verification_time
    env["total_benchmark_time"] = total_benchmark_time
    if "simulated_time" in env:
        overhead_time += env["simulated_time"]
    env["overhead_time"] = overhead_time - (
        total_framework_time + total_strategy_time + total_compile_time + total_verification_time + total_benchmark_time
    )
    return env


NVRTC_VALID_CC = np.array(["50", "52", "53", "60", "61", "62", "70", "72", "75", "80", "87", "89", "90", "90a"])


def to_valid_nvrtc_gpu_arch_cc(compute_capability: str) -> str:
    """Returns a valid Compute Capability for NVRTC `--gpu-architecture=`, as per https://docs.nvidia.com/cuda/nvrtc/index.html#group__options."""
    return max(NVRTC_VALID_CC[NVRTC_VALID_CC <= compute_capability], default="52")


def print_config(config, tuning_options, runner):
    """Print the configuration string with tunable parameters and benchmark results."""
    print_config_output(tuning_options.tune_params, config, runner.quiet, tuning_options.metrics, runner.units)


def print_config_output(tune_params, params, quiet, metrics, units):
    """Print the configuration string with tunable parameters and benchmark results."""
    print_keys = list(tune_params.keys()) + ["time"]
    if metrics:
        print_keys += metrics.keys()
    output_string = get_config_string(params, print_keys, units)
    if not quiet:
        print(output_string)


def process_metrics(params, metrics):
    """Process user-defined metrics for derived benchmark results.

    Metrics must be a dictionary to support composable metrics. The dictionary keys describe
    the name given to this user-defined metric and will be used as the key in the results dictionaries
    return by Kernel Tuner. The values describe how to calculate the user-defined metric, using either a
    string expression in which the tunable parameters and benchmark results can be used as variables, or
    as a function that accepts a dictionary as argument.

    Example:
    metrics = dict()
    metrics["x"] = "10000 / time"
    metrics["x2"] = "x*x"

    Note that the values in the metric dictionary can also be functions that accept params as argument.


    Example:
    metrics = dict()
    metrics["GFLOP/s"] = lambda p : 10000 / p["time"]

    :param params: A dictionary with tunable parameters and benchmark results.
    :type params: dict

    :param metrics: A dictionary with user-defined metrics that can be used to create derived benchmark results.
    :type metrics: dict

    :returns: An updated params dictionary with the derived metrics inserted along with the benchmark results.
    :rtype: dict

    """
    if not isinstance(metrics, dict):
        raise ValueError("metrics should be a dictionary to preserve order and support composability")
    for k, v in metrics.items():
        if isinstance(v, str):
            value = eval(replace_param_occurrences(v, params))
        elif callable(v):
            value = v(params)
        else:
            raise ValueError("metric dicts values should be strings or callable")
        # We overwrite any existing values for the given key
        params[k] = value
    return params


def looks_like_a_filename(kernel_source):
    """Attempt to detect whether source code or a filename was passed."""
    logging.debug("looks_like_a_filename called")
    result = False
    if isinstance(kernel_source, str):
        result = True
        # test if not too long
        if len(kernel_source) > 250:
            result = False
        # test if not contains special characters
        for c in "();{}\\":
            if c in kernel_source:
                result = False
        # just a safeguard for stuff that looks like code
        for s in ["__global__ ", "__kernel ", "void ", "float "]:
            if s in kernel_source:
                result = False
        # string must contain substring ".c", ".opencl", or ".F"
        result = result and any([s in kernel_source for s in (".c", ".opencl", ".F")])
    logging.debug("kernel_source is a filename: %s" % str(result))
    return result


def prepare_kernel_string(kernel_name, kernel_string, params, grid, threads, block_size_names, lang, defines):
    """Prepare kernel string for compilation.

    Prepends the kernel with a series of C preprocessor defines specific
    to this kernel instance:

     * the thread block dimensions
     * the grid dimensions
     * tunable parameters

    :param kernel_name: Name of the kernel.
    :type kernel_name: string

    :param kernel_string: One of the source files of the kernel as a string containing code.
    :type kernel_string: string

    :param params: A dictionary containing the tunable parameters specific to this instance.
    :type params: dict

    :param grid: A tuple with the grid dimensions for this specific instance.
    :type grid: tuple(x,y,z)

    :param threads: A tuple with the thread block dimensions for this specific instance.
    :type threads: tuple(x,y,z)

    :param block_size_names: A tuple with the names of the thread block dimensions used
        in the code. By default this is ["block_size_x", ...], but the user
        may supply different names if they prefer.
    :type block_size_names: tuple(string)

    :param defines: A dict that describes the variables that should be defined as
        preprocessor macros. Each keys should be the variable names and each value
        is either a string or a function that returns a string. If `None`, each
        tunable parameter is defined as preprocessor macro instead.
    :type defines: dict or None

    :returns: A string containing the source code made specific to this kernel instance.
    :rtype: string

    """
    logging.debug("prepare_kernel_string called for %s", kernel_name)

    kernel_prefix = ""

    # If `defines` is `None`, the default behavior is to define the following variables:
    #  * grid_size_x, grid_size_y, grid_size_z
    #  * block_size_x, block_size_y, block_size_z
    #  * each tunable parameter
    #  * kernel_tuner=1
    if defines is None:
        defines = dict()

        grid_dim_names = ["grid_size_x", "grid_size_y", "grid_size_z"]
        for i, g in enumerate(grid):
            defines[grid_dim_names[i]] = g

        for i, g in enumerate(threads):
            defines[block_size_names[i]] = g

        for k, v in params.items():
            defines[k] = v

        defines["kernel_tuner"] = 1

    for k, v in defines.items():
        if callable(v):
            v = v(params)
        elif isinstance(v, str):
            v = replace_param_occurrences(v, params)

        if not k.isidentifier():
            raise ValueError("name is not a valid identifier: {k}")

        # Escape newline characters
        v = str(v)
        v = v.replace("\n", "\\\n")

        if "loop_unroll_factor" in k and lang in ("CUDA", "HIP"):
            # this handles the special case that in CUDA/HIP
            # pragma unroll loop_unroll_factor, loop_unroll_factor should be a constant integer expression
            # in OpenCL this isn't the case and we can just insert "#define loop_unroll_factor N"
            # using 0 to disable specifying a loop unrolling factor for this loop
            if v == "0":
                kernel_string = re.sub(r"\n\s*#pragma\s+unroll\s+" + k, "\n", kernel_string)  # + r"[^\S]*"
            else:
                kernel_prefix += f"constexpr int {k} = {v};\n"
        else:
            kernel_prefix += f"#define {k} {v}\n"

    # since we insert defines above the original kernel code, the line numbers will be incorrect
    # the following preprocessor directive informs the compiler that lines should be counted from 1
    if kernel_prefix:
        kernel_prefix += "#line 1\n"

    # Also replace parameter occurrences inside the kernel name
    name = replace_param_occurrences(kernel_name, params)

    return name, kernel_prefix + kernel_string


def read_file(filename):
    """Return the contents of the file named filename or None if file not found."""
    if isinstance(filename, Path):
        with filename.open() as f:
            return f.read()
    elif os.path.isfile(filename):
        with open(filename, "r") as f:
            return f.read()


def replace_param_occurrences(string: str, params: dict):
    """Replace occurrences of the tuning params with their current value."""
    result = ""

    # Split on tokens and replace a token if it is a key in `params`.
    for part in re.split("([a-zA-Z0-9_]+)", string):
        if part in params:
            result += str(params[part])
        else:
            result += part

    return result


def setup_block_and_grid(problem_size, grid_div, params, block_size_names=None):
    """Compute problem size, thread block and grid dimensions for this kernel."""
    threads = get_thread_block_dimensions(params, block_size_names)
    current_problem_size = get_problem_size(problem_size, params)
    grid = get_grid_dimensions(current_problem_size, params, grid_div, block_size_names)
    return threads, grid


def write_file(filename, string):
    """Dump the contents of string to a file called filename."""
    # ugly fix, hopefully we can find a better one
    if sys.version_info[0] >= 3:
        with open(filename, "w", encoding="utf-8") as f:
            f.write(string)
    else:
        with open(filename, "w") as f:
            f.write(string.encode("utf-8"))


def normalize_verify_function(v):
    """Normalize a user-specified verify function.

    The user-specified function has two required positional arguments (answer, result_host),
    and an optional keyword (or keyword-only) argument atol. We normalize it to always accept
    an atol keyword argument.

    Undefined behaviour if the passed function does not match the required signatures.
    """

    # python 3.3+
    def has_kw_argument(func, name):
        sig = signature(func)
        return name in sig.parameters

    if v is None:
        return None

    if has_kw_argument(v, "atol"):
        return v
    return lambda answer, result_host, atol: v(answer, result_host)


def parse_restrictions(
    restrictions: list[str], tune_params: dict, monolithic=False, format=None, try_to_constraint=True
) -> list[tuple[Union[Constraint, str], list[str]]]:
    """Parses restrictions from a list of strings into compilable functions and constraints, or a single compilable function (if monolithic is True). Returns a list of tuples of (strings or constraints) and parameters."""
    # rewrite the restrictions so variables are singled out
    regex_match_variable = r"([a-zA-Z_$][a-zA-Z_$0-9]*)"

    def replace_params(match_object):
        key = match_object.group(1)
        if key in tune_params and format != "pyatf":
            param = str(key)
            return "params[params_index['" + param + "']]"
        else:
            return key

    def replace_params_split(match_object):
        # careful: has side-effect of adding to set `params_used`
        key = match_object.group(1)
        if key in tune_params:
            param = str(key)
            params_used.add(param)
            return param
        else:
            return key

    def to_multiple_restrictions(restrictions: list[str]) -> list[str]:
        """Split the restrictions into multiple restriction where possible (e.g. 3 <= x * y < 9 <= z -> [(MinProd(3), [x, y]), (MaxProd(9-1), [x, y]), (MinProd(9), [z])])."""
        split_restrictions = list()
        for res in restrictions:
            # if there are logic chains in the restriction, skip splitting further
            if " and " in res or " or " in res:
                split_restrictions.append(res)
                continue
            # find the indices of splittable comparators
            comparators = ["<=", ">=", ">", "<"]
            comparators_indices = [(m.start(0), m.end(0)) for m in re.finditer("|".join(comparators), res)]
            if len(comparators_indices) <= 1:
                # this can't be split further
                split_restrictions.append(res)
                continue
            # split the restrictions from the previous to the next comparator
            for index in range(len(comparators_indices)):
                temp_copy = res
                prev_stop = comparators_indices[index - 1][1] + 1 if index > 0 else 0
                next_stop = (
                    comparators_indices[index + 1][0] if index < len(comparators_indices) - 1 else len(temp_copy)
                )
                split_restrictions.append(temp_copy[prev_stop:next_stop].strip())
        return split_restrictions

    def to_numeric_constraint(
        restriction: str, params: list[str]
    ) -> Optional[Union[MinSumConstraint, ExactSumConstraint, MaxSumConstraint, MaxProdConstraint]]:
        """Converts a restriction to a built-in numeric constraint if possible."""
        comparators = ["<=", "==", ">=", ">", "<"]
        comparators_found = re.findall("|".join(comparators), restriction)
        # check if there is exactly one comparator, if not, return None
        if len(comparators_found) != 1:
            return None
        comparator = comparators_found[0]

        # split the string on the comparison and remove leading and trailing whitespace
        left, right = tuple(s.strip() for s in restriction.split(comparator))

        # find out which side is the constant number
        def is_or_evals_to_number(s: str) -> Optional[Union[int, float]]:
            try:
                # check if it's a number or solvable to a number (e.g. '32*2')
                number = eval(s)
                assert isinstance(number, (int, float))
                return number
            except Exception:
                # it's not a solvable subexpression, return None
                return None

        # either the left or right side of the equation must evaluate to a constant number
        left_num = is_or_evals_to_number(left)
        right_num = is_or_evals_to_number(right)
        if (left_num is None and right_num is None) or (left_num is not None and right_num is not None):
            # left_num and right_num can't be both None or both a constant
            return None
        number, variables, variables_on_left = (
            (left_num, right.strip(), False) if left_num is not None else (right_num, left.strip(), True)
        )

        # if the number is an integer, we can map '>' to '>=' and '<' to '<=' by changing the number (does not work with floating points!)
        number_is_int = isinstance(number, int)
        if number_is_int:
            if comparator == "<":
                if variables_on_left:
                    # (x < 2) == (x <= 2-1)
                    number -= 1
                else:
                    # (2 < x) == (2+1 <= x)
                    number += 1
            elif comparator == ">":
                if variables_on_left:
                    # (x > 2) == (x >= 2+1)
                    number += 1
                else:
                    # (2 > x) == (2-1 >= x)
                    number -= 1

        # check if an operator is applied on the variables, if not return
        operators = [r"\*\*", r"\*", r"\+"]
        operators_found = re.findall(str("|".join(operators)), variables)
        if len(operators_found) == 0:
            # no operators found, return only based on comparator
            if len(params) != 1 or variables not in params:
                # there were more than one variable but no operator
                return None
            # map to a Constraint
            # if there are restrictions with a single variable, it will be used to prune the domain at the start
            elif comparator == "==":
                return ExactSumConstraint(number)
            elif comparator == "<=" or (comparator == "<" and number_is_int):
                return MaxSumConstraint(number) if variables_on_left else MinSumConstraint(number)
            elif comparator == ">=" or (comparator == ">" and number_is_int):
                return MinSumConstraint(number) if variables_on_left else MaxSumConstraint(number)
            raise ValueError(f"Invalid comparator {comparator}")

        # check which operator is applied on the variables
        operator = operators_found[0]
        if not all(o == operator for o in operators_found):
            # if the operator is inconsistent (e.g. 'x + y * z == 3'), return None
            return None

        # split the string on the comparison
        splitted = variables.split(operator)
        # check if there are only pure, non-recurring variables (no operations or constants) in the restriction
        if len(splitted) == len(params) and all(s.strip() in params for s in splitted):
            # map to a Constraint
            if operator == "**":
                # power operations are not (yet) supported, added to avoid matching the double asterisk
                return None
            elif operator == "*":
                if comparator == "<=" or (comparator == "<" and number_is_int):
                    return MaxProdConstraint(number) if variables_on_left else MinProdConstraint(number)
                elif comparator == ">=" or (comparator == ">" and number_is_int):
                    return MinProdConstraint(number) if variables_on_left else MaxProdConstraint(number)
            elif operator == "+":
                if comparator == "==":
                    return ExactSumConstraint(number)
                elif comparator == "<=" or (comparator == "<" and number_is_int):
                    return MaxSumConstraint(number) if variables_on_left else MinSumConstraint(number)
                elif comparator == ">=" or (comparator == ">" and number_is_int):
                    return MinSumConstraint(number) if variables_on_left else MaxSumConstraint(number)
            else:
                raise ValueError(f"Invalid operator {operator}")
        return None

    def to_equality_constraint(
        restriction: str, params: list[str]
    ) -> Optional[Union[AllEqualConstraint, AllDifferentConstraint]]:
        """Converts a restriction to either an equality or inequality constraint on all the parameters if possible."""
        # check if all parameters are involved
        if len(params) != len(tune_params):
            return None

        # find whether (in)equalities appear in this restriction
        equalities_found = re.findall("==", restriction)
        inequalities_found = re.findall("!=", restriction)
        # check if one of the two have been found, if none or both have been found, return None
        if not (len(equalities_found) > 0 ^ len(inequalities_found) > 0):
            return None
        comparator = equalities_found[0] if len(equalities_found) > 0 else inequalities_found[0]

        # split the string on the comparison
        splitted = restriction.split(comparator)
        # check if there are only pure, non-recurring variables (no operations or constants) in the restriction
        if len(splitted) == len(params) and all(s.strip() in params for s in splitted):
            # map to a Constraint
            if comparator == "==":
                return AllEqualConstraint()
            elif comparator == "!=":
                return AllDifferentConstraint()
            return ValueError(f"Not possible: comparator should be '==' or '!=', is {comparator}")
        return None
    
    # remove functionally duplicate restrictions (preserves order and whitespace)
    if all(isinstance(r, str) for r in restrictions):
        # clean the restriction strings to functional equivalence
        restrictions_cleaned = [r.replace(' ', '') for r in restrictions]
        restrictions_cleaned_unique = list(dict.fromkeys(restrictions_cleaned)) # dict preserves order
        # get the indices of the unique restrictions, use these to build a new list of restrictions
        restrictions_unique_indices = [restrictions_cleaned.index(r) for r in restrictions_cleaned_unique]
        restrictions = [restrictions[i] for i in restrictions_unique_indices]

    # create the parsed restrictions
    if monolithic is False:
        # split into multiple restrictions where possible
        if try_to_constraint:
            restrictions = to_multiple_restrictions(restrictions)
        # split into functions that only take their relevant parameters
        parsed_restrictions = list()
        for res in restrictions:
            params_used: set[str] = set()
            parsed_restriction = re.sub(regex_match_variable, replace_params_split, res).strip()
            params_used = list(params_used)
            finalized_constraint = None
            if try_to_constraint and " or " not in res and " and " not in res:
                # if applicable, strip the outermost round brackets
                while (
                    parsed_restriction[0] == "("
                    and parsed_restriction[-1] == ")"
                    and "(" not in parsed_restriction[1:]
                    and ")" not in parsed_restriction[:1]
                ):
                    parsed_restriction = parsed_restriction[1:-1]
                # check if we can turn this into the built-in numeric comparison constraint
                finalized_constraint = to_numeric_constraint(parsed_restriction, params_used)
                if finalized_constraint is None:
                    # check if we can turn this into the built-in equality comparison constraint
                    finalized_constraint = to_equality_constraint(parsed_restriction, params_used)
            if finalized_constraint is None:
                # we must turn it into a general function
                if format is not None and format.lower() == "pyatf":
                    finalized_constraint = parsed_restriction
                else:
                    finalized_constraint = f"def r({', '.join(params_used)}): return {parsed_restriction} \n"
            parsed_restrictions.append((finalized_constraint, params_used))

        # if pyATF, restrictions that are set on the same parameter must be combined into one
        if format is not None and format.lower() == "pyatf":
            res_dict = dict()
            registered_params = list()
            registered_restrictions = list()
            parsed_restrictions_pyatf = list()
            for param in tune_params.keys():
                registered_params.append(param)
                for index, (res, params) in enumerate(parsed_restrictions):
                    if index in registered_restrictions:
                        continue
                    if all(p in registered_params for p in params):
                        if param not in res_dict:
                            res_dict[param] = (list(), list())
                        res_dict[param][0].append(res)
                        res_dict[param][1].extend(params)
                        registered_restrictions.append(index)
            # combine multiple restrictions into one
            for res_tuple in res_dict.values():
                res, params_used = res_tuple
                params_used = list(dict.fromkeys(params_used))   # param_used should only contain unique, dict preserves order
                parsed_restrictions_pyatf.append((f"def r({', '.join(params_used)}): return ({') and ('.join(res)}) \n", params_used))
            parsed_restrictions = parsed_restrictions_pyatf
    else:
        # create one monolithic function
        parsed_restrictions = ") and (".join(
            [re.sub(regex_match_variable, replace_params, res) for res in restrictions]
        )

        # tidy up the code by removing the last suffix and unnecessary spaces
        parsed_restrictions = "(" + parsed_restrictions.strip() + ")"
        parsed_restrictions = " ".join(parsed_restrictions.split())

        # provide a mapping of the parameter names to the index in the tuple received
        params_index = dict(zip(tune_params.keys(), range(len(tune_params.keys()))))

        if format == "pyatf":
            parsed_restrictions = [
                (
                    f"def restrictions({', '.join(params_index.keys())}): return {parsed_restrictions} \n",
                    list(tune_params.keys()),
                )
            ]
        else:
            parsed_restrictions = [
                (
                    f"def restrictions(*params): params_index = {params_index}; return {parsed_restrictions} \n",
                    list(tune_params.keys()),
                )
            ]

    return parsed_restrictions


<<<<<<< HEAD
def get_all_lambda_asts(func):
    """
    Extracts the AST nodes of all lambda functions defined on the same line as func.
    Args:
        func: A lambda function object.
    Returns:
        A list of all ast.Lambda node objects on the line where func is defined.
    Raises:
        ValueError: If the source can't be retrieved or no lambda is found.
    """

    res = []
    try:
        source = inspect.getsource(func)
        source = textwrap.dedent(source).strip()
        parsed = ast.parse(source)

        # Find the Lambda node
        for node in ast.walk(parsed):
            if isinstance(node, ast.Lambda):
                res.append(node)
        if not res:
            raise ValueError("No lambda node found in the source.")
    except OSError:
        raise ValueError("Could not retrieve source. Is this defined interactively or dynamically?")
    return res


class ConstraintLambdaTransformer(ast.NodeTransformer):
    """
    Replaces any `NAME['string']` subscript with just `'string'`, if `NAME`
    matches the lambda argument name.
    """
    def __init__(self, dict_arg_name):
        self.dict_arg_name = dict_arg_name

    def visit_Subscript(self, node):
        # We only replace subscript expressions of the form <dict_arg_name>['some_string']
        if (isinstance(node.value, ast.Name)
                and node.value.id == self.dict_arg_name
                and isinstance(node.slice, ast.Constant)
                and isinstance(node.slice.value, str)):
            # Replace `dict_arg_name['some_key']` with the string used as key
            return ast.Name(node.slice.value)
        return self.generic_visit(node)


def unparse_constraint_lambda(lambda_ast):
    """
    Parse the lambda function to replace accesses to tunable parameter dict
    Returns string body of the rewritten lambda function
    """
    args = lambda_ast.args
    body = lambda_ast.args

    # Kernel Tuner only allows constraint lambdas with a single argument
    arg = args.args[0].arg

    # Create transformer that replaces accesses to tunable parameter dict
    # with simply the name of the tunable parameter
    transformer = ConstraintLambdaTransformer(arg)
    new_lambda_ast = transformer.visit(lambda_ast)

    rewritten_lambda_body_as_string = ast.unparse(new_lambda_ast.body).strip()

    return rewritten_lambda_body_as_string


def convert_constraint_lambdas(restrictions):
    """ extract and convert all constraint lambdas from the restrictions """
    parse_callables_once = True
    res = []
    for c in restrictions:
        if isinstance(c, str):
            res.append(c)
        if callable(c) and parse_callables_once:
            lambda_asts = get_all_lambda_asts(c)

            for lambda_ast in lambda_asts:
                new_c = unparse_constraint_lambda(lambda_ast)
                res.append(new_c)

            parse_callables_once = False
    return res


def compile_restrictions(restrictions: list, tune_params: dict, monolithic = False, format = None, try_to_constraint = True) -> list[tuple[Union[str, Constraint, FunctionType], list[str]]]:
    """Parses restrictions from a list of strings into a list of strings, Functions, or Constraints (if `try_to_constraint`) and parameters used, or a single Function if monolithic is true."""

    restrictions = convert_constraint_lambdas(restrictions)

=======
def compile_restrictions(
    restrictions: list, tune_params: dict, monolithic=False, format=None, try_to_constraint=True
) -> list[tuple[Union[str, Constraint, FunctionType], list[str], Union[str, None]]]:
    """Parses restrictions from a list of strings into a list of strings, Functions, or Constraints (if `try_to_constraint`) and parameters used and source, or a single Function if monolithic is true."""
>>>>>>> 0de05308
    # filter the restrictions to get only the strings
    restrictions_str, restrictions_ignore = [], []
    for r in restrictions:
        (restrictions_str if isinstance(r, str) else restrictions_ignore).append(r)
    if len(restrictions_str) == 0:
        return restrictions_ignore

    # parse the strings
    parsed_restrictions = parse_restrictions(
        restrictions_str, tune_params, monolithic=monolithic, format=format, try_to_constraint=try_to_constraint
    )

    # compile the parsed restrictions into a function
    compiled_restrictions: list[tuple] = list()
    for restriction, params_used in parsed_restrictions:
        if isinstance(restriction, str):
            # if it's a string, parse it to a function
            code_object = compile(restriction, "<string>", "exec")
            func = FunctionType(code_object.co_consts[0], globals())
            compiled_restrictions.append((func, params_used, restriction))
        elif isinstance(restriction, Constraint):
            # otherwise it already is a Constraint, pass it directly
            compiled_restrictions.append((restriction, params_used, None))
        else:
            raise ValueError(f"Restriction {restriction} is neither a string or Constraint {type(restriction)}")

    # return the restrictions and used parameters
    if len(restrictions_ignore) == 0:
        return compiled_restrictions

    # use the required parameters or add an empty tuple for unknown parameters of ignored restrictions
    noncompiled_restrictions = []
    for r in restrictions_ignore:
        if isinstance(r, tuple) and len(r) == 2 and isinstance(r[1], (list, tuple)):
            restriction, params_used = r
            noncompiled_restrictions.append((restriction, params_used, restriction))
        else:
            noncompiled_restrictions.append((r, [], r))
    return noncompiled_restrictions + compiled_restrictions


def process_cache(cache, kernel_options, tuning_options, runner):
    """Cache file for storing tuned configurations.

    the cache file is stored using JSON and uses the following format:

    .. code-block:: python

        { device_name: "name of device"
          kernel_name: "name of kernel"
          problem_size: (int, int, int)
          tune_params_keys: list
          tune_params:
          cache: {
            "x1,x2,..xN": {"block_size_x": x1, ..., time=0.234342},
            "y1,y2,..yN": {"block_size_x": y1, ..., time=0.134233},
          }
        }


    The last two closing brackets are not required, and everything
    should work as expected if these are missing. This is to allow to continue
    from an earlier (abruptly ended) tuning session.

    """
    # caching only works correctly if tunable_parameters are stored in a dictionary
    if not isinstance(tuning_options.tune_params, dict):
        raise ValueError("Caching only works correctly when tunable parameters are stored in a dictionary")

    # if file does not exist, create new cache
    if not os.path.isfile(cache):
        if tuning_options.simulation_mode:
            raise ValueError(f"Simulation mode requires an existing cachefile: file {cache} does not exist")

        c = dict()
        c["device_name"] = runner.dev.name
        c["kernel_name"] = kernel_options.kernel_name
        c["problem_size"] = kernel_options.problem_size if not callable(kernel_options.problem_size) else "callable"
        c["tune_params_keys"] = list(tuning_options.tune_params.keys())
        c["tune_params"] = tuning_options.tune_params
        c["objective"] = tuning_options.objective
        c["cache"] = {}

        contents = json.dumps(c, cls=NpEncoder, indent="")[:-3]  # except the last "}\n}"

        # write the header to the cachefile
        with open(cache, "w") as cachefile:
            cachefile.write(contents)

        tuning_options.cachefile = cache
        tuning_options.cache = {}

    # if file exists
    else:
        cached_data = read_cache(cache)

        # if in simulation mode, use the device name from the cache file as the runner device name
        if runner.simulation_mode:
            runner.dev.name = cached_data["device_name"]

        # check if it is safe to continue tuning from this cache
        if cached_data["device_name"] != runner.dev.name:
            raise ValueError(
                f"Cannot load cache which contains results for different device (cache: {cached_data['device_name']}, actual: {runner.dev.name})"
            )
        if cached_data["kernel_name"] != kernel_options.kernel_name:
            raise ValueError(
                f"Cannot load cache which contains results for different kernel (cache: {cached_data['kernel_name']}, actual: {kernel_options.kernel_name})"
            )
        if "problem_size" in cached_data and not callable(kernel_options.problem_size):
            # if it's a single value, convert to an array
            if isinstance(cached_data["problem_size"], int):
                cached_data["problem_size"] = [cached_data["problem_size"]]
            # if problem_size is not iterable, compare directly
            if not hasattr(kernel_options.problem_size, "__iter__"):
                if cached_data["problem_size"] != kernel_options.problem_size:
                    raise ValueError("Cannot load cache which contains results for different problem_size")
            # else (problem_size is iterable)
            # cache returns list, problem_size is likely a tuple. Therefore, the next check
            # checks the equality of all items in the list/tuples individually
            elif not all([i == j for i, j in zip(cached_data["problem_size"], kernel_options.problem_size)]):
                raise ValueError("Cannot load cache which contains results for different problem_size")
        if cached_data["tune_params_keys"] != list(tuning_options.tune_params.keys()):
            if all(key in tuning_options.tune_params for key in cached_data["tune_params_keys"]):
                raise ValueError(
                    f"All tunable parameters are present, but the order is wrong. \
                    This is not possible because the order must be preserved to lookup the correct configuration in the cache. \
                    Cache has order: {cached_data['tune_params_keys']}, tuning_options has: {list(tuning_options.tune_params.keys())}"
                )
            raise ValueError(
                f"Cannot load cache which contains results obtained with different tunable parameters. \
                Cache has: {cached_data['tune_params_keys']}, tuning_options has: {list(tuning_options.tune_params.keys())}"
            )

        tuning_options.cachefile = cache
        tuning_options.cache = cached_data["cache"]


def correct_open_cache(cache, open_cache=True):
    """If cache file was not properly closed, pretend it was properly closed."""
    with open(cache, "r") as cachefile:
        filestr = cachefile.read().strip()

    # if file was not properly closed, pretend it was properly closed
    if len(filestr) > 0 and filestr[-3:] not in ["}\n}", "}}}"]:
        # remove the trailing comma if any, and append closing brackets
        if filestr[-1] == ",":
            filestr = filestr[:-1]
        if len(filestr) > 0:
            filestr = filestr + "}\n}"
    else:
        if open_cache:
            # if it was properly closed, open it for appending new entries
            with open(cache, "w") as cachefile:
                cachefile.write(filestr[:-3] + ",")

    return filestr


def read_cache(cache, open_cache=True):
    """Read the cachefile into a dictionary, if open_cache=True prepare the cachefile for appending."""
    filestr = correct_open_cache(cache, open_cache)

    error_configs = {
        "InvalidConfig": InvalidConfig(),
        "CompilationFailedConfig": CompilationFailedConfig(),
        "RuntimeFailedConfig": RuntimeFailedConfig(),
    }

    # replace strings with ErrorConfig instances
    cache_data = json.loads(filestr)
    for element in cache_data["cache"].values():
        for k, v in element.items():
            if isinstance(v, str) and v in error_configs:
                element[k] = error_configs[v]

    return cache_data


def close_cache(cache):
    if not os.path.isfile(cache):
        raise ValueError("close_cache expects cache file to exist")

    with open(cache, "r") as fh:
        contents = fh.read()

    # close to file to make sure it can be read by JSON parsers
    if contents[-1] == ",":
        with open(cache, "w") as fh:
            fh.write(contents[:-1] + "}\n}")


def store_cache(key, params, tuning_options):
    """Stores a new entry (key, params) to the cachefile."""
    # logging.debug('store_cache called, cache=%s, cachefile=%s' % (tuning_options.cache, tuning_options.cachefile))
    if isinstance(tuning_options.cache, dict):
        if key not in tuning_options.cache:
            tuning_options.cache[key] = params

            # Convert ErrorConfig objects to string, wanted to do this inside the JSONconverter but couldn't get it to work
            output_params = params.copy()
            for k, v in output_params.items():
                if isinstance(v, ErrorConfig):
                    output_params[k] = str(v)

            if tuning_options.cachefile:
                with open(tuning_options.cachefile, "a") as cachefile:
                    cachefile.write("\n" + json.dumps({key: output_params}, cls=NpEncoder)[1:-1] + ",")


def dump_cache(obj: str, tuning_options):
    """Dumps a string in the cache, this omits the several checks of store_cache() to speed up the process - with great power comes great responsibility!"""
    if isinstance(tuning_options.cache, dict) and tuning_options.cachefile:
        with open(tuning_options.cachefile, "a") as cachefile:
            cachefile.write(obj)


def cuda_error_check(error):
    """Checking the status of CUDA calls using the NVIDIA cuda-python backend."""
    if isinstance(error, cuda.CUresult):
        if error != cuda.CUresult.CUDA_SUCCESS:
            _, name = cuda.cuGetErrorName(error)
            raise RuntimeError(f"CUDA error: {name.decode()}")
    elif isinstance(error, cudart.cudaError_t):
        if error != cudart.cudaError_t.cudaSuccess:
            _, name = cudart.getErrorName(error)
            raise RuntimeError(f"CUDART error: {name.decode()}")
    elif isinstance(error, nvrtc.nvrtcResult):
        if error != nvrtc.nvrtcResult.NVRTC_SUCCESS:
            _, desc = nvrtc.nvrtcGetErrorString(error)
            raise RuntimeError(f"NVRTC error: {desc.decode()}")<|MERGE_RESOLUTION|>--- conflicted
+++ resolved
@@ -1,9 +1,5 @@
 """Module for kernel tuner utility functions."""
-<<<<<<< HEAD
 import ast
-=======
-
->>>>>>> 0de05308
 import errno
 import json
 import logging
@@ -14,12 +10,8 @@
 import textwrap
 import time
 import warnings
-<<<<<<< HEAD
 from inspect import signature, getsource
-=======
-from inspect import signature
 from pathlib import Path
->>>>>>> 0de05308
 from types import FunctionType
 from typing import Optional, Union
 
@@ -1157,7 +1149,6 @@
     return parsed_restrictions
 
 
-<<<<<<< HEAD
 def get_all_lambda_asts(func):
     """
     Extracts the AST nodes of all lambda functions defined on the same line as func.
@@ -1171,7 +1162,7 @@
 
     res = []
     try:
-        source = inspect.getsource(func)
+        source = getsource(func)
         source = textwrap.dedent(source).strip()
         parsed = ast.parse(source)
 
@@ -1181,6 +1172,9 @@
                 res.append(node)
         if not res:
             raise ValueError("No lambda node found in the source.")
+    except SyntaxError:
+        """ Ignore syntax errors on the lambda """
+        return res
     except OSError:
         raise ValueError("Could not retrieve source. Is this defined interactively or dynamically?")
     return res
@@ -1228,33 +1222,27 @@
 
 def convert_constraint_lambdas(restrictions):
     """ extract and convert all constraint lambdas from the restrictions """
-    parse_callables_once = True
     res = []
     for c in restrictions:
         if isinstance(c, str):
             res.append(c)
-        if callable(c) and parse_callables_once:
+        if callable(c):
             lambda_asts = get_all_lambda_asts(c)
 
             for lambda_ast in lambda_asts:
                 new_c = unparse_constraint_lambda(lambda_ast)
                 res.append(new_c)
 
-            parse_callables_once = False
-    return res
-
-
-def compile_restrictions(restrictions: list, tune_params: dict, monolithic = False, format = None, try_to_constraint = True) -> list[tuple[Union[str, Constraint, FunctionType], list[str]]]:
-    """Parses restrictions from a list of strings into a list of strings, Functions, or Constraints (if `try_to_constraint`) and parameters used, or a single Function if monolithic is true."""
-
-    restrictions = convert_constraint_lambdas(restrictions)
-
-=======
+    return list(set(res))
+
+
 def compile_restrictions(
     restrictions: list, tune_params: dict, monolithic=False, format=None, try_to_constraint=True
 ) -> list[tuple[Union[str, Constraint, FunctionType], list[str], Union[str, None]]]:
     """Parses restrictions from a list of strings into a list of strings, Functions, or Constraints (if `try_to_constraint`) and parameters used and source, or a single Function if monolithic is true."""
->>>>>>> 0de05308
+
+    restrictions = convert_constraint_lambdas(restrictions)
+
     # filter the restrictions to get only the strings
     restrictions_str, restrictions_ignore = [], []
     for r in restrictions:
