"""Module for kernel tuner utility functions."""
import ast
import errno
import json
import logging
import os
import re
import sys
import tempfile
import textwrap
import time
import warnings
from inspect import getsource, signature
from pathlib import Path
from types import FunctionType
from typing import Union

import numpy as np
from constraint import (
    AllDifferentConstraint,
    AllEqualConstraint,
    Constraint,
    ExactSumConstraint,
    FunctionConstraint,
    InSetConstraint,
    MaxProdConstraint,
    MaxSumConstraint,
    MinProdConstraint,
    MinSumConstraint,
    NotInSetConstraint,
    SomeInSetConstraint,
    SomeNotInSetConstraint,
)

from kernel_tuner.accuracy import Tunable

try:
    import cupy as cp
except ImportError:
    cp = np
try:
    from cuda import cuda, cudart, nvrtc
except ImportError:
    cuda = None

from kernel_tuner.observers.nvml import NVMLObserver

# number of special values to insert when a configuration cannot be measured


class ErrorConfig(str):
    def __str__(self):
        return self.__class__.__name__

    def __repr__(self):
        return self.__class__.__name__


class InvalidConfig(ErrorConfig):
    pass


class CompilationFailedConfig(ErrorConfig):
    pass


class RuntimeFailedConfig(ErrorConfig):
    pass


class NpEncoder(json.JSONEncoder):
    """Class we use for dumping Numpy objects to JSON."""

    def default(self, obj):
        if isinstance(obj, np.integer):
            return int(obj)
        if isinstance(obj, np.floating):
            return float(obj)
        if isinstance(obj, np.ndarray):
            return obj.tolist()
        return super(NpEncoder, self).default(obj)


class TorchPlaceHolder:
    def __init__(self):
        self.Tensor = Exception  # using Exception here as a type that will never be among kernel arguments


class SkippableFailure(Exception):
    """Exception used to raise when compiling or launching a kernel fails for a reason that can be expected."""


class StopCriterionReached(Exception):
    """Exception thrown when a stop criterion has been reached."""


try:
    import torch
except ImportError:
    torch = TorchPlaceHolder()

default_block_size_names = [
    "block_size_x",
    "block_size_y",
    "block_size_z",
]

try:
    from hip._util.types import DeviceArray
except ImportError:
    DeviceArray = Exception  # using Exception here as a type that will never be among kernel arguments


def check_argument_type(dtype, kernel_argument):
    """Check if the numpy.dtype matches the type used in the code."""
    types_map = {
        "bool": ["bool"],
        "uint8": ["uchar", "unsigned char", "uint8_t"],
        "int8": ["char", "int8_t"],
        "uint16": ["ushort", "unsigned short", "uint16_t"],
        "int16": ["short", "int16_t"],
        "uint32": ["uint", "unsigned int", "uint32_t"],
        "int32": ["int", "int32_t"],  # discrepancy between OpenCL and C here, long may be 32bits in C
        "uint64": ["ulong", "unsigned long", "uint64_t"],
        "int64": ["long", "int64_t"],
        "float16": ["half"],
        "float32": ["float"],
        "float64": ["double"],
        "complex64": ["float2"],
        "complex128": ["double2"],
    }
    if dtype in types_map:
        return any([substr in kernel_argument for substr in types_map[dtype]])
    return False  # unknown dtype. do not throw exception to still allow kernel to run.


def check_argument_list(kernel_name, kernel_string, args):
    """Raise an exception if kernel arguments do not match host arguments."""
    kernel_arguments = list()
    collected_errors = list()

    for iterator in re.finditer(kernel_name + "[ \n\t]*" + r"\(", kernel_string):
        kernel_start = iterator.end()
        kernel_end = kernel_string.find(")", kernel_start)
        if kernel_start != 0:
            kernel_arguments.append(kernel_string[kernel_start:kernel_end].split(","))

    for arguments_set, arguments in enumerate(kernel_arguments):
        collected_errors.append(list())
        if len(arguments) != len(args):
            collected_errors[arguments_set].append("Kernel and host argument lists do not match in size.")
            continue

        for i, arg in enumerate(args):
            kernel_argument = arguments[i]

            # Handle tunable arguments
            if isinstance(arg, Tunable):
                continue

            # Handle numpy arrays and other array types
            if not isinstance(arg, (np.ndarray, np.generic, cp.ndarray, torch.Tensor, DeviceArray)):
                raise TypeError(
                    f"Argument at position {i} of type: {type(arg)} should be of type "
                    "np.ndarray, numpy scalar, or HIP Python DeviceArray type"
                )

            correct = True
            if isinstance(arg, np.ndarray):
                if "*" not in kernel_argument:
                    correct = False

            if isinstance(arg, DeviceArray):
                str_dtype = str(np.dtype(arg.typestr))
            else:
                str_dtype = str(arg.dtype)

            if correct and check_argument_type(str_dtype, kernel_argument):
                continue

            collected_errors[arguments_set].append(
                f"Argument at position {i} of dtype: {str_dtype} does not match {kernel_argument}."
            )

        if not collected_errors[arguments_set]:
            # We assume that if there is a possible list of arguments that matches with the provided one
            # it is the right one
            return

    for errors in collected_errors:
        warnings.warn(errors[0], UserWarning)


def check_stop_criterion(to: dict) -> float:
    """Check if the stop criterion is reached.

    Args:
        to (dict): tuning options.

    Raises:
        StopCriterionReached: if the max_fevals is reached or time limit is exceeded.

    Returns:
        float: fraction of budget spent. If both max_fevals and time_limit are set, it returns the fraction of time.
    """
    if "max_fevals" in to:
        if len(to.unique_results) >= to.max_fevals:
            raise StopCriterionReached(f"max_fevals ({to.max_fevals}) reached")
        if not "time_limit" in to:
            return len(to.unique_results) / to.max_fevals
    if "time_limit" in to:
        time_spent = (time.perf_counter() - to.start_time) + (to.simulated_time * 1e-3) + to.startup_time
        if time_spent > to.time_limit:
            raise StopCriterionReached("time limit exceeded")
        return time_spent / to.time_limit
    


def check_tune_params_list(tune_params, observers, simulation_mode=False):
    """Raise an exception if a tune parameter has a forbidden name."""
    forbidden_names = ("grid_size_x", "grid_size_y", "grid_size_z", "time")
    for name, param in tune_params.items():
        if name in forbidden_names:
            raise ValueError("Tune parameter " + name + " with value " + str(param) + " has a forbidden name!")
    if any("nvml_" in param for param in tune_params):
        if not simulation_mode and (not observers or not any(isinstance(obs, NVMLObserver) for obs in observers)):
            raise ValueError("Tune parameters starting with nvml_ require an NVMLObserver!")


def check_block_size_names(block_size_names):
    if block_size_names is not None:
        # do some type checks for the user input
        if not isinstance(block_size_names, list):
            raise ValueError("block_size_names should be a list of strings!")
        if len(block_size_names) > 3:
            raise ValueError("block_size_names should not contain more than 3 names!")
        if not all([isinstance(name, "".__class__) for name in block_size_names]):
            raise ValueError("block_size_names should contain only strings!")


def append_default_block_size_names(block_size_names):
    if block_size_names is None:
        return
    for i, name in enumerate(default_block_size_names):
        if len(block_size_names) < i + 1:
            block_size_names.append(name)


def check_block_size_params_names_list(block_size_names, tune_params):
    if block_size_names is not None:
        for name in block_size_names:
            if name not in tune_params.keys():
                warnings.warn(
                    "Block size name " + name + " is not specified in the tunable parameters list!", UserWarning
                )
    else:  # if default block size names are used
        if not any([k.lower() in default_block_size_names for k in tune_params.keys()]):
            warnings.warn(
                "None of the tunable parameters specify thread block dimensions!",
                UserWarning,
            )
        else:
            # check for alternative case spelling of defaults such as BLOCK_SIZE_X or block_Size_X etc
            result = []
            for k in tune_params.keys():
                if k.lower() in default_block_size_names and k not in default_block_size_names:
                    result.append(k)
            # ensure order of block_size_names is correct regardless of case used
            block_size_names = sorted(result, key=str.casefold)

    return block_size_names



def check_restriction(restrict, params: dict) -> bool:
    """Check whether a configuration meets a search space restriction."""
    # if it's a python-constraint, convert to function and execute
    if isinstance(restrict, Constraint):
        restrict = convert_constraint_restriction(restrict)
        return restrict(list(params.values()))
    # if it's a string, fill in the parameters and evaluate
    elif isinstance(restrict, str):
        return eval(replace_param_occurrences(restrict, params))
    # if it's a function, call it
    elif callable(restrict):
        return restrict(**params)
    # if it's a tuple, use only the parameters in the second argument to call the restriction
    elif (
        isinstance(restrict, tuple)
        and (len(restrict) == 2 or len(restrict) == 3)
        and callable(restrict[0])
        and isinstance(restrict[1], (list, tuple))
    ):
        # unpack the tuple
        if len(restrict) == 2:
            restrict, selected_params = restrict
        else:
            restrict, selected_params, source = restrict
        # look up the selected parameters and their value
        selected_params = dict((key, params[key]) for key in selected_params)
        # call the restriction
        if isinstance(restrict, Constraint):
            restrict = convert_constraint_restriction(restrict)
            return restrict(list(selected_params.values()))
        else:
            return restrict(**selected_params)
    # otherwise, raise an error
    else:
        raise ValueError(f"Unknown restriction type {type(restrict)} ({restrict})")


def check_restrictions(restrictions, params: dict, verbose: bool) -> bool:
    """Check whether a configuration meets the search space restrictions."""
    if callable(restrictions):
        valid = restrictions(params)
        if not valid and verbose is True:
            print(f"skipping config {get_instance_string(params)}, reason: config fails restriction")
        return valid
    valid = True
    for restrict in restrictions:
        # Check the type of each restriction and validate accordingly. Re-implement as a switch when Python >= 3.10.
        try:
            valid = check_restriction(restrict, params)
            if not valid:
                break
        except ZeroDivisionError:
            logging.debug(f"Restriction {restrict} with configuration {get_instance_string(params)} divides by zero.")
    if not valid and verbose is True:
        print(f"skipping config {get_instance_string(params)}, reason: config fails restriction {restrict}")
    return valid


def convert_constraint_restriction(restrict: Constraint):
    """Convert the python-constraint to a function for backwards compatibility."""
    if isinstance(restrict, FunctionConstraint):

        def f_restrict(p):
            return restrict._func(*p)

    elif isinstance(restrict, AllDifferentConstraint):

        def f_restrict(p):
            return len(set(p)) == len(p)

    elif isinstance(restrict, AllEqualConstraint):

        def f_restrict(p):
            return all(x == p[0] for x in p)

    elif isinstance(restrict, MaxProdConstraint):

        def f_restrict(p):
            return np.prod(p) <= restrict._maxprod

    elif isinstance(restrict, MinProdConstraint):

        def f_restrict(p):
            return np.prod(p) >= restrict._minprod

    elif isinstance(restrict, MaxSumConstraint):

        def f_restrict(p):
            return sum(p) <= restrict._maxsum

    elif isinstance(restrict, ExactSumConstraint):

        def f_restrict(p):
            return sum(p) == restrict._exactsum

    elif isinstance(restrict, MinSumConstraint):

        def f_restrict(p):
            return sum(p) >= restrict._minsum

    elif isinstance(restrict, (InSetConstraint, NotInSetConstraint, SomeInSetConstraint, SomeNotInSetConstraint)):
        raise NotImplementedError(
            f"Restriction of the type {type(restrict)} is explicitly not supported in backwards compatibility mode, because the behaviour is too complex. Please rewrite this constraint to a function to use it with this algorithm."
        )
    else:
        raise TypeError(f"Unrecognized restriction {restrict}")
    return f_restrict


def check_thread_block_dimensions(params, max_threads, block_size_names=None):
    """Check on maximum thread block dimensions."""
    dims = get_thread_block_dimensions(params, block_size_names)
    return np.prod(dims) <= max_threads


def config_valid(config, tuning_options, max_threads):
    """Combines restrictions and a check on the max thread block dimension to check config validity."""
    legal = True
    params = dict(zip(tuning_options.tune_params.keys(), config))
    if tuning_options.restrictions:
        legal = check_restrictions(tuning_options.restrictions, params, False)
        if not legal:
            return False
    block_size_names = tuning_options.get("block_size_names", None)
    valid_thread_block_dimensions = check_thread_block_dimensions(params, max_threads, block_size_names)
    return valid_thread_block_dimensions


def delete_temp_file(filename):
    """Delete a temporary file, don't complain if no longer exists."""
    try:
        os.remove(filename)
    except OSError as e:
        if e.errno != errno.ENOENT:
            raise e


def detect_language(kernel_string):
    """Attempt to detect language from the kernel_string."""
    if "__global__" in kernel_string:
        lang = "CUDA"
    elif "__kernel" in kernel_string:
        lang = "OpenCL"
    else:
        lang = "C"
    return lang


def get_best_config(results, objective, objective_higher_is_better=False):
    """Returns the best configuration from a list of results according to some objective."""
    func = max if objective_higher_is_better else min
    ignore_val = sys.float_info.max if not objective_higher_is_better else -sys.float_info.max
    best_config = func(
        results,
        key=lambda x: x[objective] if isinstance(x[objective], float) else ignore_val,
    )
    return best_config


def get_config_string(params, keys=None, units=None):
    """Return a compact string representation of a measurement."""

    def compact_number(v):
        if isinstance(v, float):
            return "{:.3f}".format(round(v, 3))
        else:
            return str(v)

    compact_str_items = []
    if not keys:
        keys = params.keys()
    # first make a list of compact strings for each parameter
    for k, v in params.items():
        if k in keys:
            unit = ""
            # check if units not None not enough, units could be mocked which causes errors
            if isinstance(units, dict) and not isinstance(v, ErrorConfig):
                unit = units.get(k, "")
            compact_str_items.append(k + "=" + compact_number(v) + unit)
    # and finally join them
    compact_str = ", ".join(compact_str_items)
    return compact_str


def get_grid_dimensions(current_problem_size, params, grid_div, block_size_names):
    """Compute grid dims based on problem sizes and listed grid divisors."""

    def get_dimension_divisor(divisor, default, params):
        divisor_num = 1

        if divisor is None:
            divisor_num = params.get(default, 1)
        elif isinstance(divisor, int):
            divisor_num = divisor
        elif callable(divisor):
            divisor_num = divisor(params)
        elif isinstance(divisor, str):
            divisor_num = int(eval(replace_param_occurrences(divisor, params)))
        elif np.iterable(divisor):
            for div in divisor:
                divisor_num *= get_dimension_divisor(div, 1, params)
        else:
            raise ValueError("Error: unrecognized type in grid divisor list, should be any of int, str, callable, or iterable")

        return divisor_num

    divisors = [get_dimension_divisor(d, block_size_names[i], params) for i, d in enumerate(grid_div)]
    return tuple(int(np.ceil(float(current_problem_size[i]) / float(d))) for i, d in enumerate(divisors))


def get_instance_string(params):
    """Combine the parameters to a string mostly used for debug output use of dict is advised."""
    return "_".join([str(i) for i in params.values()])


def get_interval(a: list):
    """Checks if an array can be an interval. Returns (start, end, step) if interval, otherwise None."""
    if len(a) < 3:
        return None
    if not all(isinstance(e, (int, float)) for e in a):
        return None
    a_min = min(a)
    a_max = max(a)
    if len(a) <= 2:
        return (a_min, a_max, a_max - a_min)
    # determine the first step size
    step = a[1] - a_min
    # for each element, the step size should be equal to the first step
    for i, e in enumerate(a):
        if e - a[i - 1] != step:
            return None
    result = (a_min, a_max, step)
    if not all(isinstance(e, (int, float)) for e in result):
        return None
    return result


def get_kernel_string(kernel_source, params=None):
    """Retrieve the kernel source and return as a string.

    This function processes the passed kernel_source argument, which could be
    a function, a string with a filename, or just a string with code already.

    If kernel_source is a function, the function is called with instance
    parameters in 'params' as the only argument.

    If kernel_source looks like filename, the file is read in, but if
    the file does not exist, it is assumed that the string is not a filename
    after all.

    :param kernel_source: One of the sources for the kernel, could be a
        function that generates the kernel code, a string or Path containing a
        filename that points to the kernel source, or just a string that
        contains the code.
    :type kernel_source: string or callable

    :param params: Dictionary containing the tunable parameters for this specific
        kernel instance, only needed when kernel_source is a generator.
    :type param: dict

    :returns: A string containing the kernel code.
    :rtype: string
    """
    # logging.debug('get_kernel_string called with %s', str(kernel_source))
    logging.debug("get_kernel_string called")

    kernel_string = None
    if callable(kernel_source):
        kernel_string = kernel_source(params)
    elif isinstance(kernel_source, Path):
        kernel_string = read_file(kernel_source)
    elif isinstance(kernel_source, str):
        if looks_like_a_filename(kernel_source):
            with open(kernel_source, "r") as f:
                kernel_string = f.read()
        else:
            kernel_string = kernel_source
    else:
        raise TypeError("Error kernel_source is not a string nor a callable function")
    return kernel_string


def get_problem_size(problem_size, params):
    """Compute current problem size."""
    if callable(problem_size):
        problem_size = problem_size(params)
    if isinstance(problem_size, (str, int, np.integer)):
        problem_size = (problem_size,)
    current_problem_size = [1, 1, 1]
    for i, s in enumerate(problem_size):
        if isinstance(s, str):
            current_problem_size[i] = int(eval(replace_param_occurrences(s, params)))
        elif isinstance(s, (int, np.integer)):
            current_problem_size[i] = s
        else:
            raise TypeError("Error: problem_size should only contain strings or integers")
    return current_problem_size


def get_smem_args(smem_args, params):
    """Return a dict with kernel instance specific size."""
    result = smem_args.copy()
    if "size" in result:
        size = result["size"]
        if callable(size):
            size = size(params)
        elif isinstance(size, str):
            size = replace_param_occurrences(size, params)
            size = int(eval(size))
        result["size"] = size
    return result


def get_temp_filename(suffix=None):
    """Return a string in the form of temp_X, where X is a large integer."""
    tmp_file = tempfile.mkstemp(
        suffix=suffix or "", prefix="temp_", dir=os.getcwd()
    )  # or "" for Python 2 compatibility
    os.close(tmp_file[0])
    return tmp_file[1]


def get_thread_block_dimensions(params, block_size_names=None):
    """Thread block size from tuning params, currently using convention."""
    if not block_size_names:
        block_size_names = default_block_size_names

    block_size_x = params.get(block_size_names[0], 256)
    block_size_y = params.get(block_size_names[1], 1)
    block_size_z = params.get(block_size_names[2], 1)
    return (int(block_size_x), int(block_size_y), int(block_size_z))


def get_total_timings(results, env, overhead_time):
    """Sum all timings and put their totals in the env."""
    total_framework_time = 0
    total_strategy_time = 0
    total_compile_time = 0
    total_verification_time = 0
    total_benchmark_time = 0
    if results:
        for result in results:
            if (
                "framework_time" not in result
                or "strategy_time" not in result
                or "compile_time" not in result
                or "verification_time" not in result
            ):
                # warnings.warn("No detailed timings in results")
                return env
            total_framework_time += result["framework_time"]
            total_strategy_time += result["strategy_time"]
            total_compile_time += result["compile_time"]
            total_verification_time += result["verification_time"]
            total_benchmark_time += result["benchmark_time"]

    # add the separate time values to the environment dict
    env["total_framework_time"] = total_framework_time
    env["total_strategy_time"] = total_strategy_time
    env["total_compile_time"] = total_compile_time
    env["total_verification_time"] = total_verification_time
    env["total_benchmark_time"] = total_benchmark_time
    if "simulated_time" in env:
        overhead_time += env["simulated_time"]
    env["overhead_time"] = overhead_time - (
        total_framework_time + total_strategy_time + total_compile_time + total_verification_time + total_benchmark_time
    )
    return env


NVRTC_VALID_CC = np.array(["50", "52", "53", "60", "61", "62", "70", "72", "75", "80", "87", "89", "90", "90a"])


def to_valid_nvrtc_gpu_arch_cc(compute_capability: str) -> str:
    """Returns a valid Compute Capability for NVRTC `--gpu-architecture=`, as per https://docs.nvidia.com/cuda/nvrtc/index.html#group__options."""
    return max(NVRTC_VALID_CC[NVRTC_VALID_CC <= compute_capability], default="52")


def print_config(config, tuning_options, runner):
    """Print the configuration string with tunable parameters and benchmark results."""
    print_config_output(tuning_options.tune_params, config, runner.quiet, tuning_options.metrics, runner.units)


def print_config_output(tune_params, params, quiet, metrics, units):
    """Print the configuration string with tunable parameters and benchmark results."""
    print_keys = list(tune_params.keys()) + ["time"]
    if metrics:
        print_keys += metrics.keys()
    output_string = get_config_string(params, print_keys, units)
    if not quiet:
        print(output_string)


def process_metrics(params, metrics):
    """Process user-defined metrics for derived benchmark results.

    Metrics must be a dictionary to support composable metrics. The dictionary keys describe
    the name given to this user-defined metric and will be used as the key in the results dictionaries
    return by Kernel Tuner. The values describe how to calculate the user-defined metric, using either a
    string expression in which the tunable parameters and benchmark results can be used as variables, or
    as a function that accepts a dictionary as argument.

    Example:
    metrics = dict()
    metrics["x"] = "10000 / time"
    metrics["x2"] = "x*x"

    Note that the values in the metric dictionary can also be functions that accept params as argument.


    Example:
    metrics = dict()
    metrics["GFLOP/s"] = lambda p : 10000 / p["time"]

    :param params: A dictionary with tunable parameters and benchmark results.
    :type params: dict

    :param metrics: A dictionary with user-defined metrics that can be used to create derived benchmark results.
    :type metrics: dict

    :returns: An updated params dictionary with the derived metrics inserted along with the benchmark results.
    :rtype: dict

    """
    if not isinstance(metrics, dict):
        raise ValueError("metrics should be a dictionary to preserve order and support composability")
    for k, v in metrics.items():
        if isinstance(v, str):
            value = eval(replace_param_occurrences(v, params))
        elif callable(v):
            value = v(params)
        else:
            raise ValueError("metric dicts values should be strings or callable")
        # We overwrite any existing values for the given key
        params[k] = value
    return params


def looks_like_a_filename(kernel_source):
    """Attempt to detect whether source code or a filename was passed."""
    logging.debug("looks_like_a_filename called")
    result = False
    if isinstance(kernel_source, str):
        result = True
        # test if not too long
        if len(kernel_source) > 250:
            result = False
        # test if not contains special characters
        for c in "();{}\\":
            if c in kernel_source:
                result = False
        # just a safeguard for stuff that looks like code
        for s in ["__global__ ", "__kernel ", "void ", "float "]:
            if s in kernel_source:
                result = False
        # string must contain substring ".c", ".opencl", or ".F"
        result = result and any([s in kernel_source for s in (".c", ".opencl", ".F")])
    logging.debug("kernel_source is a filename: %s" % str(result))
    return result


def prepare_kernel_string(kernel_name, kernel_string, params, grid, threads, block_size_names, lang, defines):
    """Prepare kernel string for compilation.

    Prepends the kernel with a series of C preprocessor defines specific
    to this kernel instance:

     * the thread block dimensions
     * the grid dimensions
     * tunable parameters

    :param kernel_name: Name of the kernel.
    :type kernel_name: string

    :param kernel_string: One of the source files of the kernel as a string containing code.
    :type kernel_string: string

    :param params: A dictionary containing the tunable parameters specific to this instance.
    :type params: dict

    :param grid: A tuple with the grid dimensions for this specific instance.
    :type grid: tuple(x,y,z)

    :param threads: A tuple with the thread block dimensions for this specific instance.
    :type threads: tuple(x,y,z)

    :param block_size_names: A tuple with the names of the thread block dimensions used
        in the code. By default this is ["block_size_x", ...], but the user
        may supply different names if they prefer.
    :type block_size_names: tuple(string)

    :param defines: A dict that describes the variables that should be defined as
        preprocessor macros. Each keys should be the variable names and each value
        is either a string or a function that returns a string. If `None`, each
        tunable parameter is defined as preprocessor macro instead.
    :type defines: dict or None

    :returns: A string containing the source code made specific to this kernel instance.
    :rtype: string

    """
    logging.debug("prepare_kernel_string called for %s", kernel_name)

    kernel_prefix = ""

    # If `defines` is `None`, the default behavior is to define the following variables:
    #  * grid_size_x, grid_size_y, grid_size_z
    #  * block_size_x, block_size_y, block_size_z
    #  * each tunable parameter
    #  * kernel_tuner=1
    if defines is None:
        defines = dict()

        grid_dim_names = ["grid_size_x", "grid_size_y", "grid_size_z"]
        for i, g in enumerate(grid):
            defines[grid_dim_names[i]] = g

        for i, g in enumerate(threads):
            defines[block_size_names[i]] = g

        for k, v in params.items():
            defines[k] = v

        defines["kernel_tuner"] = 1

    for k, v in defines.items():
        if callable(v):
            v = v(params)
        elif isinstance(v, str):
            v = replace_param_occurrences(v, params)

        if not k.isidentifier():
            raise ValueError(f"name is not a valid identifier: {k}")

        # Escape newline characters
        v = str(v)
        v = v.replace("\n", "\\\n")

        if "loop_unroll_factor" in k and lang in ("CUDA", "HIP"):
            # this handles the special case that in CUDA/HIP
            # pragma unroll loop_unroll_factor, loop_unroll_factor should be a constant integer expression
            # in OpenCL this isn't the case and we can just insert "#define loop_unroll_factor N"
            # using 0 to disable specifying a loop unrolling factor for this loop
            if v == "0":
                kernel_string = re.sub(r"\n\s*#pragma\s+unroll\s+" + k, "\n", kernel_string)  # + r"[^\S]*"
            else:
                kernel_prefix += f"constexpr int {k} = {v};\n"
        else:
            kernel_prefix += f"#define {k} {v}\n"

    # since we insert defines above the original kernel code, the line numbers will be incorrect
    # the following preprocessor directive informs the compiler that lines should be counted from 1
    if kernel_prefix:
        kernel_prefix += "#line 1\n"

    # Also replace parameter occurrences inside the kernel name
    name = replace_param_occurrences(kernel_name, params)

    return name, kernel_prefix + kernel_string


def read_file(filename):
    """Return the contents of the file named filename or None if file not found."""
    if isinstance(filename, Path):
        with filename.open() as f:
            return f.read()
    elif os.path.isfile(filename):
        with open(filename, "r") as f:
            return f.read()


def replace_param_occurrences(string: str, params: dict):
    """Replace occurrences of the tuning params with their current value."""
    result = ""

    # Split on tokens and replace a token if it is a key in `params`.
    for part in re.split("([a-zA-Z0-9_]+)", string):
        if part in params:
            result += str(params[part])
        else:
            result += part

    return result


def setup_block_and_grid(problem_size, grid_div, params, block_size_names=None):
    """Compute problem size, thread block and grid dimensions for this kernel."""
    threads = get_thread_block_dimensions(params, block_size_names)
    current_problem_size = get_problem_size(problem_size, params)
    grid = get_grid_dimensions(current_problem_size, params, grid_div, block_size_names)
    return threads, grid


def write_file(filename, string):
    """Dump the contents of string to a file called filename."""
    # ugly fix, hopefully we can find a better one
    if sys.version_info[0] >= 3:
        with open(filename, "w", encoding="utf-8") as f:
            f.write(string)
    else:
        with open(filename, "w") as f:
            f.write(string.encode("utf-8"))


def normalize_verify_function(v):
    """Normalize a user-specified verify function.

    The user-specified function has two required positional arguments (answer, result_host),
    and an optional keyword (or keyword-only) argument atol. We normalize it to always accept
    an atol keyword argument.

    Undefined behaviour if the passed function does not match the required signatures.
    """

    # python 3.3+
    def has_kw_argument(func, name):
        sig = signature(func)
        return name in sig.parameters

    if v is None:
        return None

    if has_kw_argument(v, "atol"):
        return v
    return lambda answer, result_host, atol: v(answer, result_host)


def parse_restrictions(
    restrictions: list[str], tune_params: dict, monolithic=False, format=None
) -> list[tuple[Union[Constraint, str], list[str]]]:
    """Parses restrictions from a list of strings into compilable functions and constraints, or a single compilable function (if monolithic is True). Returns a list of tuples of (strings or constraints) and parameters."""
    # rewrite the restrictions so variables are singled out
    regex_match_variable = r"([a-zA-Z_$][a-zA-Z_$0-9]*)"

    def replace_params(match_object):
        key = match_object.group(1)
        if key in tune_params and format != "pyatf":
            param = str(key)
            return "params[params_index['" + param + "']]"
        else:
            return key

    def replace_params_split(match_object):
        # careful: has side-effect of adding to set `params_used`
        key = match_object.group(1)
        if key in tune_params:
            param = str(key)
            params_used.add(param)
            return param
        else:
            return key
    
    # remove functionally duplicate restrictions (preserves order and whitespace)
    if all(isinstance(r, str) for r in restrictions):
        # clean the restriction strings to functional equivalence
        restrictions_cleaned = [r.replace(" ", "") for r in restrictions]
        restrictions_cleaned_unique = list(dict.fromkeys(restrictions_cleaned))  # dict preserves order
        # get the indices of the unique restrictions, use these to build a new list of restrictions
        restrictions_unique_indices = [restrictions_cleaned.index(r) for r in restrictions_cleaned_unique]
        restrictions = [restrictions[i] for i in restrictions_unique_indices]

    # create the parsed restrictions
    if monolithic is False:
        # split into functions that only take their relevant parameters
        parsed_restrictions = list()
        for res in restrictions:
            params_used: set[str] = set()
            parsed_restriction = re.sub(regex_match_variable, replace_params_split, res).strip()
            params_used = list(params_used)
            finalized_constraint = None
            # we must turn it into a general function
            if format is not None and format.lower() == "pyatf":
                finalized_constraint = parsed_restriction
            else:
                finalized_constraint = f"def r({', '.join(params_used)}): return {parsed_restriction} \n"
            parsed_restrictions.append((finalized_constraint, params_used))

        # if pyATF, restrictions that are set on the same parameter must be combined into one
        if format is not None and format.lower() == "pyatf":
            res_dict = dict()
            registered_params = list()
            registered_restrictions = list()
            parsed_restrictions_pyatf = list()
            for param in tune_params.keys():
                registered_params.append(param)
                for index, (res, params) in enumerate(parsed_restrictions):
                    if index in registered_restrictions:
                        continue
                    if all(p in registered_params for p in params):
                        if param not in res_dict:
                            res_dict[param] = (list(), list())
                        res_dict[param][0].append(res)
                        res_dict[param][1].extend(params)
                        registered_restrictions.append(index)
            # combine multiple restrictions into one
            for res_tuple in res_dict.values():
                res, params_used = res_tuple
                params_used = list(
                    dict.fromkeys(params_used)
                )  # param_used should only contain unique, dict preserves order
                parsed_restrictions_pyatf.append(
                    (f"def r({', '.join(params_used)}): return ({') and ('.join(res)}) \n", params_used)
                )
            parsed_restrictions = parsed_restrictions_pyatf
    else:
        # create one monolithic function
        parsed_restrictions = ") and (".join(
            [re.sub(regex_match_variable, replace_params, res) for res in restrictions]
        )

        # tidy up the code by removing the last suffix and unnecessary spaces
        parsed_restrictions = "(" + parsed_restrictions.strip() + ")"
        parsed_restrictions = " ".join(parsed_restrictions.split())

        # provide a mapping of the parameter names to the index in the tuple received
        params_index = dict(zip(tune_params.keys(), range(len(tune_params.keys()))))

        if format == "pyatf":
            parsed_restrictions = [
                (
                    f"def restrictions({', '.join(params_index.keys())}): return {parsed_restrictions} \n",
                    list(tune_params.keys()),
                )
            ]
        else:
            parsed_restrictions = [
                (
                    f"def restrictions(*params): params_index = {params_index}; return {parsed_restrictions} \n",
                    list(tune_params.keys()),
                )
            ]

    return parsed_restrictions


def get_all_lambda_asts(func):
    """Extracts the AST nodes of all lambda functions defined on the same line as func.

    Args:
        func: A lambda function object.

    Returns:
        A list of all ast.Lambda node objects on the line where func is defined.

    Raises:
        ValueError: If the source can't be retrieved or no lambda is found.
    """
    res = []
    try:
        source = getsource(func)
        source = textwrap.dedent(source).strip()
        parsed = ast.parse(source)

        # Find the Lambda node
        for node in ast.walk(parsed):
            if isinstance(node, ast.Lambda):
                res.append(node)
        if not res:
            raise ValueError(f"No lambda node found in the source {source}.")
    except SyntaxError:
        """ Ignore syntax errors on the lambda """
        return res
    except OSError:
        raise ValueError("Could not retrieve source. Is this defined interactively or dynamically?")
    return res


class ConstraintLambdaTransformer(ast.NodeTransformer):
    """Replaces any `NAME['string']` subscript with just `'string'`, if `NAME`
    matches the lambda argument name.
    """
    def __init__(self, dict_arg_name):
        self.dict_arg_name = dict_arg_name

    def visit_Subscript(self, node):
        # We only replace subscript expressions of the form <dict_arg_name>['some_string']
        if (isinstance(node.value, ast.Name)
                and node.value.id == self.dict_arg_name
                and isinstance(node.slice, ast.Constant)
                and isinstance(node.slice.value, str)):
            # Replace `dict_arg_name['some_key']` with the string used as key
            return ast.Name(node.slice.value)
        return self.generic_visit(node)


def unparse_constraint_lambda(lambda_ast):
    """Parse the lambda function to replace accesses to tunable parameter dict
    Returns string body of the rewritten lambda function
    """
    args = lambda_ast.args
    body = lambda_ast.args

    # Kernel Tuner only allows constraint lambdas with a single argument
    arg = args.args[0].arg

    # Create transformer that replaces accesses to tunable parameter dict
    # with simply the name of the tunable parameter
    transformer = ConstraintLambdaTransformer(arg)
    new_lambda_ast = transformer.visit(lambda_ast)

    rewritten_lambda_body_as_string = ast.unparse(new_lambda_ast.body).strip()

    return rewritten_lambda_body_as_string


def convert_constraint_lambdas(restrictions):
    """Extract and convert all constraint lambdas from the restrictions"""
    res = []
    for c in restrictions:
        if isinstance(c, (str, Constraint)):
            res.append(c)
        if callable(c) and not isinstance(c, Constraint):
            try:
                lambda_asts = get_all_lambda_asts(c)
            except ValueError:
                res.append(c)   # it's just a plain function, not a lambda
                continue

            for lambda_ast in lambda_asts:
                new_c = unparse_constraint_lambda(lambda_ast)
                res.append(new_c)

    result = list(set(res))
    if not len(result) == len(restrictions):
        raise ValueError("An error occured when parsing restrictions. If you mix lambdas and string-based restrictions, please define the lambda first.")

    return result


def compile_restrictions(
    restrictions: list, tune_params: dict, monolithic=False, format=None
) -> list[tuple[Union[str, FunctionType], list[str], Union[str, None]]]:
    """Parses restrictions from a list of strings into a list of strings or Functions and parameters used and source, or a single Function if monolithic is true."""
    restrictions = convert_constraint_lambdas(restrictions)

    # filter the restrictions to get only the strings
    restrictions_str, restrictions_ignore = [], []
    for r in restrictions:
        (restrictions_str if isinstance(r, str) else restrictions_ignore).append(r)
    if len(restrictions_str) == 0:
        return restrictions_ignore

    # parse the strings
    parsed_restrictions = parse_restrictions(restrictions_str, tune_params, monolithic=monolithic, format=format)

    # compile the parsed restrictions into a function
    compiled_restrictions: list[tuple] = list()
    for restriction, params_used in parsed_restrictions:
        if isinstance(restriction, str):
            # if it's a string, parse it to a function
            code_object = compile(restriction, "<string>", "exec")
            func = FunctionType(code_object.co_consts[0], globals())
            compiled_restrictions.append((func, params_used, restriction))
        elif isinstance(restriction, Constraint):
            # otherwise it already is a Constraint, pass it directly
            compiled_restrictions.append((restriction, params_used, None))
        else:
            raise ValueError(f"Restriction {restriction} is neither a string or Constraint {type(restriction)}")

    # return the restrictions and used parameters
    if len(restrictions_ignore) == 0:
        return compiled_restrictions

    # use the required parameters or add an empty tuple for unknown parameters of ignored restrictions
    noncompiled_restrictions = []
    for r in restrictions_ignore:
        if isinstance(r, tuple) and len(r) == 2 and isinstance(r[1], (list, tuple)):
            restriction, params_used = r
            noncompiled_restrictions.append((restriction, params_used, restriction))
        else:
            noncompiled_restrictions.append((r, [], r))
    return noncompiled_restrictions + compiled_restrictions

def check_matching_problem_size(cached_problem_size, problem_size):
    """Check the if requested problem size matches the problem size in the cache."""
    if not (np.array(cached_problem_size) == np.array(problem_size)).all():
        raise ValueError(f"Cannot load cache which contains results for different problem_size, cache: {cached_problem_size}, requested: {problem_size}")

def process_cache(cache, kernel_options, tuning_options, runner):
    """Cache file for storing tuned configurations.

    the cache file is stored using JSON and uses the following format:

    .. code-block:: python

        { device_name: "name of device"
          kernel_name: "name of kernel"
          problem_size: (int, int, int)
          tune_params_keys: list
          tune_params:
          cache: {
            "x1,x2,..xN": {"block_size_x": x1, ..., time=0.234342},
            "y1,y2,..yN": {"block_size_x": y1, ..., time=0.134233},
          }
        }


    The last two closing brackets are not required, and everything
    should work as expected if these are missing. This is to allow to continue
    from an earlier (abruptly ended) tuning session.

    """
    # caching only works correctly if tunable_parameters are stored in a dictionary
    if not isinstance(tuning_options.tune_params, dict):
        raise ValueError("Caching only works correctly when tunable parameters are stored in a dictionary")

    # if file does not exist, create new cache
    if not os.path.isfile(cache):
        if tuning_options.simulation_mode:
            raise ValueError(f"Simulation mode requires an existing cachefile: file {cache} does not exist")

        c = dict()
        c["device_name"] = runner.dev.name
        c["kernel_name"] = kernel_options.kernel_name
        c["problem_size"] = kernel_options.problem_size if not callable(kernel_options.problem_size) else "callable"
        c["tune_params_keys"] = list(tuning_options.tune_params.keys())
        c["tune_params"] = tuning_options.tune_params
        c["objective"] = tuning_options.objective
        c["cache"] = {}

        contents = json.dumps(c, cls=NpEncoder, indent="")[:-3]  # except the last "}\n}"

        # write the header to the cachefile
        with open(cache, "w") as cachefile:
            cachefile.write(contents)

        tuning_options.cachefile = cache
        tuning_options.cache = {}

    # if file exists
    else:
        cached_data = read_cache(cache, open_cache=not tuning_options.simulation_mode)

        # if in simulation mode, use the device name from the cache file as the runner device name
        if runner.simulation_mode:
            runner.dev.name = cached_data["device_name"]

        # check if it is safe to continue tuning from this cache
        if cached_data["device_name"] != runner.dev.name:
            raise ValueError(
                f"Cannot load cache which contains results for different device (cache: {cached_data['device_name']}, actual: {runner.dev.name})"
            )
        if cached_data["kernel_name"] != kernel_options.kernel_name:
            raise ValueError(
                f"Cannot load cache which contains results for different kernel (cache: {cached_data['kernel_name']}, actual: {kernel_options.kernel_name})"
            )
        if "problem_size" in cached_data and not callable(kernel_options.problem_size):
<<<<<<< HEAD
            # if it's a single value, convert to an array
            if isinstance(cached_data["problem_size"], int):
                cached_data["problem_size"] = [cached_data["problem_size"]]
            # if problem_size is not iterable, compare directly
            if not hasattr(kernel_options.problem_size, "__iter__"):
                if cached_data["problem_size"] != kernel_options.problem_size:
                    raise ValueError("Cannot load cache which contains results for different problem_size")
            # else (problem_size is iterable)
            # cache returns list, problem_size is likely a tuple. Therefore, the next check
            # checks the equality of all items in the list/tuples individually
            elif not all([i == j for i, j in zip(cached_data["problem_size"], kernel_options.problem_size)]):
                raise ValueError(
                    f"Cannot load cache which contains results for different problem_size ({cached_data['problem_size']=} != {kernel_options.problem_size=})"
                )
=======
            check_matching_problem_size(cached_data["problem_size"], kernel_options.problem_size)
>>>>>>> 8ce58478
        if cached_data["tune_params_keys"] != list(tuning_options.tune_params.keys()):
            if all(key in tuning_options.tune_params for key in cached_data["tune_params_keys"]):
                raise ValueError(
                    f"All tunable parameters are present, but the order is wrong. \
                    This is not possible because the order must be preserved to lookup the correct configuration in the cache. \
                    Cache has order: {cached_data['tune_params_keys']}, tuning_options has: {list(tuning_options.tune_params.keys())}"
                )
            raise ValueError(
                f"Cannot load cache which contains results obtained with different tunable parameters. \
                Cache has: {cached_data['tune_params_keys']}, tuning_options has: {list(tuning_options.tune_params.keys())}"
            )

        tuning_options.cachefile = cache
        tuning_options.cache = cached_data["cache"]


def correct_open_cache(cache, open_cache=True):
    """If cache file was not properly closed, pretend it was properly closed."""
    with open(cache, "r") as cachefile:
        filestr = cachefile.read().strip()

    # if file was not properly closed, pretend it was properly closed
    if len(filestr) > 0 and filestr[-3:] not in ["}\n}", "}}}"]:
        # remove the trailing comma if any, and append closing brackets
        if filestr[-1] == ",":
            filestr = filestr[:-1]
        if len(filestr) > 0:
            filestr = filestr + "}\n}"
    else:
        if open_cache:
            # if it was properly closed, open it for appending new entries
            with open(cache, "w") as cachefile:
                cachefile.write(filestr[:-3] + ",")

    return filestr


def read_cache(cache, open_cache=True):
    """Read the cachefile into a dictionary, if open_cache=True prepare the cachefile for appending."""
    filestr = correct_open_cache(cache, open_cache)

    error_configs = {
        "InvalidConfig": InvalidConfig(),
        "CompilationFailedConfig": CompilationFailedConfig(),
        "RuntimeFailedConfig": RuntimeFailedConfig(),
    }

    # replace strings with ErrorConfig instances
    cache_data = json.loads(filestr)
    for element in cache_data["cache"].values():
        for k, v in element.items():
            if isinstance(v, str) and v in error_configs:
                element[k] = error_configs[v]

    return cache_data


def close_cache(cache):
    if not os.path.isfile(cache):
        raise ValueError("close_cache expects cache file to exist")

    with open(cache, "r") as fh:
        contents = fh.read()

    # close to file to make sure it can be read by JSON parsers
    if contents[-1] == ",":
        with open(cache, "w") as fh:
            fh.write(contents[:-1] + "}\n}")


def store_cache(key, params, tuning_options):
    """Stores a new entry (key, params) to the cachefile."""
    # logging.debug('store_cache called, cache=%s, cachefile=%s' % (tuning_options.cache, tuning_options.cachefile))
    if isinstance(tuning_options.cache, dict):
        if key not in tuning_options.cache:
            tuning_options.cache[key] = params

            # Convert ErrorConfig objects to string, wanted to do this inside the JSONconverter but couldn't get it to work
            output_params = params.copy()
            for k, v in output_params.items():
                if isinstance(v, ErrorConfig):
                    output_params[k] = str(v)

            if tuning_options.cachefile:
                with open(tuning_options.cachefile, "a") as cachefile:
                    cachefile.write("\n" + json.dumps({key: output_params}, cls=NpEncoder)[1:-1] + ",")


def dump_cache(obj: str, tuning_options):
    """Dumps a string in the cache, this omits the several checks of store_cache() to speed up the process - with great power comes great responsibility!"""
    if isinstance(tuning_options.cache, dict) and tuning_options.cachefile:
        with open(tuning_options.cachefile, "a") as cachefile:
            cachefile.write(obj)


def cuda_error_check(error):
    """Checking the status of CUDA calls using the NVIDIA cuda-python backend."""
    if isinstance(error, cuda.CUresult):
        if error != cuda.CUresult.CUDA_SUCCESS:
            _, name = cuda.cuGetErrorName(error)
            raise RuntimeError(f"CUDA error: {name.decode()}")
    elif isinstance(error, cudart.cudaError_t):
        if error != cudart.cudaError_t.cudaSuccess:
            _, name = cudart.getErrorName(error)
            raise RuntimeError(f"CUDART error: {name.decode()}")
    elif isinstance(error, nvrtc.nvrtcResult):
        if error != nvrtc.nvrtcResult.NVRTC_SUCCESS:
            _, desc = nvrtc.nvrtcGetErrorString(error)
            raise RuntimeError(f"NVRTC error: {desc.decode()}")<|MERGE_RESOLUTION|>--- conflicted
+++ resolved
@@ -1219,24 +1219,7 @@
                 f"Cannot load cache which contains results for different kernel (cache: {cached_data['kernel_name']}, actual: {kernel_options.kernel_name})"
             )
         if "problem_size" in cached_data and not callable(kernel_options.problem_size):
-<<<<<<< HEAD
-            # if it's a single value, convert to an array
-            if isinstance(cached_data["problem_size"], int):
-                cached_data["problem_size"] = [cached_data["problem_size"]]
-            # if problem_size is not iterable, compare directly
-            if not hasattr(kernel_options.problem_size, "__iter__"):
-                if cached_data["problem_size"] != kernel_options.problem_size:
-                    raise ValueError("Cannot load cache which contains results for different problem_size")
-            # else (problem_size is iterable)
-            # cache returns list, problem_size is likely a tuple. Therefore, the next check
-            # checks the equality of all items in the list/tuples individually
-            elif not all([i == j for i, j in zip(cached_data["problem_size"], kernel_options.problem_size)]):
-                raise ValueError(
-                    f"Cannot load cache which contains results for different problem_size ({cached_data['problem_size']=} != {kernel_options.problem_size=})"
-                )
-=======
             check_matching_problem_size(cached_data["problem_size"], kernel_options.problem_size)
->>>>>>> 8ce58478
         if cached_data["tune_params_keys"] != list(tuning_options.tune_params.keys()):
             if all(key in tuning_options.tune_params for key in cached_data["tune_params_keys"]):
                 raise ValueError(
