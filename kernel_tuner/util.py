--- conflicted
+++ resolved
@@ -459,15 +459,6 @@
     a_min = min(a)
     a_max = max(a)
     if len(a) <= 2:
-<<<<<<< HEAD
-        return (a_min, a_max, a_max-a_min)
-    # determine the first step size
-    step = a[1]-a_min
-    # for each element, the step size should be equal to the first step
-    for i, e in enumerate(a):
-        if e-a[i-1] != step:
-            return None 
-=======
         return (a_min, a_max, a_max - a_min)
     # determine the first step size
     step = a[1] - a_min
@@ -475,7 +466,6 @@
     for i, e in enumerate(a):
         if e - a[i - 1] != step:
             return None
->>>>>>> bff6d7b8
     result = (a_min, a_max, step)
     if not all(isinstance(e, (int, float)) for e in result):
         return None
@@ -1049,15 +1039,6 @@
                 return AllDifferentConstraint()
             return ValueError(f"Not possible: comparator should be '==' or '!=', is {comparator}")
         return None
-    
-    # remove functionally duplicate restrictions (preserves order and whitespace)
-    if all(isinstance(r, str) for r in restrictions):
-        # clean the restriction strings to functional equivalence
-        restrictions_cleaned = [r.replace(' ', '') for r in restrictions]
-        restrictions_cleaned_unique = list(dict.fromkeys(restrictions_cleaned)) # dict preserves order
-        # get the indices of the unique restrictions, use these to build a new list of restrictions
-        restrictions_unique_indices = [restrictions_cleaned.index(r) for r in restrictions_cleaned_unique]
-        restrictions = [restrictions[i] for i in restrictions_unique_indices]
 
     # remove functionally duplicate restrictions (preserves order and whitespace)
     if all(isinstance(r, str) for r in restrictions):
@@ -1126,17 +1107,12 @@
             # combine multiple restrictions into one
             for res_tuple in res_dict.values():
                 res, params_used = res_tuple
-<<<<<<< HEAD
-                params_used = list(dict.fromkeys(params_used))   # param_used should only contain unique, dict preserves order
-                parsed_restrictions_pyatf.append((f"def r({', '.join(params_used)}): return ({') and ('.join(res)}) \n", params_used))
-=======
                 params_used = list(
                     dict.fromkeys(params_used)
                 )  # param_used should only contain unique, dict preserves order
                 parsed_restrictions_pyatf.append(
                     (f"def r({', '.join(params_used)}): return ({') and ('.join(res)}) \n", params_used)
                 )
->>>>>>> bff6d7b8
             parsed_restrictions = parsed_restrictions_pyatf
     else:
         # create one monolithic function
