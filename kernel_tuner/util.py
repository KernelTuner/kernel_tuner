""" Module for kernel tuner utility functions """
<<<<<<< HEAD
=======
from argparse import ArgumentError
import itertools
>>>>>>> 79bc266d
import json
from collections import OrderedDict
import os
import errno
from tabnanny import verbose
import tempfile
import logging
import warnings
import re
from types import FunctionType

import numpy as np
<<<<<<< HEAD
from constraint import Constraint, AllDifferentConstraint, AllEqualConstraint, MaxSumConstraint, ExactSumConstraint, MinSumConstraint, InSetConstraint, NotInSetConstraint, SomeInSetConstraint, SomeNotInSetConstraint, FunctionConstraint
=======
from constraint import Problem, Constraint, AllDifferentConstraint, AllEqualConstraint, MaxSumConstraint, ExactSumConstraint, MinSumConstraint, InSetConstraint, NotInSetConstraint, SomeInSetConstraint, SomeNotInSetConstraint, FunctionConstraint
>>>>>>> 79bc266d
try:
    import cupy as cp
except ImportError:
    cp = np


class TorchPlaceHolder():

    def __init__(self):
        self.Tensor = Exception    #using Exception here as a type that will never be among kernel arguments


class SkippableFailure(Exception):
    """Exception used to raise when compiling or launching a kernel fails for a reason that can be expected"""


try:
    import torch
except ImportError:
    torch = TorchPlaceHolder()

default_block_size_names = ["block_size_x", "block_size_y", "block_size_z"]


def check_argument_type(dtype, kernel_argument):
    """check if the numpy.dtype matches the type used in the code"""
    types_map = {
        "uint8": ["uchar", "unsigned char", "uint8_t"],
        "int8": ["char", "int8_t"],
        "uint16": ["ushort", "unsigned short", "uint16_t"],
        "int16": ["short", "int16_t"],
        "uint32": ["uint", "unsigned int", "uint32_t"],
        "int32": ["int", "int32_t"],    # discrepancy between OpenCL and C here, long may be 32bits in C
        "uint64": ["ulong", "unsigned long", "uint64_t"],
        "int64": ["long", "int64_t"],
        "float16": ["half"],
        "float32": ["float"],
        "float64": ["double"],
        "complex64": ["float2"],
        "complex128": ["double2"]
    }
    if dtype in types_map:
        return any([substr in kernel_argument for substr in types_map[dtype]])
    return False    # unknown dtype. do not throw exception to still allow kernel to run.


def check_argument_list(kernel_name, kernel_string, args):
    """ raise an exception if a kernel arguments do not match host arguments """
    kernel_arguments = list()
    collected_errors = list()
    for iterator in re.finditer(kernel_name + "[ \n\t]*" + r"\(", kernel_string):
        kernel_start = iterator.end()
        kernel_end = kernel_string.find(")", kernel_start)
        if kernel_start != 0:
            kernel_arguments.append(kernel_string[kernel_start:kernel_end].split(","))
    for arguments_set, arguments in enumerate(kernel_arguments):
        collected_errors.append(list())
        if len(arguments) != len(args):
            collected_errors[arguments_set].append("Kernel and host argument lists do not match in size.")
            continue
        for (i, arg) in enumerate(args):
            kernel_argument = arguments[i]

            if not isinstance(arg, (np.ndarray, np.generic, cp.ndarray, torch.Tensor)):
                raise TypeError("Argument at position " + str(i) + " of type: " + str(type(arg)) + " should be of type np.ndarray or numpy scalar")

            correct = True
            if isinstance(arg, np.ndarray) and not "*" in kernel_argument:
                correct = False    # array is passed to non-pointer kernel argument

            if correct and check_argument_type(str(arg.dtype), kernel_argument):
                continue

            collected_errors[arguments_set].append("Argument at position " + str(i) + " of dtype: " + str(arg.dtype) + " does not match " + kernel_argument +
                                                   ".")
        if not collected_errors[arguments_set]:
            # We assume that if there is a possible list of arguments that matches with the provided one
            # it is the right one
            return
    for errors in collected_errors:
        warnings.warn(errors[0], UserWarning)


def check_tune_params_list(tune_params):
    """ raise an exception if a tune parameter has a forbidden name """
    forbidden_names = ("grid_size_x", "grid_size_y", "grid_size_z", "time")
    for name, param in tune_params.items():
        if name in forbidden_names:
            raise ValueError("Tune parameter " + name + " with value " + str(param) + " has a forbidden name!")


def check_block_size_names(block_size_names):
    if block_size_names is not None:
        # do some type checks for the user input
        if not isinstance(block_size_names, list):
            raise ValueError("block_size_names should be a list of strings!")
        if len(block_size_names) > 3:
            raise ValueError("block_size_names should not contain more than 3 names!")
        if not all([isinstance(name, "".__class__) for name in block_size_names]):
            raise ValueError("block_size_names should contain only strings!")


def append_default_block_size_names(block_size_names):
    if block_size_names is None:
        return
    for i, name in enumerate(default_block_size_names):
        if len(block_size_names) < i + 1:
            block_size_names.append(name)


def check_block_size_params_names_list(block_size_names, tune_params):
    if block_size_names is not None:
        for name in block_size_names:
            if name not in tune_params.keys():
                warnings.warn("Block size name " + name + " is not specified in the tunable parameters list!", UserWarning)
    else:    # if default block size names are used
        if not any([k in default_block_size_names for k in tune_params.keys()]):
            warnings.warn("None of the tunable parameters specify thread block dimensions!", UserWarning)


<<<<<<< HEAD
def check_restrictions(restrictions, params: dict, verbose: bool):
=======
def check_restrictions(restrictions, params, verbose):
>>>>>>> 79bc266d
    """ check whether a specific instance meets the search space restrictions """
    valid = True
    if callable(restrictions):
        valid = restrictions(params)
    else:
        for restrict in restrictions:
            try:
                # if it's a python-constraint, convert to function and execute
                if isinstance(restrict, Constraint):
                    restrict = convert_constraint_restriction(restrict)
                    if not restrict(params.values()):
                        valid = False
                        break
                # if it's a string, fill in the parameters and evaluate
                elif not eval(replace_param_occurrences(restrict, params)):
                    valid = False
                    break
            except ZeroDivisionError:
                pass
    if not valid and verbose:
        print("skipping config", get_instance_string(params), "reason: config fails restriction")
    return valid


def convert_constraint_restriction(restrict: Constraint):
    """ Convert the python-constraint to a function for backwards compatibility """
    if isinstance(restrict, FunctionConstraint):
        f_restrict = lambda p: restrict._func(*p)
    elif isinstance(restrict, AllDifferentConstraint):
        f_restrict = lambda p: len(set(p)) == len(p)
    elif isinstance(restrict, AllEqualConstraint):
        f_restrict = lambda p: all(x == p[0] for x in p)
    elif isinstance(restrict, MaxProdConstraint):
        f_restrict = lambda p: np.prod(p) <= restrict._exactsum
    elif isinstance(restrict, MaxSumConstraint):
        f_restrict = lambda p: sum(p) <= restrict._exactsum
    elif isinstance(restrict, ExactSumConstraint):
        f_restrict = lambda p: sum(p) == restrict._exactsum
    elif isinstance(restrict, MinSumConstraint):
        f_restrict = lambda p: sum(p) >= restrict._exactsum
    elif isinstance(restrict, (InSetConstraint, NotInSetConstraint, SomeInSetConstraint, SomeNotInSetConstraint)):
        raise NotImplementedError(
            f"Restriction of the type {type(restrict)} is explicitely not supported in backwards compatibility mode, because the behaviour is too complex. Please rewrite this constraint to a function to use it with this algorithm."
        )
    else:
        raise TypeError(f"Unrecognized restriction {restrict}")
    return f_restrict


def check_thread_block_dimensions(params, max_threads, block_size_names=None):
    """ check on maximum thread block dimensions """
    dims = get_thread_block_dimensions(params, block_size_names)
    return np.prod(dims) <= max_threads


def config_valid(config, tuning_options, max_threads):
    """ combines restrictions and a check on the max thread block dimension to check config validity """
    legal = True
    params = OrderedDict(zip(tuning_options.tune_params.keys(), config))
    if tuning_options.restrictions:
        legal = check_restrictions(tuning_options.restrictions, params, False)
        if not legal:
            return False
    block_size_names = tuning_options.get("block_size_names", None)
    valid_thread_block_dimensions = check_thread_block_dimensions(params, max_threads, block_size_names)
    return legal and valid_thread_block_dimensions


def delete_temp_file(filename):
    """ delete a temporary file, don't complain if no longer exists """
    try:
        os.remove(filename)
    except OSError as e:
        if e.errno != errno.ENOENT:
            raise e


def detect_language(kernel_string):
    """attempt to detect language from the kernel_string"""
    if "__global__" in kernel_string:
        lang = "CUDA"
    elif "__kernel" in kernel_string:
        lang = "OpenCL"
    else:
        lang = "C"
    return lang


def get_config_string(params, keys=None, units=None):
    """ return a compact string representation of a measurement """

    def compact_number(v):
        if isinstance(v, float):
            return "{:.3f}".format(round(v, 3))
        else:
            return str(v)

    compact_str_items = []
    if not keys:
        keys = params.keys()
    # first make a list of compact strings for each parameter
    for k, v in params.items():
        if k in keys:
            unit = ""
            if isinstance(units, dict):    # check if not None not enough, units could be mocked which causes errors
                unit = units.get(k, "")
            compact_str_items.append(k + "=" + compact_number(v) + unit)
    # and finally join them
    compact_str = ", ".join(compact_str_items)
    return compact_str


def get_grid_dimensions(current_problem_size, params, grid_div, block_size_names):
    """compute grid dims based on problem sizes and listed grid divisors"""

    def get_dimension_divisor(divisor_list, default, params):
        if divisor_list is None:
            if default in params:
                divisor_list = [default]
            else:
                return 1
        if callable(divisor_list):
            return divisor_list(params)
        else:
            return np.prod([int(eval(replace_param_occurrences(s, params))) for s in divisor_list])

    divisors = [get_dimension_divisor(d, block_size_names[i], params) for i, d in enumerate(grid_div)]
    return tuple(int(np.ceil(float(current_problem_size[i]) / float(d))) for i, d in enumerate(divisors))


def get_instance_string(params):
    """ combine the parameters to a string mostly used for debug output
        use of OrderedDict is advised
    """
    return "_".join([str(i) for i in params.values()])


def get_kernel_string(kernel_source, params=None):
    """ retrieve the kernel source and return as a string

    This function processes the passed kernel_source argument, which could be
    a function, a string with a filename, or just a string with code already.

    If kernel_source is a function, the function is called with instance
    parameters in 'params' as the only argument.

    If kernel_source looks like filename, the file is read in, but if
    the file does not exist, it is assumed that the string is not a filename
    after all.

    :param kernel_source: One of the sources for the kernel, could be a
        function that generates the kernel code, a string containing a filename
        that points to the kernel source, or just a string that contains the code.
    :type kernel_source: string or callable

    :param params: Dictionary containing the tunable parameters for this specific
        kernel instance, only needed when kernel_source is a generator.
    :type param: dict

    :returns: A string containing the kernel code.
    :rtype: string
    """
    # logging.debug('get_kernel_string called with %s', str(kernel_source))
    logging.debug('get_kernel_string called')

    kernel_string = None
    if callable(kernel_source):
        kernel_string = kernel_source(params)
    elif isinstance(kernel_source, str):
        if looks_like_a_filename(kernel_source):
            kernel_string = read_file(kernel_source) or kernel_source
        else:
            kernel_string = kernel_source
    else:
        raise TypeError("Error kernel_source is not a string nor a callable function")
    return kernel_string


<<<<<<< HEAD
=======
def get_valid_configs(tuning_options, max_threads) -> list:
    """ compute valid configurations in a search space based on restrictions and max_threads"""
    restrictions = tuning_options.restrictions
    tune_params = tuning_options.tune_params
    param_names = list(tune_params.keys())

    # instantiate the parameter space with all the variables
    parameter_space = Problem()
    for param_name, param_values in tune_params.items():
        parameter_space.addVariable(param_name, param_values)

    # add the user-specified restrictions as constraints on the parameter space
    if isinstance(restrictions, list):
        for restriction in restrictions:
            if isinstance(restriction, FunctionConstraint):
                parameter_space.addConstraint(restriction, param_names)
            elif isinstance(restriction, Constraint):
                parameter_space.addConstraint(restriction)
            else:
                raise ValueError(f"Unrecognized restriction {restriction}")
    # if the restrictions are the old monolithic function, apply them directly (only for backwards compatibility, likely slower than well-specified constraints!)
    elif callable(restrictions):
        restrictions_wrapper = lambda *args: check_restrictions(restrictions, dict(zip(param_names, args)), False)
        parameter_space.addConstraint(restrictions_wrapper, param_names)

    # add the default blocksize threads restrictions last, because it is unlikely to reduce the parameter space by much
    block_size_names = tuning_options.get("block_size_names", default_block_size_names)
    block_size_names = list(block_size_name for block_size_name in block_size_names if block_size_name in param_names)
    if len(block_size_names) > 0:
        parameter_space.addConstraint(MaxProdConstraint(max_threads), block_size_names)

    # construct the parameter space with the constraints applied
    parameter_space = parameter_space.getSolutions()
    # form the parameter tuples in the order specified by tune_params.keys()
    parameter_space_list = list()
    for params in parameter_space:
        param_config = tuple(params[param_name] for param_name in param_names)
        if param_config not in parameter_space_list:
            parameter_space_list.append(param_config)
        else:
            print(f"Duplicate {param_config}")
    return parameter_space_list


def get_number_of_valid_configs(tuning_options, max_threads) -> int:
    """compute number of valid configurations in a search space based on restrictions and max_threads"""
    return len(get_valid_configs(tuning_options, max_threads))


>>>>>>> 79bc266d
def get_problem_size(problem_size, params):
    """compute current problem size"""
    if callable(problem_size):
        problem_size = problem_size(params)
    if isinstance(problem_size, (str, int, np.integer)):
        problem_size = (problem_size, )
    current_problem_size = [1, 1, 1]
    for i, s in enumerate(problem_size):
        if isinstance(s, str):
            current_problem_size[i] = int(eval(replace_param_occurrences(s, params)))
        elif isinstance(s, (int, np.integer)):
            current_problem_size[i] = s
        else:
            raise TypeError("Error: problem_size should only contain strings or integers")
    return current_problem_size


def get_smem_args(smem_args, params):
    """ return a dict with kernel instance specific size """
    result = smem_args.copy()
    if 'size' in result:
        size = result['size']
        if callable(size):
            size = size(params)
        elif isinstance(size, str):
            size = replace_param_occurrences(size, params)
            size = int(eval(size))
        result['size'] = size
    return result


def get_temp_filename(suffix=None):
    """ return a string in the form of temp_X, where X is a large integer """
    file = tempfile.mkstemp(suffix=suffix or "", prefix="temp_", dir=os.getcwd())    # or "" for Python 2 compatibility
    os.close(file[0])
    return file[1]


def get_thread_block_dimensions(params, block_size_names=None):
    """thread block size from tuning params, currently using convention"""
    if not block_size_names:
        block_size_names = default_block_size_names

    block_size_x = params.get(block_size_names[0], 256)
    block_size_y = params.get(block_size_names[1], 1)
    block_size_z = params.get(block_size_names[2], 1)
    return (int(block_size_x), int(block_size_y), int(block_size_z))


def get_total_timings(results, env, overhead_time):
    """ Sum all timings and put their totals in the env """
    total_framework_time = 0
    total_strategy_time = 0
    total_compile_time = 0
    total_verification_time = 0
    total_kernel_time = 0
    if results:
        for result in results:
            if 'framework_time' not in result or 'strategy_time' not in result or 'compile_time' not in result or 'verification_time' not in result:
                warnings.warn("No detailed timings in results")
                return env
            total_framework_time += result['framework_time']
            total_strategy_time += result['strategy_time']
            total_compile_time += result['compile_time']
            total_verification_time += result['verification_time']
            total_kernel_time += sum(result['times']) if 'times' in result.keys() else 0

    # add the seperate times to the environment dict
    env['total_framework_time'] = total_framework_time
    env['total_strategy_time'] = total_strategy_time
    env['total_compile_time'] = total_compile_time
    env['total_verification_time'] = total_verification_time
    env['total_kernel_time'] = total_kernel_time
    env['overhead_time'] = overhead_time - (total_framework_time + total_strategy_time + total_compile_time + total_verification_time + total_kernel_time)
    return env


def print_config_output(tune_params, params, quiet, metrics, units):
    """print the configuration string with tunable parameters and benchmark results"""
    print_keys = list(tune_params.keys()) + ["time"]
    if metrics:
        print_keys += metrics.keys()
    output_string = get_config_string(params, print_keys, units)
    if not quiet:
        print(output_string)


def process_metrics(params, metrics):
    """ process user-defined metrics for derived benchmark results

    Metrics must be an OrderedDict to support composable metrics. The dictionary keys describe
    the name given to this user-defined metric and will be used as the key in the results dictionaries
    return by Kernel Tuner. The values describe how to calculate the user-defined metric, using either a
    string expression in which the tunable parameters and benchmark results can be used as variables, or
    as a function that accepts a dictionary as argument.
    Example:
    metrics = OrderedDict()
    metrics["x"] = "10000 / time"
    metrics["x2"] = "x*x"

    Note that the values in the metric dictionary can also be functions that accept params as argument.
    Example:
    metrics = OrderedDict()
    metrics["GFLOP/s"] = lambda p : 10000 / p["time"]

    :param params: A dictionary with tunable parameters and benchmark results.
    :type params: dict

    :param metrics: An OrderedDict with user-defined metrics that can be used to create derived benchmark results.
    :type metrics: OrderedDict

    :returns: An updated params dictionary with the derived metrics inserted along with the benchmark results.
    :rtype: dict

    """
    if not isinstance(metrics, OrderedDict):
        raise ValueError("metrics should be an OrderedDict to preserve order and support composability")
    for k, v in metrics.items():
        if isinstance(v, str):
            value = eval(replace_param_occurrences(v, params))
        elif callable(v):
            value = v(params)
        else:
            raise ValueError("metric dicts values should be strings or callable")
        if not k in params:
            params[k] = value
        else:
            raise ValueError("metric dicts keys should not already exist in params")
    return params


def looks_like_a_filename(kernel_source):
    """ attempt to detect whether source code or a filename was passed """
    logging.debug('looks_like_a_filename called')
    result = False
    if isinstance(kernel_source, str):
        result = True
        # test if not too long
        if len(kernel_source) > 250:
            result = False
        # test if not contains special characters
        for c in "();{}\\":
            if c in kernel_source:
                result = False
        # just a safeguard for stuff that looks like code
        for s in ["__global__ ", "__kernel ", "void ", "float "]:
            if s in kernel_source:
                result = False
        # string must contain substring ".c", ".opencl", or ".F"
        result = result and any([s in kernel_source for s in (".c", ".opencl", ".F", ".py")])
    logging.debug('kernel_source is a filename: %s' % str(result))
    return result


def prepare_kernel_string(kernel_name, kernel_string, params, grid, threads, block_size_names, lang):
    """ prepare kernel string for compilation

    Prepends the kernel with a series of C preprocessor defines specific
    to this kernel instance:

     * the thread block dimensions
     * the grid dimensions
     * tunable parameters

    :param kernel_name: Name of the kernel.
    :type kernel_name: string

    :param kernel_string: One of the source files of the kernel as a string containing code.
    :type kernel_string: string

    :param params: A dictionary containing the tunable parameters specific to this instance.
    :type params: dict

    :param grid: A tuple with the grid dimensions for this specific instance.
    :type grid: tuple(x,y,z)

    :param threads: A tuple with the thread block dimensions for this specific instance.
    :type threads: tuple(x,y,z)

    :param block_size_names: A tuple with the names of the thread block dimensions used
        in the code. By default this is ["block_size_x", ...], but the user
        may supply different names if they prefer.
    :type block_size_names: tuple(string)

    :returns: A string containing the source code made specific to this kernel instance.
    :rtype: string

    """
    logging.debug('prepare_kernel_string called for %s', kernel_name)

    # since we insert defines above the original kernel code, the line numbers will be incorrect
    # the following preprocessor directive informs the compiler that lines should be counted from 1
    kernel_string = "#line 1\n" + kernel_string

    grid_dim_names = ["grid_size_x", "grid_size_y", "grid_size_z"]
    for i, g in enumerate(grid):
        kernel_string = f"#define {grid_dim_names[i]} {g}\n" + kernel_string
    for i, g in enumerate(threads):
        kernel_string = f"#define {block_size_names[i]} {g}\n" + kernel_string
    for k, v in params.items():
        if "loop_unroll_factor" in k and lang == "CUDA":
            # this handles the special case that in CUDA
            # pragma unroll loop_unroll_factor, loop_unroll_factor should be a constant integer expression
            # in OpenCL this isn't the case and we can just insert "#define loop_unroll_factor N"
            # using 0 to disable specifying a loop unrolling factor for this loop
            kernel_string = "constexpr int " + k + " = " + str(v) + ";\n" + kernel_string
            if v == 0:
                kernel_string = re.sub(r"\n\s*#pragma\s+unroll\s+" + k, "\n", kernel_string)    # + r"[^\S]*"
        elif k not in block_size_names:
            kernel_string = f"#define {k} {v}\n" + kernel_string

    name = kernel_name

    # also insert kernel_tuner token
    kernel_string = "#define kernel_tuner 1\n" + kernel_string

    return name, kernel_string


def read_file(filename):
    """ return the contents of the file named filename or None if file not found """
    if os.path.isfile(filename):
        with open(filename, 'r') as f:
            return f.read()


def replace_param_occurrences(string, params):
    """replace occurrences of the tuning params with their current value"""
    for k, v in params.items():
        string = string.replace(k, str(v))
    return string


def setup_block_and_grid(problem_size, grid_div, params, block_size_names=None):
    """compute problem size, thread block and grid dimensions for this kernel"""
    threads = get_thread_block_dimensions(params, block_size_names)
    current_problem_size = get_problem_size(problem_size, params)
    grid = get_grid_dimensions(current_problem_size, params, grid_div, block_size_names)
    return threads, grid


def write_file(filename, string):
    """dump the contents of string to a file called filename"""
    import sys
    # ugly fix, hopefully we can find a better one
    if sys.version_info[0] >= 3:
        with open(filename, 'w', encoding="utf-8") as f:
            f.write(string)
    else:
        with open(filename, 'w') as f:
            f.write(string.encode("utf-8"))


def normalize_verify_function(v):
    """Normalize a user-specified verify function.

    The user-specified function has two required positional arguments (answer, result_host),
    and an optional keyword (or keyword-only) argument atol. We normalize it to always accept
    an atol keyword argument.

    Undefined behaviour if the passed function does not match the required signatures.
    """

    # python 3.3+
    def _has_kw_argument_sig(func, name):
        from inspect import signature
        sig = signature(func)
        return name in sig.parameters

    # python 3.0+
    def _has_kw_argument_fullarg(func, name):
        from inspect import getfullargspec
        spec = getfullargspec(func)
        return (name in spec.args) or (name in spec.kwonlyargs)

    # python 2.6+
    def _has_kw_argument_arg(func, name):
        from inspect import getargspec
        spec = getargspec(func)
        return name in spec.args

    if v is None:
        return None

    import inspect

    if hasattr(inspect, 'signature'):
        has_kw_argument = _has_kw_argument_sig
    elif hasattr(inspect, 'getfullargspec'):
        has_kw_argument = _has_kw_argument_fullarg
    elif hasattr(inspect, 'getargspec'):
        has_kw_argument = _has_kw_argument_arg
    else:
        raise RuntimeError('No suitable inspect function found')

    if has_kw_argument(v, 'atol'):
        return v
    return lambda answer, result_host, atol: v(answer, result_host)


def parse_restrictions(restrictions: list):
    """" parses restrictions from a list of strings into a callable function """

    # rewrite the restrictions so variables are singled out
    regex_match_variable = r"([a-zA-Z_$][a-zA-Z_$0-9]*)"
    suffix = ' and '
    parsed_restrictions = ""
    for restriction in restrictions:
        parsed_restrictions += re.sub(regex_match_variable, r'params["\1"]', restriction) + suffix

    # tidy up the code by removing the last suffix and unecessary spaces
    parsed_restrictions = parsed_restrictions[:-len(suffix)]
    parsed_restrictions = parsed_restrictions.strip()
    parsed_restrictions = " ".join(parsed_restrictions.split())

    # compile into a function
    parsed_restrictions = f"def restrictions(params): return {parsed_restrictions} \n"
    code_object = compile(parsed_restrictions, '<string>', 'exec')
    func = FunctionType(code_object.co_consts[0], globals())
    return func


def process_cache(cache, kernel_options, tuning_options, runner):
    """cache file for storing tuned configurations

    the cache file is stored using JSON and uses the following format:

    .. code-block:: python

        { device_name: "name of device"
          kernel_name: "name of kernel"
          tune_params_keys: list
          tune_params:
          cache: {
            "x1,x2,..xN": {"block_size_x": x1, ..., time=0.234342},
            "y1,y2,..yN": {"block_size_x": y1, ..., time=0.134233},
          }
        }


    The last two closing brackets are not required, and everything
    should work as expected if these are missing. This is to allow to continue
    from an earlier (abruptly ended) tuning session.

    """
    # caching only works correctly if tunable_parameters are stored in a OrderedDict
    if not isinstance(tuning_options.tune_params, OrderedDict):
        raise ValueError("Caching only works correctly when tunable parameters are stored in a OrderedDict")

    # if file does not exist, create new cache
    if not os.path.isfile(cache):
        if tuning_options.simulation_mode:
            raise ValueError(f"Simulation mode requires an existing cachefile: file {cache} does not exist")

        c = OrderedDict()
        c["device_name"] = runner.dev.name
        c["kernel_name"] = kernel_options.kernel_name
        c["tune_params_keys"] = list(tuning_options.tune_params.keys())
        c["tune_params"] = tuning_options.tune_params
        c["cache"] = {}

        contents = json.dumps(c, indent="")[:-3]    # except the last "}\n}"

        # write the header to the cachefile
        with open(cache, "w") as cachefile:
            cachefile.write(contents)

        tuning_options.cachefile = cache
        tuning_options.cache = {}

    # if file exists
    else:
        cached_data = read_cache(cache, not tuning_options.simulation_mode)    # don't open the cache in (parallel) simulation mode to avoid race conditions

        # if in simulation mode, use the device name from the cache file as the runner device name
        if runner.simulation_mode:
            runner.dev.name = cached_data["device_name"]

        # check if it is safe to continue tuning from this cache
        if cached_data["device_name"] != runner.dev.name:
            raise ValueError("Cannot load cache which contains results for different device")
        if cached_data["kernel_name"] != kernel_options.kernel_name:
            raise ValueError("Cannot load cache which contains results for different kernel")
        if cached_data["tune_params_keys"] != list(tuning_options.tune_params.keys()):
            raise ValueError("Cannot load cache which contains results obtained with different tunable parameters")

        tuning_options.cachefile = cache
        tuning_options.cache = cached_data["cache"]


def read_cache(cache, open_cache=True):
    """ Read the cachefile into a dictionary, if open_cache=True prepare the cachefile for appending """
    with open(cache, "r") as cachefile:
        filestr = cachefile.read().strip()

    # if file was not properly closed, pretend it was properly closed
    if not filestr[-3:] == "}\n}":
        # remove the trailing comma if any, and append closing brackets
        if filestr[-1] == ",":
            filestr = filestr[:-1]
        filestr = filestr + "}\n}"
    elif open_cache:
        # if it was properly closed, open it for appending new entries
        with open(cache, "w") as cachefile:
            cachefile.write(filestr[:-3] + ",")

    return json.loads(filestr)


def close_cache(cache):
    if not os.path.isfile(cache):
        raise ValueError("close_cache expects cache file to exist")

    with open(cache, "r") as fh:
        contents = fh.read()

    # close to file to make sure it can be read by JSON parsers
    if contents[-1] == ",":
        with open(cache, "w") as fh:
            fh.write(contents[:-1] + "}\n}")


def store_cache(key, params, tuning_options):
    """ stores a new entry (key, params) to the cachefile """

    # create converter for dumping numpy objects to JSON
    def npconverter(obj):
        if isinstance(obj, np.integer):
            return int(obj)
        elif isinstance(obj, np.floating):
            return float(obj)
        elif isinstance(obj, np.ndarray):
            return obj.tolist()
        else:
            return obj.__str__()

    logging.debug('store_cache called, cache=%s, cachefile=%s' % (tuning_options.cache, tuning_options.cachefile))
    if isinstance(tuning_options.cache, dict) and not key in tuning_options.cache:
        tuning_options.cache[key] = params
        if tuning_options.cachefile:
            with open(tuning_options.cachefile, "a") as cachefile:
                cachefile.write("\n" + json.dumps({ key: params }, default=npconverter)[1:-1] + ",")


def dump_cache(obj: str, tuning_options):
    """ dumps a string in the cache, this omits the several checks of store_cache() to speed up the process - with great power comes great responsibility! """
    if isinstance(tuning_options.cache, dict) and tuning_options.cachefile:
        with open(tuning_options.cachefile, "a") as cachefile:
            cachefile.write(obj)


<<<<<<< HEAD
class MaxProdConstraint(Constraint):
    """ Constraint enforcing that values of given variables create a product up to a given amount """

    def __init__(self, maxprod):
        """
        @param maxprod: Value to be considered as the maximum product
        @type  maxprod: number
        @param multipliers: If given, variable values will be multiplied by
                            the given factors before being prod to be checked
=======
def parse_restrictions(restrictions: list):
    """" parses restrictions from a list of strings into a callable function """

    regex_match_variable = r"([a-zA-Z_$][a-zA-Z_$0-9]*)"
    suffix = ' and '
    parsed_restrictions = ""
    for restriction in restrictions:
        parsed_restrictions += re.sub(regex_match_variable, r'params["\1"]', restriction) + suffix

    # tidy up the code by removing the last suffix and unecessary spaces
    parsed_restrictions = parsed_restrictions[:-len(suffix)]
    parsed_restrictions = parsed_restrictions.strip()
    parsed_restrictions = " ".join(parsed_restrictions.split())

    # compile into a function
    parsed_restrictions = f"def restrictions(params): return {parsed_restrictions} \n"
    code_object = compile(parsed_restrictions, '<string>', 'exec')
    func = FunctionType(code_object.co_consts[0], globals())
    return func


class MaxProdConstraint(Constraint):
    """
    Constraint enforcing that values of given variables prod up to
    a given amount
    Example:
    >>> problem = Problem()
    >>> problem.addVariables(["a", "b"], [1, 2])
    >>> problem.addConstraint(MaxProdConstraint(3))
    >>> sorted(sorted(x.items()) for x in problem.getSolutions())
    [[('a', 1), ('b', 1)], [('a', 1), ('b', 2)], [('a', 2), ('b', 1)]]
    """

    def __init__(self, maxprod):
        """
        @param maxprod: Value to be considered as the maximum prod
        @type  maxprod: number
        @param multipliers: If given, variable values will be multiplied by
                            the given factors before being prodmed to be checked
>>>>>>> 79bc266d
        """
        self._maxprod = maxprod

    def preProcess(self, variables, domains, constraints, vconstraints):
        Constraint.preProcess(self, variables, domains, constraints, vconstraints)
        maxprod = self._maxprod
        for variable in variables:
            domain = domains[variable]
            for value in domain[:]:
                if value > maxprod:
                    domain.remove(value)

    def __call__(self, variables, domains, assignments, forwardcheck=False):
        maxprod = self._maxprod
        prod = 1
        for variable in variables:
            if variable in assignments:
                prod *= assignments[variable]
        if type(prod) is float:
            prod = round(prod, 10)
        if prod > maxprod:
            return False
        if forwardcheck:
            for variable in variables:
                if variable not in assignments:
                    domain = domains[variable]
                    for value in domain[:]:
                        if prod + value > maxprod:
                            domain.hideValue(value)
                    if not domain:
                        return False
        return True<|MERGE_RESOLUTION|>--- conflicted
+++ resolved
@@ -1,9 +1,4 @@
 """ Module for kernel tuner utility functions """
-<<<<<<< HEAD
-=======
-from argparse import ArgumentError
-import itertools
->>>>>>> 79bc266d
 import json
 from collections import OrderedDict
 import os
@@ -16,11 +11,7 @@
 from types import FunctionType
 
 import numpy as np
-<<<<<<< HEAD
 from constraint import Constraint, AllDifferentConstraint, AllEqualConstraint, MaxSumConstraint, ExactSumConstraint, MinSumConstraint, InSetConstraint, NotInSetConstraint, SomeInSetConstraint, SomeNotInSetConstraint, FunctionConstraint
-=======
-from constraint import Problem, Constraint, AllDifferentConstraint, AllEqualConstraint, MaxSumConstraint, ExactSumConstraint, MinSumConstraint, InSetConstraint, NotInSetConstraint, SomeInSetConstraint, SomeNotInSetConstraint, FunctionConstraint
->>>>>>> 79bc266d
 try:
     import cupy as cp
 except ImportError:
@@ -141,11 +132,7 @@
             warnings.warn("None of the tunable parameters specify thread block dimensions!", UserWarning)
 
 
-<<<<<<< HEAD
 def check_restrictions(restrictions, params: dict, verbose: bool):
-=======
-def check_restrictions(restrictions, params, verbose):
->>>>>>> 79bc266d
     """ check whether a specific instance meets the search space restrictions """
     valid = True
     if callable(restrictions):
@@ -324,58 +311,6 @@
     return kernel_string
 
 
-<<<<<<< HEAD
-=======
-def get_valid_configs(tuning_options, max_threads) -> list:
-    """ compute valid configurations in a search space based on restrictions and max_threads"""
-    restrictions = tuning_options.restrictions
-    tune_params = tuning_options.tune_params
-    param_names = list(tune_params.keys())
-
-    # instantiate the parameter space with all the variables
-    parameter_space = Problem()
-    for param_name, param_values in tune_params.items():
-        parameter_space.addVariable(param_name, param_values)
-
-    # add the user-specified restrictions as constraints on the parameter space
-    if isinstance(restrictions, list):
-        for restriction in restrictions:
-            if isinstance(restriction, FunctionConstraint):
-                parameter_space.addConstraint(restriction, param_names)
-            elif isinstance(restriction, Constraint):
-                parameter_space.addConstraint(restriction)
-            else:
-                raise ValueError(f"Unrecognized restriction {restriction}")
-    # if the restrictions are the old monolithic function, apply them directly (only for backwards compatibility, likely slower than well-specified constraints!)
-    elif callable(restrictions):
-        restrictions_wrapper = lambda *args: check_restrictions(restrictions, dict(zip(param_names, args)), False)
-        parameter_space.addConstraint(restrictions_wrapper, param_names)
-
-    # add the default blocksize threads restrictions last, because it is unlikely to reduce the parameter space by much
-    block_size_names = tuning_options.get("block_size_names", default_block_size_names)
-    block_size_names = list(block_size_name for block_size_name in block_size_names if block_size_name in param_names)
-    if len(block_size_names) > 0:
-        parameter_space.addConstraint(MaxProdConstraint(max_threads), block_size_names)
-
-    # construct the parameter space with the constraints applied
-    parameter_space = parameter_space.getSolutions()
-    # form the parameter tuples in the order specified by tune_params.keys()
-    parameter_space_list = list()
-    for params in parameter_space:
-        param_config = tuple(params[param_name] for param_name in param_names)
-        if param_config not in parameter_space_list:
-            parameter_space_list.append(param_config)
-        else:
-            print(f"Duplicate {param_config}")
-    return parameter_space_list
-
-
-def get_number_of_valid_configs(tuning_options, max_threads) -> int:
-    """compute number of valid configurations in a search space based on restrictions and max_threads"""
-    return len(get_valid_configs(tuning_options, max_threads))
-
-
->>>>>>> 79bc266d
 def get_problem_size(problem_size, params):
     """compute current problem size"""
     if callable(problem_size):
@@ -827,7 +762,6 @@
             cachefile.write(obj)
 
 
-<<<<<<< HEAD
 class MaxProdConstraint(Constraint):
     """ Constraint enforcing that values of given variables create a product up to a given amount """
 
@@ -837,47 +771,6 @@
         @type  maxprod: number
         @param multipliers: If given, variable values will be multiplied by
                             the given factors before being prod to be checked
-=======
-def parse_restrictions(restrictions: list):
-    """" parses restrictions from a list of strings into a callable function """
-
-    regex_match_variable = r"([a-zA-Z_$][a-zA-Z_$0-9]*)"
-    suffix = ' and '
-    parsed_restrictions = ""
-    for restriction in restrictions:
-        parsed_restrictions += re.sub(regex_match_variable, r'params["\1"]', restriction) + suffix
-
-    # tidy up the code by removing the last suffix and unecessary spaces
-    parsed_restrictions = parsed_restrictions[:-len(suffix)]
-    parsed_restrictions = parsed_restrictions.strip()
-    parsed_restrictions = " ".join(parsed_restrictions.split())
-
-    # compile into a function
-    parsed_restrictions = f"def restrictions(params): return {parsed_restrictions} \n"
-    code_object = compile(parsed_restrictions, '<string>', 'exec')
-    func = FunctionType(code_object.co_consts[0], globals())
-    return func
-
-
-class MaxProdConstraint(Constraint):
-    """
-    Constraint enforcing that values of given variables prod up to
-    a given amount
-    Example:
-    >>> problem = Problem()
-    >>> problem.addVariables(["a", "b"], [1, 2])
-    >>> problem.addConstraint(MaxProdConstraint(3))
-    >>> sorted(sorted(x.items()) for x in problem.getSolutions())
-    [[('a', 1), ('b', 1)], [('a', 1), ('b', 2)], [('a', 2), ('b', 1)]]
-    """
-
-    def __init__(self, maxprod):
-        """
-        @param maxprod: Value to be considered as the maximum prod
-        @type  maxprod: number
-        @param multipliers: If given, variable values will be multiplied by
-                            the given factors before being prodmed to be checked
->>>>>>> 79bc266d
         """
         self._maxprod = maxprod
 
