--- conflicted
+++ resolved
@@ -10,11 +10,7 @@
 import textwrap
 import time
 import warnings
-<<<<<<< HEAD
-from inspect import signature
-=======
 from inspect import getsource, signature
->>>>>>> faeb52e5
 from pathlib import Path
 from types import FunctionType
 from typing import Union
@@ -195,7 +191,6 @@
         warnings.warn(errors[0], UserWarning)
 
 
-<<<<<<< HEAD
 def check_stop_criterion(to: dict) -> float:
     """Check if the stop criterion is reached.
 
@@ -219,14 +214,6 @@
             raise StopCriterionReached("time limit exceeded")
         return time_spent / to.time_limit
     
-=======
-def check_stop_criterion(to):
-    """Checks if max_fevals is reached or time limit is exceeded."""
-    if "max_fevals" in to and len(to.unique_results) >= to.max_fevals:
-        raise StopCriterionReached("max_fevals reached")
-    if "time_limit" in to and (((time.perf_counter() - to.start_time) + (to.simulated_time * 1e-3) + to.startup_time) > to.time_limit):
-        raise StopCriterionReached("time limit exceeded")
->>>>>>> faeb52e5
 
 
 def check_tune_params_list(tune_params, observers, simulation_mode=False):
@@ -501,7 +488,6 @@
     a_min = min(a)
     a_max = max(a)
     if len(a) <= 2:
-<<<<<<< HEAD
         return (a_min, a_max, a_max - a_min)
     # determine the first step size
     step = a[1] - a_min
@@ -509,15 +495,6 @@
     for i, e in enumerate(a):
         if e - a[i - 1] != step:
             return None
-=======
-        return (a_min, a_max, a_max-a_min)
-    # determine the first step size
-    step = a[1]-a_min
-    # for each element, the step size should be equal to the first step
-    for i, e in enumerate(a):
-        if e-a[i-1] != step:
-            return None 
->>>>>>> faeb52e5
     result = (a_min, a_max, step)
     if not all(isinstance(e, (int, float)) for e in result):
         return None
@@ -914,11 +891,7 @@
 
 
 def parse_restrictions(
-<<<<<<< HEAD
-    restrictions: list[str], tune_params: dict, monolithic=False, format=None, try_to_constraint=True
-=======
     restrictions: list[str], tune_params: dict, monolithic=False, format=None
->>>>>>> faeb52e5
 ) -> list[tuple[Union[Constraint, str], list[str]]]:
     """Parses restrictions from a list of strings into compilable functions and constraints, or a single compilable function (if monolithic is True). Returns a list of tuples of (strings or constraints) and parameters."""
     # rewrite the restrictions so variables are singled out
@@ -942,15 +915,6 @@
         else:
             return key
     
-    # remove functionally duplicate restrictions (preserves order and whitespace)
-    if all(isinstance(r, str) for r in restrictions):
-        # clean the restriction strings to functional equivalence
-        restrictions_cleaned = [r.replace(' ', '') for r in restrictions]
-        restrictions_cleaned_unique = list(dict.fromkeys(restrictions_cleaned)) # dict preserves order
-        # get the indices of the unique restrictions, use these to build a new list of restrictions
-        restrictions_unique_indices = [restrictions_cleaned.index(r) for r in restrictions_cleaned_unique]
-        restrictions = [restrictions[i] for i in restrictions_unique_indices]
-
     # remove functionally duplicate restrictions (preserves order and whitespace)
     if all(isinstance(r, str) for r in restrictions):
         # clean the restriction strings to functional equivalence
@@ -969,38 +933,11 @@
             parsed_restriction = re.sub(regex_match_variable, replace_params_split, res).strip()
             params_used = list(params_used)
             finalized_constraint = None
-<<<<<<< HEAD
-            if try_to_constraint and " or " not in res and " and " not in res:
-                # if applicable, strip the outermost round brackets
-                while (
-                    parsed_restriction[0] == "("
-                    and parsed_restriction[-1] == ")"
-                    and "(" not in parsed_restriction[1:]
-                    and ")" not in parsed_restriction[:1]
-                ):
-                    parsed_restriction = parsed_restriction[1:-1]
-                # check if we can turn this into the built-in numeric comparison constraint
-                if all(
-                    all(isinstance(v, (int, float)) and type(v) is not type(True) for v in tune_params[param])
-                    for param in params_used
-                ):
-                    finalized_constraint = to_numeric_constraint(parsed_restriction, params_used)
-                if finalized_constraint is None:
-                    # check if we can turn this into the built-in equality comparison constraint
-                    finalized_constraint = to_equality_constraint(parsed_restriction, params_used)
-            if finalized_constraint is None:
-                # we must turn it into a general function
-                if format is not None and format.lower() == "pyatf":
-                    finalized_constraint = parsed_restriction
-                else:
-                    finalized_constraint = f"def r({', '.join(params_used)}): return {parsed_restriction} \n"
-=======
             # we must turn it into a general function
             if format is not None and format.lower() == "pyatf":
                 finalized_constraint = parsed_restriction
             else:
                 finalized_constraint = f"def r({', '.join(params_used)}): return {parsed_restriction} \n"
->>>>>>> faeb52e5
             parsed_restrictions.append((finalized_constraint, params_used))
 
         # if pyATF, restrictions that are set on the same parameter must be combined into one
@@ -1023,17 +960,12 @@
             # combine multiple restrictions into one
             for res_tuple in res_dict.values():
                 res, params_used = res_tuple
-<<<<<<< HEAD
                 params_used = list(
                     dict.fromkeys(params_used)
                 )  # param_used should only contain unique, dict preserves order
                 parsed_restrictions_pyatf.append(
                     (f"def r({', '.join(params_used)}): return ({') and ('.join(res)}) \n", params_used)
                 )
-=======
-                params_used = list(dict.fromkeys(params_used))   # param_used should only contain unique, dict preserves order
-                parsed_restrictions_pyatf.append((f"def r({', '.join(params_used)}): return ({') and ('.join(res)}) \n", params_used))
->>>>>>> faeb52e5
             parsed_restrictions = parsed_restrictions_pyatf
     else:
         # create one monolithic function
@@ -1161,17 +1093,11 @@
 
 
 def compile_restrictions(
-<<<<<<< HEAD
-    restrictions: list, tune_params: dict, monolithic=False, format=None, try_to_constraint=True
-) -> list[tuple[Union[str, Constraint, FunctionType], list[str], Union[str, None]]]:
-    """Parses restrictions from a list of strings into a list of strings, Functions, or Constraints (if `try_to_constraint`) and parameters used and source, or a single Function if monolithic is true."""
-=======
     restrictions: list, tune_params: dict, monolithic=False, format=None
 ) -> list[tuple[Union[str, FunctionType], list[str], Union[str, None]]]:
     """Parses restrictions from a list of strings into a list of strings or Functions and parameters used and source, or a single Function if monolithic is true."""
     restrictions = convert_constraint_lambdas(restrictions)
 
->>>>>>> faeb52e5
     # filter the restrictions to get only the strings
     restrictions_str, restrictions_ignore = [], []
     for r in restrictions:
@@ -1180,13 +1106,7 @@
         return restrictions_ignore
 
     # parse the strings
-<<<<<<< HEAD
-    parsed_restrictions = parse_restrictions(
-        restrictions_str, tune_params, monolithic=monolithic, format=format, try_to_constraint=try_to_constraint
-    )
-=======
     parsed_restrictions = parse_restrictions(restrictions_str, tune_params, monolithic=monolithic, format=format)
->>>>>>> faeb52e5
 
     # compile the parsed restrictions into a function
     compiled_restrictions: list[tuple] = list()
