"""Module for kernel tuner utility functions."""

import errno
import json
import logging
import os
import re
import sys
import tempfile
import time
import warnings
from inspect import signature
from pathlib import Path
from types import FunctionType
from typing import Optional, Union

import numpy as np
from constraint import (
    AllDifferentConstraint,
    AllEqualConstraint,
    Constraint,
    ExactSumConstraint,
    FunctionConstraint,
    InSetConstraint,
    MaxProdConstraint,
    MaxSumConstraint,
    MinProdConstraint,
    MinSumConstraint,
    NotInSetConstraint,
    SomeInSetConstraint,
    SomeNotInSetConstraint,
)

from kernel_tuner.accuracy import Tunable

try:
    import cupy as cp
except ImportError:
    cp = np
try:
    from cuda import cuda, cudart, nvrtc
except ImportError:
    cuda = None

from kernel_tuner.observers.nvml import NVMLObserver

# number of special values to insert when a configuration cannot be measured


class ErrorConfig(str):
    def __str__(self):
        return self.__class__.__name__

    def __repr__(self):
        return self.__class__.__name__


class InvalidConfig(ErrorConfig):
    pass


class CompilationFailedConfig(ErrorConfig):
    pass


class RuntimeFailedConfig(ErrorConfig):
    pass


class NpEncoder(json.JSONEncoder):
    """Class we use for dumping Numpy objects to JSON."""

    def default(self, obj):
        if isinstance(obj, np.integer):
            return int(obj)
        if isinstance(obj, np.floating):
            return float(obj)
        if isinstance(obj, np.ndarray):
            return obj.tolist()
        return super(NpEncoder, self).default(obj)


class TorchPlaceHolder:
    def __init__(self):
        self.Tensor = Exception  # using Exception here as a type that will never be among kernel arguments


class SkippableFailure(Exception):
    """Exception used to raise when compiling or launching a kernel fails for a reason that can be expected."""


class StopCriterionReached(Exception):
    """Exception thrown when a stop criterion has been reached."""


try:
    import torch
except ImportError:
    torch = TorchPlaceHolder()

default_block_size_names = [
    "block_size_x",
    "block_size_y",
    "block_size_z",
]

try:
    from hip._util.types import DeviceArray
except ImportError:
    DeviceArray = Exception  # using Exception here as a type that will never be among kernel arguments


def check_argument_type(dtype, kernel_argument):
    """Check if the numpy.dtype matches the type used in the code."""
    types_map = {
        "bool": ["bool"],
        "uint8": ["uchar", "unsigned char", "uint8_t"],
        "int8": ["char", "int8_t"],
        "uint16": ["ushort", "unsigned short", "uint16_t"],
        "int16": ["short", "int16_t"],
        "uint32": ["uint", "unsigned int", "uint32_t"],
        "int32": ["int", "int32_t"],  # discrepancy between OpenCL and C here, long may be 32bits in C
        "uint64": ["ulong", "unsigned long", "uint64_t"],
        "int64": ["long", "int64_t"],
        "float16": ["half"],
        "float32": ["float"],
        "float64": ["double"],
        "complex64": ["float2"],
        "complex128": ["double2"],
    }
    if dtype in types_map:
        return any([substr in kernel_argument for substr in types_map[dtype]])
    return False  # unknown dtype. do not throw exception to still allow kernel to run.


def check_argument_list(kernel_name, kernel_string, args):
    """Raise an exception if kernel arguments do not match host arguments."""
    kernel_arguments = list()
    collected_errors = list()

    for iterator in re.finditer(kernel_name + "[ \n\t]*" + r"\(", kernel_string):
        kernel_start = iterator.end()
        kernel_end = kernel_string.find(")", kernel_start)
        if kernel_start != 0:
            kernel_arguments.append(kernel_string[kernel_start:kernel_end].split(","))

    for arguments_set, arguments in enumerate(kernel_arguments):
        collected_errors.append(list())
        if len(arguments) != len(args):
            collected_errors[arguments_set].append("Kernel and host argument lists do not match in size.")
            continue

        for i, arg in enumerate(args):
            kernel_argument = arguments[i]

            # Handle tunable arguments
            if isinstance(arg, Tunable):
                continue

            # Handle numpy arrays and other array types
            if not isinstance(arg, (np.ndarray, np.generic, cp.ndarray, torch.Tensor, DeviceArray)):
                raise TypeError(
                    f"Argument at position {i} of type: {type(arg)} should be of type "
                    "np.ndarray, numpy scalar, or HIP Python DeviceArray type"
                )

            correct = True
            if isinstance(arg, np.ndarray):
                if "*" not in kernel_argument:
                    correct = False

            if isinstance(arg, DeviceArray):
                str_dtype = str(np.dtype(arg.typestr))
            else:
                str_dtype = str(arg.dtype)

            if correct and check_argument_type(str_dtype, kernel_argument):
                continue

            collected_errors[arguments_set].append(
                f"Argument at position {i} of dtype: {str_dtype} does not match {kernel_argument}."
            )

        if not collected_errors[arguments_set]:
            # We assume that if there is a possible list of arguments that matches with the provided one
            # it is the right one
            return

    for errors in collected_errors:
        warnings.warn(errors[0], UserWarning)


<<<<<<< HEAD
def check_stop_criterion(to):
    """Checks if max_fevals is reached or time limit is exceeded."""
    if "max_fevals" in to and len(to.unique_results) >= to.max_fevals:
        raise StopCriterionReached(f"max_fevals reached ({len(to.unique_results)} >= {to.max_fevals})")
    if "time_limit" in to and (((time.perf_counter() - to.start_time) + (to.simulated_time * 1e-3) + to.startup_time) > to.time_limit):
        raise StopCriterionReached("time limit exceeded")
=======
def check_stop_criterion(to: dict) -> float:
    """Check if the stop criterion is reached.

    Args:
        to (dict): tuning options.

    Raises:
        StopCriterionReached: if the max_fevals is reached or time limit is exceeded.

    Returns:
        float: fraction of budget spent.
    """
    if "max_fevals" in to:
        if len(to.unique_results) >= to.max_fevals:
            raise StopCriterionReached(f"max_fevals ({to.max_fevals}) reached")
        return len(to.unique_results) / to.max_fevals
    if "time_limit" in to:
        time_spent = (time.perf_counter() - to.start_time) + (to.simulated_time * 1e-3)
        if time_spent > to.time_limit:
            raise StopCriterionReached("time limit exceeded")
        return time_spent / to.time_limit
    
>>>>>>> a4a69ae0


def check_tune_params_list(tune_params, observers, simulation_mode=False):
    """Raise an exception if a tune parameter has a forbidden name."""
    forbidden_names = ("grid_size_x", "grid_size_y", "grid_size_z", "time")
    for name, param in tune_params.items():
        if name in forbidden_names:
            raise ValueError("Tune parameter " + name + " with value " + str(param) + " has a forbidden name!")
    if any("nvml_" in param for param in tune_params):
        if not simulation_mode and (not observers or not any(isinstance(obs, NVMLObserver) for obs in observers)):
            raise ValueError("Tune parameters starting with nvml_ require an NVMLObserver!")


def check_block_size_names(block_size_names):
    if block_size_names is not None:
        # do some type checks for the user input
        if not isinstance(block_size_names, list):
            raise ValueError("block_size_names should be a list of strings!")
        if len(block_size_names) > 3:
            raise ValueError("block_size_names should not contain more than 3 names!")
        if not all([isinstance(name, "".__class__) for name in block_size_names]):
            raise ValueError("block_size_names should contain only strings!")


def append_default_block_size_names(block_size_names):
    if block_size_names is None:
        return
    for i, name in enumerate(default_block_size_names):
        if len(block_size_names) < i + 1:
            block_size_names.append(name)


def check_block_size_params_names_list(block_size_names, tune_params):
    if block_size_names is not None:
        for name in block_size_names:
            if name not in tune_params.keys():
                warnings.warn(
                    "Block size name " + name + " is not specified in the tunable parameters list!", UserWarning
                )
    else:  # if default block size names are used
        if not any([k.lower() in default_block_size_names for k in tune_params.keys()]):
            warnings.warn(
                "None of the tunable parameters specify thread block dimensions!",
                UserWarning,
            )
        else:
            # check for alternative case spelling of defaults such as BLOCK_SIZE_X or block_Size_X etc
            result = []
            for k in tune_params.keys():
                if k.lower() in default_block_size_names and k not in default_block_size_names:
                    result.append(k)
            # ensure order of block_size_names is correct regardless of case used
            block_size_names = sorted(result, key=str.casefold)

    return block_size_names



def check_restriction(restrict, params: dict) -> bool:
    """Check whether a configuration meets a search space restriction."""
    # if it's a python-constraint, convert to function and execute
    if isinstance(restrict, Constraint):
        restrict = convert_constraint_restriction(restrict)
        return restrict(list(params.values()))
    # if it's a string, fill in the parameters and evaluate
    elif isinstance(restrict, str):
        return eval(replace_param_occurrences(restrict, params))
    # if it's a function, call it
    elif callable(restrict):
        return restrict(**params)
    # if it's a tuple, use only the parameters in the second argument to call the restriction
    elif (
        isinstance(restrict, tuple)
        and (len(restrict) == 2 or len(restrict) == 3)
        and callable(restrict[0])
        and isinstance(restrict[1], (list, tuple))
    ):
        # unpack the tuple
        if len(restrict) == 2:
            restrict, selected_params = restrict
        else:
            restrict, selected_params, source = restrict
        # look up the selected parameters and their value
        selected_params = dict((key, params[key]) for key in selected_params)
        # call the restriction
        if isinstance(restrict, Constraint):
            restrict = convert_constraint_restriction(restrict)
            return restrict(list(selected_params.values()))
        else:
            return restrict(**selected_params)
    # otherwise, raise an error
    else:
        raise ValueError(f"Unkown restriction type {type(restrict)} ({restrict})")


def check_restrictions(restrictions, params: dict, verbose: bool) -> bool:
    """Check whether a configuration meets the search space restrictions."""
    if callable(restrictions):
        valid = restrictions(params)
        if not valid and verbose is True:
            print(f"skipping config {get_instance_string(params)}, reason: config fails restriction")
        return valid
    valid = True
    for restrict in restrictions:
        # Check the type of each restriction and validate accordingly. Re-implement as a switch when Python >= 3.10.
        try:
            valid = check_restriction(restrict, params)
            if not valid:
                break
        except ZeroDivisionError:
            logging.debug(f"Restriction {restrict} with configuration {get_instance_string(params)} divides by zero.")
    if not valid and verbose is True:
        print(f"skipping config {get_instance_string(params)}, reason: config fails restriction {restrict}")
    return valid


def convert_constraint_restriction(restrict: Constraint):
    """Convert the python-constraint to a function for backwards compatibility."""
    if isinstance(restrict, FunctionConstraint):

        def f_restrict(p):
            return restrict._func(*p)

    elif isinstance(restrict, AllDifferentConstraint):

        def f_restrict(p):
            return len(set(p)) == len(p)

    elif isinstance(restrict, AllEqualConstraint):

        def f_restrict(p):
            return all(x == p[0] for x in p)

    elif isinstance(restrict, MaxProdConstraint):

        def f_restrict(p):
            return np.prod(p) <= restrict._maxprod

    elif isinstance(restrict, MinProdConstraint):

        def f_restrict(p):
            return np.prod(p) >= restrict._minprod

    elif isinstance(restrict, MaxSumConstraint):

        def f_restrict(p):
            return sum(p) <= restrict._maxsum

    elif isinstance(restrict, ExactSumConstraint):

        def f_restrict(p):
            return sum(p) == restrict._exactsum

    elif isinstance(restrict, MinSumConstraint):

        def f_restrict(p):
            return sum(p) >= restrict._minsum

    elif isinstance(restrict, (InSetConstraint, NotInSetConstraint, SomeInSetConstraint, SomeNotInSetConstraint)):
        raise NotImplementedError(
            f"Restriction of the type {type(restrict)} is explicitely not supported in backwards compatibility mode, because the behaviour is too complex. Please rewrite this constraint to a function to use it with this algorithm."
        )
    else:
        raise TypeError(f"Unrecognized restriction {restrict}")
    return f_restrict


def check_thread_block_dimensions(params, max_threads, block_size_names=None):
    """Check on maximum thread block dimensions."""
    dims = get_thread_block_dimensions(params, block_size_names)
    return np.prod(dims) <= max_threads


def config_valid(config, tuning_options, max_threads):
    """Combines restrictions and a check on the max thread block dimension to check config validity."""
    legal = True
    params = dict(zip(tuning_options.tune_params.keys(), config))
    if tuning_options.restrictions:
        legal = check_restrictions(tuning_options.restrictions, params, False)
        if not legal:
            return False
    block_size_names = tuning_options.get("block_size_names", None)
    valid_thread_block_dimensions = check_thread_block_dimensions(params, max_threads, block_size_names)
    return valid_thread_block_dimensions


def delete_temp_file(filename):
    """Delete a temporary file, don't complain if no longer exists."""
    try:
        os.remove(filename)
    except OSError as e:
        if e.errno != errno.ENOENT:
            raise e


def detect_language(kernel_string):
    """Attempt to detect language from the kernel_string."""
    if "__global__" in kernel_string:
        lang = "CUDA"
    elif "__kernel" in kernel_string:
        lang = "OpenCL"
    else:
        lang = "C"
    return lang


def get_best_config(results, objective, objective_higher_is_better=False):
    """Returns the best configuration from a list of results according to some objective."""
    func = max if objective_higher_is_better else min
    ignore_val = sys.float_info.max if not objective_higher_is_better else -sys.float_info.max
    best_config = func(
        results,
        key=lambda x: x[objective] if isinstance(x[objective], float) else ignore_val,
    )
    return best_config


def get_config_string(params, keys=None, units=None):
    """Return a compact string representation of a measurement."""

    def compact_number(v):
        if isinstance(v, float):
            return "{:.3f}".format(round(v, 3))
        else:
            return str(v)

    compact_str_items = []
    if not keys:
        keys = params.keys()
    # first make a list of compact strings for each parameter
    for k, v in params.items():
        if k in keys:
            unit = ""
            # check if units not None not enough, units could be mocked which causes errors
            if isinstance(units, dict) and not isinstance(v, ErrorConfig):
                unit = units.get(k, "")
            compact_str_items.append(k + "=" + compact_number(v) + unit)
    # and finally join them
    compact_str = ", ".join(compact_str_items)
    return compact_str


def get_grid_dimensions(current_problem_size, params, grid_div, block_size_names):
    """Compute grid dims based on problem sizes and listed grid divisors."""

    def get_dimension_divisor(divisor_list, default, params):
        if divisor_list is None:
            if default in params:
                divisor_list = [default]
            else:
                return 1
        if callable(divisor_list):
            return divisor_list(params)
        else:
            return np.prod([int(eval(replace_param_occurrences(s, params))) for s in divisor_list])

    divisors = [get_dimension_divisor(d, block_size_names[i], params) for i, d in enumerate(grid_div)]
    return tuple(int(np.ceil(float(current_problem_size[i]) / float(d))) for i, d in enumerate(divisors))


def get_instance_string(params):
    """Combine the parameters to a string mostly used for debug output use of dict is advised."""
    return "_".join([str(i) for i in params.values()])


def get_interval(a: list):
    """Checks if an array can be an interval. Returns (start, end, step) if interval, otherwise None."""
    if len(a) < 3:
        return None
    if not all(isinstance(e, (int, float)) for e in a):
        return None
    a_min = min(a)
    a_max = max(a)
    if len(a) <= 2:
        return (a_min, a_max, a_max - a_min)
    # determine the first step size
    step = a[1] - a_min
    # for each element, the step size should be equal to the first step
    for i, e in enumerate(a):
        if e - a[i - 1] != step:
            return None
    result = (a_min, a_max, step)
    if not all(isinstance(e, (int, float)) for e in result):
        return None
    return result


def get_kernel_string(kernel_source, params=None):
    """Retrieve the kernel source and return as a string.

    This function processes the passed kernel_source argument, which could be
    a function, a string with a filename, or just a string with code already.

    If kernel_source is a function, the function is called with instance
    parameters in 'params' as the only argument.

    If kernel_source looks like filename, the file is read in, but if
    the file does not exist, it is assumed that the string is not a filename
    after all.

    :param kernel_source: One of the sources for the kernel, could be a
        function that generates the kernel code, a string or Path containing a
        filename that points to the kernel source, or just a string that
        contains the code.
    :type kernel_source: string or callable

    :param params: Dictionary containing the tunable parameters for this specific
        kernel instance, only needed when kernel_source is a generator.
    :type param: dict

    :returns: A string containing the kernel code.
    :rtype: string
    """
    # logging.debug('get_kernel_string called with %s', str(kernel_source))
    logging.debug("get_kernel_string called")

    kernel_string = None
    if callable(kernel_source):
        kernel_string = kernel_source(params)
    elif isinstance(kernel_source, Path):
        kernel_string = read_file(kernel_source)
    elif isinstance(kernel_source, str):
        if looks_like_a_filename(kernel_source):
            kernel_string = read_file(kernel_source) or kernel_source
        else:
            kernel_string = kernel_source
    else:
        raise TypeError("Error kernel_source is not a string nor a callable function")
    return kernel_string


def get_problem_size(problem_size, params):
    """Compute current problem size."""
    if callable(problem_size):
        problem_size = problem_size(params)
    if isinstance(problem_size, (str, int, np.integer)):
        problem_size = (problem_size,)
    current_problem_size = [1, 1, 1]
    for i, s in enumerate(problem_size):
        if isinstance(s, str):
            current_problem_size[i] = int(eval(replace_param_occurrences(s, params)))
        elif isinstance(s, (int, np.integer)):
            current_problem_size[i] = s
        else:
            raise TypeError("Error: problem_size should only contain strings or integers")
    return current_problem_size


def get_smem_args(smem_args, params):
    """Return a dict with kernel instance specific size."""
    result = smem_args.copy()
    if "size" in result:
        size = result["size"]
        if callable(size):
            size = size(params)
        elif isinstance(size, str):
            size = replace_param_occurrences(size, params)
            size = int(eval(size))
        result["size"] = size
    return result


def get_temp_filename(suffix=None):
    """Return a string in the form of temp_X, where X is a large integer."""
    tmp_file = tempfile.mkstemp(
        suffix=suffix or "", prefix="temp_", dir=os.getcwd()
    )  # or "" for Python 2 compatibility
    os.close(tmp_file[0])
    return tmp_file[1]


def get_thread_block_dimensions(params, block_size_names=None):
    """Thread block size from tuning params, currently using convention."""
    if not block_size_names:
        block_size_names = default_block_size_names

    block_size_x = params.get(block_size_names[0], 256)
    block_size_y = params.get(block_size_names[1], 1)
    block_size_z = params.get(block_size_names[2], 1)
    return (int(block_size_x), int(block_size_y), int(block_size_z))


def get_total_timings(results, env, overhead_time):
    """Sum all timings and put their totals in the env."""
    total_framework_time = 0
    total_strategy_time = 0
    total_compile_time = 0
    total_verification_time = 0
    total_benchmark_time = 0
    if results:
        for result in results:
            if (
                "framework_time" not in result
                or "strategy_time" not in result
                or "compile_time" not in result
                or "verification_time" not in result
            ):
                # warnings.warn("No detailed timings in results")
                return env
            total_framework_time += result["framework_time"]
            total_strategy_time += result["strategy_time"]
            total_compile_time += result["compile_time"]
            total_verification_time += result["verification_time"]
            total_benchmark_time += result["benchmark_time"]

    # add the seperate times to the environment dict
    env["total_framework_time"] = total_framework_time
    env["total_strategy_time"] = total_strategy_time
    env["total_compile_time"] = total_compile_time
    env["total_verification_time"] = total_verification_time
    env["total_benchmark_time"] = total_benchmark_time
    if "simulated_time" in env:
        overhead_time += env["simulated_time"]
    env["overhead_time"] = overhead_time - (
        total_framework_time + total_strategy_time + total_compile_time + total_verification_time + total_benchmark_time
    )
    return env


NVRTC_VALID_CC = np.array(["50", "52", "53", "60", "61", "62", "70", "72", "75", "80", "87", "89", "90", "90a"])


def to_valid_nvrtc_gpu_arch_cc(compute_capability: str) -> str:
    """Returns a valid Compute Capability for NVRTC `--gpu-architecture=`, as per https://docs.nvidia.com/cuda/nvrtc/index.html#group__options."""
    return max(NVRTC_VALID_CC[NVRTC_VALID_CC <= compute_capability], default="52")


def print_config(config, tuning_options, runner):
    """Print the configuration string with tunable parameters and benchmark results."""
    print_config_output(tuning_options.tune_params, config, runner.quiet, tuning_options.metrics, runner.units)


def print_config_output(tune_params, params, quiet, metrics, units):
    """Print the configuration string with tunable parameters and benchmark results."""
    print_keys = list(tune_params.keys()) + ["time"]
    if metrics:
        print_keys += metrics.keys()
    output_string = get_config_string(params, print_keys, units)
    if not quiet:
        print(output_string)


def process_metrics(params, metrics):
    """Process user-defined metrics for derived benchmark results.

    Metrics must be a dictionary to support composable metrics. The dictionary keys describe
    the name given to this user-defined metric and will be used as the key in the results dictionaries
    return by Kernel Tuner. The values describe how to calculate the user-defined metric, using either a
    string expression in which the tunable parameters and benchmark results can be used as variables, or
    as a function that accepts a dictionary as argument.

    Example:
    metrics = dict()
    metrics["x"] = "10000 / time"
    metrics["x2"] = "x*x"

    Note that the values in the metric dictionary can also be functions that accept params as argument.


    Example:
    metrics = dict()
    metrics["GFLOP/s"] = lambda p : 10000 / p["time"]

    :param params: A dictionary with tunable parameters and benchmark results.
    :type params: dict

    :param metrics: A dictionary with user-defined metrics that can be used to create derived benchmark results.
    :type metrics: dict

    :returns: An updated params dictionary with the derived metrics inserted along with the benchmark results.
    :rtype: dict

    """
    if not isinstance(metrics, dict):
        raise ValueError("metrics should be a dictionary to preserve order and support composability")
    for k, v in metrics.items():
        if isinstance(v, str):
            value = eval(replace_param_occurrences(v, params))
        elif callable(v):
            value = v(params)
        else:
            raise ValueError("metric dicts values should be strings or callable")
        # We overwrite any existing values for the given key
        params[k] = value
    return params


def looks_like_a_filename(kernel_source):
    """Attempt to detect whether source code or a filename was passed."""
    logging.debug("looks_like_a_filename called")
    result = False
    if isinstance(kernel_source, str):
        result = True
        # test if not too long
        if len(kernel_source) > 250:
            result = False
        # test if not contains special characters
        for c in "();{}\\":
            if c in kernel_source:
                result = False
        # just a safeguard for stuff that looks like code
        for s in ["__global__ ", "__kernel ", "void ", "float "]:
            if s in kernel_source:
                result = False
        # string must contain substring ".c", ".opencl", or ".F"
        result = result and any([s in kernel_source for s in (".c", ".opencl", ".F")])
    logging.debug("kernel_source is a filename: %s" % str(result))
    return result


def prepare_kernel_string(kernel_name, kernel_string, params, grid, threads, block_size_names, lang, defines):
    """Prepare kernel string for compilation.

    Prepends the kernel with a series of C preprocessor defines specific
    to this kernel instance:

     * the thread block dimensions
     * the grid dimensions
     * tunable parameters

    :param kernel_name: Name of the kernel.
    :type kernel_name: string

    :param kernel_string: One of the source files of the kernel as a string containing code.
    :type kernel_string: string

    :param params: A dictionary containing the tunable parameters specific to this instance.
    :type params: dict

    :param grid: A tuple with the grid dimensions for this specific instance.
    :type grid: tuple(x,y,z)

    :param threads: A tuple with the thread block dimensions for this specific instance.
    :type threads: tuple(x,y,z)

    :param block_size_names: A tuple with the names of the thread block dimensions used
        in the code. By default this is ["block_size_x", ...], but the user
        may supply different names if they prefer.
    :type block_size_names: tuple(string)

    :param defines: A dict that describes the variables that should be defined as
        preprocessor macros. Each keys should be the variable names and each value
        is either a string or a function that returns a string. If `None`, each
        tunable parameter is defined as preprocessor macro instead.
    :type defines: dict or None

    :returns: A string containing the source code made specific to this kernel instance.
    :rtype: string

    """
    logging.debug("prepare_kernel_string called for %s", kernel_name)

    kernel_prefix = ""

    # If `defines` is `None`, the default behavior is to define the following variables:
    #  * grid_size_x, grid_size_y, grid_size_z
    #  * block_size_x, block_size_y, block_size_z
    #  * each tunable parameter
    #  * kernel_tuner=1
    if defines is None:
        defines = dict()

        grid_dim_names = ["grid_size_x", "grid_size_y", "grid_size_z"]
        for i, g in enumerate(grid):
            defines[grid_dim_names[i]] = g

        for i, g in enumerate(threads):
            defines[block_size_names[i]] = g

        for k, v in params.items():
            defines[k] = v

        defines["kernel_tuner"] = 1

    for k, v in defines.items():
        if callable(v):
            v = v(params)
        elif isinstance(v, str):
            v = replace_param_occurrences(v, params)

        if not k.isidentifier():
            raise ValueError("name is not a valid identifier: {k}")

        # Escape newline characters
        v = str(v)
        v = v.replace("\n", "\\\n")

        if "loop_unroll_factor" in k and lang in ("CUDA", "HIP"):
            # this handles the special case that in CUDA/HIP
            # pragma unroll loop_unroll_factor, loop_unroll_factor should be a constant integer expression
            # in OpenCL this isn't the case and we can just insert "#define loop_unroll_factor N"
            # using 0 to disable specifying a loop unrolling factor for this loop
            if v == "0":
                kernel_string = re.sub(r"\n\s*#pragma\s+unroll\s+" + k, "\n", kernel_string)  # + r"[^\S]*"
            else:
                kernel_prefix += f"constexpr int {k} = {v};\n"
        else:
            kernel_prefix += f"#define {k} {v}\n"

    # since we insert defines above the original kernel code, the line numbers will be incorrect
    # the following preprocessor directive informs the compiler that lines should be counted from 1
    if kernel_prefix:
        kernel_prefix += "#line 1\n"

    # Also replace parameter occurrences inside the kernel name
    name = replace_param_occurrences(kernel_name, params)

    return name, kernel_prefix + kernel_string


def read_file(filename):
    """Return the contents of the file named filename or None if file not found."""
    if isinstance(filename, Path):
        with filename.open() as f:
            return f.read()
    elif os.path.isfile(filename):
        with open(filename, "r") as f:
            return f.read()


def replace_param_occurrences(string: str, params: dict):
    """Replace occurrences of the tuning params with their current value."""
    result = ""

    # Split on tokens and replace a token if it is a key in `params`.
    for part in re.split("([a-zA-Z0-9_]+)", string):
        if part in params:
            result += str(params[part])
        else:
            result += part

    return result


def setup_block_and_grid(problem_size, grid_div, params, block_size_names=None):
    """Compute problem size, thread block and grid dimensions for this kernel."""
    threads = get_thread_block_dimensions(params, block_size_names)
    current_problem_size = get_problem_size(problem_size, params)
    grid = get_grid_dimensions(current_problem_size, params, grid_div, block_size_names)
    return threads, grid


def write_file(filename, string):
    """Dump the contents of string to a file called filename."""
    # ugly fix, hopefully we can find a better one
    if sys.version_info[0] >= 3:
        with open(filename, "w", encoding="utf-8") as f:
            f.write(string)
    else:
        with open(filename, "w") as f:
            f.write(string.encode("utf-8"))


def normalize_verify_function(v):
    """Normalize a user-specified verify function.

    The user-specified function has two required positional arguments (answer, result_host),
    and an optional keyword (or keyword-only) argument atol. We normalize it to always accept
    an atol keyword argument.

    Undefined behaviour if the passed function does not match the required signatures.
    """

    # python 3.3+
    def has_kw_argument(func, name):
        sig = signature(func)
        return name in sig.parameters

    if v is None:
        return None

    if has_kw_argument(v, "atol"):
        return v
    return lambda answer, result_host, atol: v(answer, result_host)


def parse_restrictions(
    restrictions: list[str], tune_params: dict, monolithic=False, format=None, try_to_constraint=True
) -> list[tuple[Union[Constraint, str], list[str]]]:
    """Parses restrictions from a list of strings into compilable functions and constraints, or a single compilable function (if monolithic is True). Returns a list of tuples of (strings or constraints) and parameters."""
    # rewrite the restrictions so variables are singled out
    regex_match_variable = r"([a-zA-Z_$][a-zA-Z_$0-9]*)"

    def replace_params(match_object):
        key = match_object.group(1)
        if key in tune_params and format != "pyatf":
            param = str(key)
            return "params[params_index['" + param + "']]"
        else:
            return key

    def replace_params_split(match_object):
        # careful: has side-effect of adding to set `params_used`
        key = match_object.group(1)
        if key in tune_params:
            param = str(key)
            params_used.add(param)
            return param
        else:
            return key

    def to_multiple_restrictions(restrictions: list[str]) -> list[str]:
        """Split the restrictions into multiple restriction where possible (e.g. 3 <= x * y < 9 <= z -> [(MinProd(3), [x, y]), (MaxProd(9-1), [x, y]), (MinProd(9), [z])])."""
        split_restrictions = list()
        for res in restrictions:
            # if there are logic chains in the restriction, skip splitting further
            if " and " in res or " or " in res:
                split_restrictions.append(res)
                continue
            # find the indices of splittable comparators
            comparators = ["<=", ">=", ">", "<"]
            comparators_indices = [(m.start(0), m.end(0)) for m in re.finditer("|".join(comparators), res)]
            if len(comparators_indices) <= 1:
                # this can't be split further
                split_restrictions.append(res)
                continue
            # split the restrictions from the previous to the next comparator
            for index in range(len(comparators_indices)):
                temp_copy = res
                prev_stop = comparators_indices[index - 1][1] + 1 if index > 0 else 0
                next_stop = (
                    comparators_indices[index + 1][0] if index < len(comparators_indices) - 1 else len(temp_copy)
                )
                split_restrictions.append(temp_copy[prev_stop:next_stop].strip())
        return split_restrictions

    def to_numeric_constraint(
        restriction: str, params: list[str]
    ) -> Optional[Union[MinSumConstraint, ExactSumConstraint, MaxSumConstraint, MaxProdConstraint]]:
        """Converts a restriction to a built-in numeric constraint if possible."""
        comparators = ["<=", "==", ">=", ">", "<"]
        comparators_found = re.findall("|".join(comparators), restriction)
        # check if there is exactly one comparator, if not, return None
        if len(comparators_found) != 1:
            return None
        comparator = comparators_found[0]

        # split the string on the comparison and remove leading and trailing whitespace
        left, right = tuple(s.strip() for s in restriction.split(comparator))

        # find out which side is the constant number
        def is_or_evals_to_number(s: str) -> Optional[Union[int, float]]:
            try:
                # check if it's a number or solvable to a number (e.g. '32*2')
                number = eval(s)
                assert isinstance(number, (int, float))
                return number
            except Exception:
                # it's not a solvable subexpression, return None
                return None

        # either the left or right side of the equation must evaluate to a constant number
        left_num = is_or_evals_to_number(left)
        right_num = is_or_evals_to_number(right)
        if (left_num is None and right_num is None) or (left_num is not None and right_num is not None):
            # left_num and right_num can't be both None or both a constant
            return None
        number, variables, variables_on_left = (
            (left_num, right.strip(), False) if left_num is not None else (right_num, left.strip(), True)
        )

        # if the number is an integer, we can map '>' to '>=' and '<' to '<=' by changing the number (does not work with floating points!)
        number_is_int = isinstance(number, int)
        if number_is_int:
            if comparator == "<":
                if variables_on_left:
                    # (x < 2) == (x <= 2-1)
                    number -= 1
                else:
                    # (2 < x) == (2+1 <= x)
                    number += 1
            elif comparator == ">":
                if variables_on_left:
                    # (x > 2) == (x >= 2+1)
                    number += 1
                else:
                    # (2 > x) == (2-1 >= x)
                    number -= 1

        # check if an operator is applied on the variables, if not return
        operators = [r"\*\*", r"\*", r"\+"]
        operators_found = re.findall(str("|".join(operators)), variables)
        if len(operators_found) == 0:
            # no operators found, return only based on comparator
            if len(params) != 1 or variables not in params:
                # there were more than one variable but no operator
                return None
            # map to a Constraint
            # if there are restrictions with a single variable, it will be used to prune the domain at the start
            elif comparator == "==":
                return ExactSumConstraint(number)
            elif comparator == "<=" or (comparator == "<" and number_is_int):
                return MaxSumConstraint(number) if variables_on_left else MinSumConstraint(number)
            elif comparator == ">=" or (comparator == ">" and number_is_int):
                return MinSumConstraint(number) if variables_on_left else MaxSumConstraint(number)
            raise ValueError(f"Invalid comparator {comparator}")

        # check which operator is applied on the variables
        operator = operators_found[0]
        if not all(o == operator for o in operators_found):
            # if the operator is inconsistent (e.g. 'x + y * z == 3'), return None
            return None

        # split the string on the comparison
        splitted = variables.split(operator)
        # check if there are only pure, non-recurring variables (no operations or constants) in the restriction
        if len(splitted) == len(params) and all(s.strip() in params for s in splitted):
            # map to a Constraint
            if operator == "**":
                # power operations are not (yet) supported, added to avoid matching the double asterisk
                return None
            elif operator == "*":
                if comparator == "<=" or (comparator == "<" and number_is_int):
                    return MaxProdConstraint(number) if variables_on_left else MinProdConstraint(number)
                elif comparator == ">=" or (comparator == ">" and number_is_int):
                    return MinProdConstraint(number) if variables_on_left else MaxProdConstraint(number)
            elif operator == "+":
                if comparator == "==":
                    return ExactSumConstraint(number)
                elif comparator == "<=" or (comparator == "<" and number_is_int):
                    return MaxSumConstraint(number) if variables_on_left else MinSumConstraint(number)
                elif comparator == ">=" or (comparator == ">" and number_is_int):
                    return MinSumConstraint(number) if variables_on_left else MaxSumConstraint(number)
            else:
                raise ValueError(f"Invalid operator {operator}")
        return None

    def to_equality_constraint(
        restriction: str, params: list[str]
    ) -> Optional[Union[AllEqualConstraint, AllDifferentConstraint]]:
        """Converts a restriction to either an equality or inequality constraint on all the parameters if possible."""
        # check if all parameters are involved
        if len(params) != len(tune_params):
            return None

        # find whether (in)equalities appear in this restriction
        equalities_found = re.findall("==", restriction)
        inequalities_found = re.findall("!=", restriction)
        # check if one of the two have been found, if none or both have been found, return None
        if not (len(equalities_found) > 0 ^ len(inequalities_found) > 0):
            return None
        comparator = equalities_found[0] if len(equalities_found) > 0 else inequalities_found[0]

        # split the string on the comparison
        splitted = restriction.split(comparator)
        # check if there are only pure, non-recurring variables (no operations or constants) in the restriction
        if len(splitted) == len(params) and all(s.strip() in params for s in splitted):
            # map to a Constraint
            if comparator == "==":
                return AllEqualConstraint()
            elif comparator == "!=":
                return AllDifferentConstraint()
            return ValueError(f"Not possible: comparator should be '==' or '!=', is {comparator}")
        return None

    # remove functionally duplicate restrictions (preserves order and whitespace)
    if all(isinstance(r, str) for r in restrictions):
        # clean the restriction strings to functional equivalence
        restrictions_cleaned = [r.replace(" ", "") for r in restrictions]
        restrictions_cleaned_unique = list(dict.fromkeys(restrictions_cleaned))  # dict preserves order
        # get the indices of the unique restrictions, use these to build a new list of restrictions
        restrictions_unique_indices = [restrictions_cleaned.index(r) for r in restrictions_cleaned_unique]
        restrictions = [restrictions[i] for i in restrictions_unique_indices]

    # create the parsed restrictions
    if monolithic is False:
        # split into multiple restrictions where possible
        if try_to_constraint:
            restrictions = to_multiple_restrictions(restrictions)
        # split into functions that only take their relevant parameters
        parsed_restrictions = list()
        for res in restrictions:
            params_used: set[str] = set()
            parsed_restriction = re.sub(regex_match_variable, replace_params_split, res).strip()
            params_used = list(params_used)
            finalized_constraint = None
            if try_to_constraint and " or " not in res and " and " not in res:
                # if applicable, strip the outermost round brackets
                while (
                    parsed_restriction[0] == "("
                    and parsed_restriction[-1] == ")"
                    and "(" not in parsed_restriction[1:]
                    and ")" not in parsed_restriction[:1]
                ):
                    parsed_restriction = parsed_restriction[1:-1]
                # check if we can turn this into the built-in numeric comparison constraint
                if all(
                    all(isinstance(v, (int, float)) and type(v) is not type(True) for v in tune_params[param])
                    for param in params_used
                ):
                    finalized_constraint = to_numeric_constraint(parsed_restriction, params_used)
                if finalized_constraint is None:
                    # check if we can turn this into the built-in equality comparison constraint
                    finalized_constraint = to_equality_constraint(parsed_restriction, params_used)
            if finalized_constraint is None:
                # we must turn it into a general function
                if format is not None and format.lower() == "pyatf":
                    finalized_constraint = parsed_restriction
                else:
                    finalized_constraint = f"def r({', '.join(params_used)}): return {parsed_restriction} \n"
            parsed_restrictions.append((finalized_constraint, params_used))

        # if pyATF, restrictions that are set on the same parameter must be combined into one
        if format is not None and format.lower() == "pyatf":
            res_dict = dict()
            registered_params = list()
            registered_restrictions = list()
            parsed_restrictions_pyatf = list()
            for param in tune_params.keys():
                registered_params.append(param)
                for index, (res, params) in enumerate(parsed_restrictions):
                    if index in registered_restrictions:
                        continue
                    if all(p in registered_params for p in params):
                        if param not in res_dict:
                            res_dict[param] = (list(), list())
                        res_dict[param][0].append(res)
                        res_dict[param][1].extend(params)
                        registered_restrictions.append(index)
            # combine multiple restrictions into one
            for res_tuple in res_dict.values():
                res, params_used = res_tuple
                params_used = list(
                    dict.fromkeys(params_used)
                )  # param_used should only contain unique, dict preserves order
                parsed_restrictions_pyatf.append(
                    (f"def r({', '.join(params_used)}): return ({') and ('.join(res)}) \n", params_used)
                )
            parsed_restrictions = parsed_restrictions_pyatf
    else:
        # create one monolithic function
        parsed_restrictions = ") and (".join(
            [re.sub(regex_match_variable, replace_params, res) for res in restrictions]
        )

        # tidy up the code by removing the last suffix and unnecessary spaces
        parsed_restrictions = "(" + parsed_restrictions.strip() + ")"
        parsed_restrictions = " ".join(parsed_restrictions.split())

        # provide a mapping of the parameter names to the index in the tuple received
        params_index = dict(zip(tune_params.keys(), range(len(tune_params.keys()))))

        if format == "pyatf":
            parsed_restrictions = [
                (
                    f"def restrictions({', '.join(params_index.keys())}): return {parsed_restrictions} \n",
                    list(tune_params.keys()),
                )
            ]
        else:
            parsed_restrictions = [
                (
                    f"def restrictions(*params): params_index = {params_index}; return {parsed_restrictions} \n",
                    list(tune_params.keys()),
                )
            ]

    return parsed_restrictions


def compile_restrictions(
    restrictions: list, tune_params: dict, monolithic=False, format=None, try_to_constraint=True
) -> list[tuple[Union[str, Constraint, FunctionType], list[str], Union[str, None]]]:
    """Parses restrictions from a list of strings into a list of strings, Functions, or Constraints (if `try_to_constraint`) and parameters used and source, or a single Function if monolithic is true."""
    # filter the restrictions to get only the strings
    restrictions_str, restrictions_ignore = [], []
    for r in restrictions:
        (restrictions_str if isinstance(r, str) else restrictions_ignore).append(r)
    if len(restrictions_str) == 0:
        return restrictions_ignore

    # parse the strings
    parsed_restrictions = parse_restrictions(
        restrictions_str, tune_params, monolithic=monolithic, format=format, try_to_constraint=try_to_constraint
    )

    # compile the parsed restrictions into a function
    compiled_restrictions: list[tuple] = list()
    for restriction, params_used in parsed_restrictions:
        if isinstance(restriction, str):
            # if it's a string, parse it to a function
            code_object = compile(restriction, "<string>", "exec")
            func = FunctionType(code_object.co_consts[0], globals())
            compiled_restrictions.append((func, params_used, restriction))
        elif isinstance(restriction, Constraint):
            # otherwise it already is a Constraint, pass it directly
            compiled_restrictions.append((restriction, params_used, None))
        else:
            raise ValueError(f"Restriction {restriction} is neither a string or Constraint {type(restriction)}")

    # return the restrictions and used parameters
    if len(restrictions_ignore) == 0:
        return compiled_restrictions

    # use the required parameters or add an empty tuple for unknown parameters of ignored restrictions
    noncompiled_restrictions = []
    for r in restrictions_ignore:
        if isinstance(r, tuple) and len(r) == 2 and isinstance(r[1], (list, tuple)):
            restriction, params_used = r
            noncompiled_restrictions.append((restriction, params_used, restriction))
        else:
            noncompiled_restrictions.append((r, [], r))
    return noncompiled_restrictions + compiled_restrictions


def process_cache(cache, kernel_options, tuning_options, runner):
    """Cache file for storing tuned configurations.

    the cache file is stored using JSON and uses the following format:

    .. code-block:: python

        { device_name: "name of device"
          kernel_name: "name of kernel"
          problem_size: (int, int, int)
          tune_params_keys: list
          tune_params:
          cache: {
            "x1,x2,..xN": {"block_size_x": x1, ..., time=0.234342},
            "y1,y2,..yN": {"block_size_x": y1, ..., time=0.134233},
          }
        }


    The last two closing brackets are not required, and everything
    should work as expected if these are missing. This is to allow to continue
    from an earlier (abruptly ended) tuning session.

    """
    # caching only works correctly if tunable_parameters are stored in a dictionary
    if not isinstance(tuning_options.tune_params, dict):
        raise ValueError("Caching only works correctly when tunable parameters are stored in a dictionary")

    # if file does not exist, create new cache
    if not os.path.isfile(cache):
        if tuning_options.simulation_mode:
            raise ValueError(f"Simulation mode requires an existing cachefile: file {cache} does not exist")

        c = dict()
        c["device_name"] = runner.dev.name
        c["kernel_name"] = kernel_options.kernel_name
        c["problem_size"] = kernel_options.problem_size if not callable(kernel_options.problem_size) else "callable"
        c["tune_params_keys"] = list(tuning_options.tune_params.keys())
        c["tune_params"] = tuning_options.tune_params
        c["objective"] = tuning_options.objective
        c["cache"] = {}

        contents = json.dumps(c, cls=NpEncoder, indent="")[:-3]  # except the last "}\n}"

        # write the header to the cachefile
        with open(cache, "w") as cachefile:
            cachefile.write(contents)

        tuning_options.cachefile = cache
        tuning_options.cache = {}

    # if file exists
    else:
        cached_data = read_cache(
            cache, not tuning_options.simulation_mode
        )  # don't open the cache in (parallel) simulation mode to avoid race conditions

        # if in simulation mode, use the device name from the cache file as the runner device name
        if runner.simulation_mode:
            runner.dev.name = cached_data["device_name"]

        # check if it is safe to continue tuning from this cache
        if cached_data["device_name"] != runner.dev.name:
            raise ValueError(
                f"Cannot load cache which contains results for different device (cache: {cached_data['device_name']}, actual: {runner.dev.name})"
            )
        if cached_data["kernel_name"] != kernel_options.kernel_name:
            raise ValueError(
                f"Cannot load cache which contains results for different kernel (cache: {cached_data['kernel_name']}, actual: {kernel_options.kernel_name})"
            )
        if "problem_size" in cached_data and not callable(kernel_options.problem_size):
            # if it's a single value, convert to an array
            if isinstance(cached_data["problem_size"], int):
                cached_data["problem_size"] = [cached_data["problem_size"]]
            # if problem_size is not iterable, compare directly
            if not hasattr(kernel_options.problem_size, "__iter__"):
                if cached_data["problem_size"] != kernel_options.problem_size:
                    raise ValueError("Cannot load cache which contains results for different problem_size")
            # else (problem_size is iterable)
            # cache returns list, problem_size is likely a tuple. Therefore, the next check
            # checks the equality of all items in the list/tuples individually
            elif not all([i == j for i, j in zip(cached_data["problem_size"], kernel_options.problem_size)]):
                raise ValueError(
                    f"Cannot load cache which contains results for different problem_size ({cached_data['problem_size']=} != {kernel_options.problem_size=})"
                )
        if cached_data["tune_params_keys"] != list(tuning_options.tune_params.keys()):
            if all(key in tuning_options.tune_params for key in cached_data["tune_params_keys"]):
                raise ValueError(
                    f"All tunable parameters are present, but the order is wrong. \
                    This is not possible because the order must be preserved to lookup the correct configuration in the cache. \
                    Cache has order: {cached_data['tune_params_keys']}, tuning_options has: {list(tuning_options.tune_params.keys())}"
                )
            raise ValueError(
                f"Cannot load cache which contains results obtained with different tunable parameters. \
                Cache has: {cached_data['tune_params_keys']}, tuning_options has: {list(tuning_options.tune_params.keys())}"
            )

        tuning_options.cachefile = cache
        tuning_options.cache = cached_data["cache"]


def correct_open_cache(cache, open_cache=True):
    """If cache file was not properly closed, pretend it was properly closed."""
    with open(cache, "r") as cachefile:
        filestr = cachefile.read().strip()

    # if file was not properly closed, pretend it was properly closed
    if len(filestr) > 0 and filestr[-3:] not in ["}\n}", "}}}"]:
        # remove the trailing comma if any, and append closing brackets
        if filestr[-1] == ",":
            filestr = filestr[:-1]
        if len(filestr) > 0:
            filestr = filestr + "}\n}"
    else:
        if open_cache:
            # if it was properly closed, open it for appending new entries
            with open(cache, "w") as cachefile:
                cachefile.write(filestr[:-3] + ",")

    return filestr


def read_cache(cache, open_cache=True):
    """Read the cachefile into a dictionary, if open_cache=True prepare the cachefile for appending."""
    filestr = correct_open_cache(cache, open_cache)

    error_configs = {
        "InvalidConfig": InvalidConfig(),
        "CompilationFailedConfig": CompilationFailedConfig(),
        "RuntimeFailedConfig": RuntimeFailedConfig(),
    }

    # replace strings with ErrorConfig instances
    cache_data = json.loads(filestr)
    for element in cache_data["cache"].values():
        for k, v in element.items():
            if isinstance(v, str) and v in error_configs:
                element[k] = error_configs[v]

    return cache_data


def close_cache(cache):
    if not os.path.isfile(cache):
        raise ValueError("close_cache expects cache file to exist")

    with open(cache, "r") as fh:
        contents = fh.read()

    # close to file to make sure it can be read by JSON parsers
    if contents[-1] == ",":
        with open(cache, "w") as fh:
            fh.write(contents[:-1] + "}\n}")


def store_cache(key, params, tuning_options):
    """Stores a new entry (key, params) to the cachefile."""
    # logging.debug('store_cache called, cache=%s, cachefile=%s' % (tuning_options.cache, tuning_options.cachefile))
    if isinstance(tuning_options.cache, dict):
        if key not in tuning_options.cache:
            tuning_options.cache[key] = params

            # Convert ErrorConfig objects to string, wanted to do this inside the JSONconverter but couldn't get it to work
            output_params = params.copy()
            for k, v in output_params.items():
                if isinstance(v, ErrorConfig):
                    output_params[k] = str(v)

            if tuning_options.cachefile:
                with open(tuning_options.cachefile, "a") as cachefile:
                    cachefile.write("\n" + json.dumps({key: output_params}, cls=NpEncoder)[1:-1] + ",")


def dump_cache(obj: str, tuning_options):
    """Dumps a string in the cache, this omits the several checks of store_cache() to speed up the process - with great power comes great responsibility!"""
    if isinstance(tuning_options.cache, dict) and tuning_options.cachefile:
        with open(tuning_options.cachefile, "a") as cachefile:
            cachefile.write(obj)


def cuda_error_check(error):
    """Checking the status of CUDA calls using the NVIDIA cuda-python backend."""
    if isinstance(error, cuda.CUresult):
        if error != cuda.CUresult.CUDA_SUCCESS:
            _, name = cuda.cuGetErrorName(error)
            raise RuntimeError(f"CUDA error: {name.decode()}")
    elif isinstance(error, cudart.cudaError_t):
        if error != cudart.cudaError_t.cudaSuccess:
            _, name = cudart.getErrorName(error)
            raise RuntimeError(f"CUDART error: {name.decode()}")
    elif isinstance(error, nvrtc.nvrtcResult):
        if error != nvrtc.nvrtcResult.NVRTC_SUCCESS:
            _, desc = nvrtc.nvrtcGetErrorString(error)
            raise RuntimeError(f"NVRTC error: {desc.decode()}")<|MERGE_RESOLUTION|>--- conflicted
+++ resolved
@@ -190,14 +190,6 @@
         warnings.warn(errors[0], UserWarning)
 
 
-<<<<<<< HEAD
-def check_stop_criterion(to):
-    """Checks if max_fevals is reached or time limit is exceeded."""
-    if "max_fevals" in to and len(to.unique_results) >= to.max_fevals:
-        raise StopCriterionReached(f"max_fevals reached ({len(to.unique_results)} >= {to.max_fevals})")
-    if "time_limit" in to and (((time.perf_counter() - to.start_time) + (to.simulated_time * 1e-3) + to.startup_time) > to.time_limit):
-        raise StopCriterionReached("time limit exceeded")
-=======
 def check_stop_criterion(to: dict) -> float:
     """Check if the stop criterion is reached.
 
@@ -215,12 +207,11 @@
             raise StopCriterionReached(f"max_fevals ({to.max_fevals}) reached")
         return len(to.unique_results) / to.max_fevals
     if "time_limit" in to:
-        time_spent = (time.perf_counter() - to.start_time) + (to.simulated_time * 1e-3)
+        time_spent = (time.perf_counter() - to.start_time) + (to.simulated_time * 1e-3) + to.startup_time
         if time_spent > to.time_limit:
             raise StopCriterionReached("time limit exceeded")
         return time_spent / to.time_limit
     
->>>>>>> a4a69ae0
 
 
 def check_tune_params_list(tune_params, observers, simulation_mode=False):
