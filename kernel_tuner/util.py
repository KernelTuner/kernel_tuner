--- conflicted
+++ resolved
@@ -776,27 +776,18 @@
         return obj.__str__()
 
     logging.debug('store_cache called, cache=%s, cachefile=%s' % (tuning_options.cache, tuning_options.cachefile))
-<<<<<<< HEAD
     if isinstance(tuning_options.cache, dict) and not key in tuning_options.cache:
         tuning_options.cache[key] = params
+
+        # Convert ErrorConfig objects to string, wanted to do this inside the JSONconverter but couldn't get it to work
+        output_params = params.copy()
+        for k,v in output_params.items():
+            if isinstance(v, ErrorConfig):
+                output_params[k] = str(v)
+
         if tuning_options.cachefile:
             with open(tuning_options.cachefile, "a") as cachefile:
-                cachefile.write("\n" + json.dumps({ key: params }, default=npconverter)[1:-1] + ",")
-=======
-    if isinstance(tuning_options.cache, dict):
-        if not key in tuning_options.cache:
-            tuning_options.cache[key] = params
-
-            # Convert ErrorConfig objects to string, wanted to do this inside the JSONconverter but couldn't get it to work
-            output_params = params.copy()
-            for k,v in output_params.items():
-                if isinstance(v, ErrorConfig):
-                    output_params[k] = str(v)
-
-            if tuning_options.cachefile:
-                with open(tuning_options.cachefile, "a") as cachefile:
-                    cachefile.write("\n" + json.dumps({ key: output_params }, default=JSONconverter)[1:-1] + ",")
->>>>>>> 7d5d3e80
+                cachefile.write("\n" + json.dumps({ key: output_params }, default=JSONconverter)[1:-1] + ",")
 
 
 def dump_cache(obj: str, tuning_options):
