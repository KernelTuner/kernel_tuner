--- conflicted
+++ resolved
@@ -1190,13 +1190,7 @@
 
     # if file exists
     else:
-<<<<<<< HEAD
-        cached_data = read_cache(
-            cache, not tuning_options.simulation_mode
-        )  # don't open the cache in (parallel) simulation mode to avoid race conditions
-=======
         cached_data = read_cache(cache, open_cache=not tuning_options.simulation_mode)
->>>>>>> 74a4e340
 
         # if in simulation mode, use the device name from the cache file as the runner device name
         if runner.simulation_mode:
