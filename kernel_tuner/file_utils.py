--- conflicted
+++ resolved
@@ -133,13 +133,8 @@
     # write output_data to a JSON file
     version, _ = output_file_schema("results")
     output_json = dict(results=output_data, schema_version=version)
-<<<<<<< HEAD
     with open(output_filenamepath, "w+") as fh:
-        json.dump(output_json, fh)
-=======
-    with open(output_filename, 'w+') as fh:
         json.dump(output_json, fh, cls=util.NpEncoder)
->>>>>>> ab2d8707
 
 
 def get_dependencies(package="kernel_tuner"):
@@ -190,57 +185,48 @@
     metadata_filenamepath = Path(filename_ensure_json_extension(metadata_filename))
     make_filenamepath(metadata_filenamepath)
     metadata = {}
-
-<<<<<<< HEAD
-    # differentiate between OSes, possible values: https://docs.python.org/3/library/sys.html#sys.platform
-    if platform == "linux":
-        os_string = "Linux"
-        hardware_description_out = subprocess.run(["lshw", "-json"], capture_output=True)
-    elif platform == "win32":
-        os_string = "Windows"
-        raise NotImplementedError(f"Hardware specification not yet implemented for Windows")
-    elif platform == "darwin":
-        os_string = "Mac"
-        hardware_description_out = subprocess.run(
-            [
-                "system_profiler",
-                "-json",
-                "-detailLevel",
-                "mini",
-                "SPSoftwareDataType",
-                "SPHardwareDataType",
-                "SPiBridgeDataType",
-                "SPPCIDataType",
-                "SPMemoryDataType",
-                "SPNVMeDataType",
-            ],
-            capture_output=True,
-        )
-    else:
+    supported_operating_systems = ["linux", "win32", "darwin"]
+
+    if all(platform != supported for supported in supported_operating_systems):
         raise ValueError(f"Platform {platform} not supported for metadata collection")
 
-    # process the hardware description output
-    hardware_description_string = hardware_description_out.stdout.decode("utf-8").strip()
-    if hardware_description_string[0] == "{" and hardware_description_string[-1] == "}":
-        # sometimes lshw outputs a list of length 1, sometimes just as a dict, schema wants a list
-        hardware_description_string = "[" + hardware_description_string + "]"
-    metadata["hardware"] = dict(hardware_description=json.loads(hardware_description_string))
-    metadata["operating_system"] = os_string
-=======
-    # lshw only works on Linux
     try:
-        lshw_out = subprocess.run(["lshw", "-json"], capture_output=True)
-
-        # sometimes lshw outputs a list of length 1, sometimes just as a dict, schema wants a list
-        lshw_string = lshw_out.stdout.decode('utf-8').strip()
-        if lshw_string[0] == '{' and lshw_string[-1] == '}':
-            lshw_string = '[' + lshw_string + ']'
-        hardware_desc = dict(lshw=json.loads(lshw_string))
+        # differentiate between OSes, possible values: https://docs.python.org/3/library/sys.html#sys.platform
+        if platform == "linux":
+            os_string = "Linux"
+            hardware_description_out = subprocess.run(["lshw", "-json"], capture_output=True)
+        elif platform == "win32":
+            os_string = "Windows"
+            raise NotImplementedError("Hardware specification not yet implemented for Windows")
+        elif platform == "darwin":
+            os_string = "Mac"
+            hardware_description_out = subprocess.run(
+                [
+                    "system_profiler",
+                    "-json",
+                    "-detailLevel",
+                    "mini",
+                    "SPSoftwareDataType",
+                    "SPHardwareDataType",
+                    "SPiBridgeDataType",
+                    "SPPCIDataType",
+                    "SPMemoryDataType",
+                    "SPNVMeDataType",
+                ],
+                capture_output=True,
+            )
+        else:
+            raise ValueError("This code is supposed to be unreachable, the supported platform check has failed")
+
+        # process the hardware description output
+        hardware_description_string = hardware_description_out.stdout.decode("utf-8").strip()
+        if hardware_description_string[0] == "{" and hardware_description_string[-1] == "}":
+            # sometimes lshw outputs a list of length 1, sometimes just as a dict, schema wants a list
+            hardware_description_string = "[" + hardware_description_string + "]"
+        metadata["hardware"] = dict(hardware_description=json.loads(hardware_description_string))
+        metadata["operating_system"] = os_string
     except:
-        hardware_desc = dict(lshw=["lshw error"])
-
-    metadata["hardware"] = hardware_desc
->>>>>>> ab2d8707
+        metadata["hardware"] = "error retrieving hardware description"
 
     # attempts to use nvidia-smi or rocm-smi if present
     device_query = {}
