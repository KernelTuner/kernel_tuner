--- conflicted
+++ resolved
@@ -3,13 +3,8 @@
 import re
 import numpy as np
 
-<<<<<<< HEAD
 from kernel_tuner.util import StopCriterionReached
-=======
 from scipy.stats.qmc import LatinHypercube
-
-from kernel_tuner import util
->>>>>>> 26c8127e
 from kernel_tuner.searchspace import Searchspace
 from kernel_tuner.strategies import common
 from kernel_tuner.strategies.common import CostFunc
@@ -138,21 +133,7 @@
     bounds = np.array(bounds)
 
     # Initialize the population with random individuals within the bounds
-<<<<<<< HEAD
-    if constraint_aware:
-        population = np.array(list(list(p) for p in searchspace.get_random_sample(popsize)))
-    else:
-        population = []
-        dna_size = len(tune_params)
-        for _ in range(pop_size):
-            dna = []
-            for key in tune_params:
-                dna.append(random.choice(tune_params[key]))
-            population.append(dna)
-        population = np.array(population)
-=======
     population = generate_population(tune_params, max_idx, popsize, searchspace, constraint_aware)
->>>>>>> 26c8127e
 
     # Override with user-specified starting position
     population[0] = cost_func.get_start_pos()
