"""A simple Different Evolution for parameter search."""
import random
import re
import numpy as np

from kernel_tuner.util import StopCriterionReached
from kernel_tuner.searchspace import Searchspace
from kernel_tuner.strategies import common
from kernel_tuner.strategies.common import CostFunc

<<<<<<< HEAD
supported_methods = ["best1bin", "best1exp", "rand1exp", "randtobest1exp", "best2exp", "rand2exp",
                     "randtobest1bin", "best2bin", "rand2bin", "rand1bin"]

_options = dict(method=(f"Creation method for new population, any of {supported_methods}", "randtobest1bin"),
                       popsize=("Population size", 20),
                       maxiter=("Number of generations", 100))


def tune(searchspace: Searchspace, runner, tuning_options):


    method, popsize, maxiter = common.get_options(tuning_options.strategy_options, _options)

    # build a bounds array as needed for the optimizer, and encode because it can't handle non-numeric values
    cost_func = CostFunc(searchspace, tuning_options, runner, encode_non_numeric=True)
    bounds = cost_func.get_bounds()

    # ensure particles start from legal points
    population = list(list(p) for p in searchspace.get_random_sample(popsize))
    population_enc = [cost_func.params_to_encoded(c) for c in population]
=======
_options = dict(
    popsize=("population size", 50),
    maxiter=("maximum number of generations", 200),
    F=("mutation factor (differential weight)", 0.8),
    CR=("crossover rate", 0.9),
    method=("method", "best1bin"),
    constraint_aware=("constraint-aware optimization (True/False)", True),
)

supported_methods = [
    "best1bin",
    "rand1bin",
    "best2bin",
    "rand2bin",
    "best1exp",
    "rand1exp",
    "best2exp",
    "rand2exp",
    "currenttobest1bin",
    "currenttobest1exp",
    "randtobest1bin",
    "randtobest1exp",
]


def tune(searchspace: Searchspace, runner, tuning_options):
    cost_func = CostFunc(searchspace, tuning_options, runner)
    bounds, x0, _ = cost_func.get_bounds_x0_eps()

    options = tuning_options.strategy_options
    popsize, maxiter, F, CR, method, constraint_aware = common.get_options(options, _options)

    if method not in supported_methods:
        raise ValueError(f"Error {method} not supported, {supported_methods=}")
>>>>>>> 962e5f9e

    try:
<<<<<<< HEAD
        opt_result = differential_evolution(cost_func, bounds, maxiter=maxiter, popsize=popsize, init=population_enc,
                                        polish=False, strategy=method, disp=tuning_options.verbose)
    except StopCriterionReached as e:
=======
        differential_evolution(searchspace, cost_func, bounds, popsize, maxiter, F, CR, method, constraint_aware, tuning_options.verbose)
    except util.StopCriterionReached as e:
>>>>>>> 962e5f9e
        if tuning_options.verbose:
            print(e)

    return cost_func.results


tune.__doc__ = common.get_strategy_docstring("Differential Evolution", _options)


def values_to_indices(individual_values, tune_params):
    """Converts an individual's values to its corresponding index vector."""
    idx = np.zeros(len(individual_values))
    for i, v in enumerate(tune_params.values()):
        idx[i] = v.index(individual_values[i])
    return idx


def indices_to_values(individual_indices, tune_params):
    """Converts an individual's index vector back to its values."""
    tune_params_list = list(tune_params.values())
    values = []
    for dim, idx in enumerate(individual_indices):
        values.append(tune_params_list[dim][idx])
    return np.array(values)


def parse_method(method):
    """Helper func to parse the preferred method into its components."""
    pattern = r"^(best|rand|currenttobest|randtobest)(1|2)(bin|exp)$"
    match = re.fullmatch(pattern, method)

    if match:
        if match.group(1) in ["currenttobest", "randtobest"]:
            mutation_method = mutation[match.group(1)]
        else:
            mutation_method = mutation[match.group(2)]
        return match.group(1) == "best", int(match.group(2)), mutation_method, crossover[match.group(3)]
    else:
        raise ValueError("Error parsing differential evolution method")


def random_draw(idxs, mutate, best):
    """
    Draw requested number of random individuals.

    Draw without replacement unless there is not enough to draw from.
    """
    draw = 2 * mutate + 1 - int(best)
    return np.random.choice(idxs, draw, replace=draw >= len(idxs))


def differential_evolution(searchspace, cost_func, bounds, popsize, maxiter, F, CR, method, constraint_aware, verbose):
    """
    A basic implementation of the Differential Evolution algorithm.

    This function finds the minimum of a given cost function within specified bounds.
    """
    tune_params = cost_func.tuning_options.tune_params
    min_idx = np.zeros(len(tune_params))
    max_idx = [len(v) - 1 for v in tune_params.values()]

    best, mutation, mutation_method, crossover_method = parse_method(method)

    # --- 1. Initialization ---

    # Convert bounds to a numpy array for easier manipulation
    bounds = np.array(bounds)

    # Initialize the population with random individuals within the bounds
    if constraint_aware:
        population = np.array(list(list(p) for p in searchspace.get_random_sample(popsize)))
    else:
        population = []
        dna_size = len(self.tune_params)
        for _ in range(self.pop_size):
            dna = []
            for key in self.tune_params:
                dna.append(random.choice(self.tune_params[key]))
            population.append(dna)
        population = np.array(population)

    population[0] = cost_func.get_start_pos()

    # Calculate the initial cost for each individual in the population
    population_cost = np.array([cost_func(ind) for ind in population])

    # Keep track of the best solution found so far
    best_idx = np.argmin(population_cost)
    best_solution = population[best_idx]
    best_solution_idx = values_to_indices(best_solution, tune_params)
    best_cost = population_cost[best_idx]

    # --- 2. Main Loop ---

    # Iterate through the specified number of generations
    for generation in range(maxiter):

        trial_population = []

        # Iterate over each individual in the population
        for i in range(popsize):

            # --- a. Mutation ---

            # Select three distinct random individuals (a, b, c) from the population,
            # ensuring they are different from the current individual 'i'.
            idxs = [idx for idx in range(popsize) if idx != i]
            randos = random_draw(idxs, mutation, best)

            if mutation_method == mutate_currenttobest1:
                randos[0] = i

            randos_idx = [values_to_indices(population[rando], tune_params) for rando in randos]

            # Apply mutation strategy
            donor_vector_idx = mutation_method(best_solution_idx, randos_idx, F, min_idx, max_idx, best)
            donor_vector = indices_to_values(donor_vector_idx, tune_params)

            # --- b. Crossover ---
            trial_vector = crossover_method(donor_vector, population[i], CR)

            # Repair if constraint_aware
            if constraint_aware:
                trial_vector = repair(trial_vector, searchspace)

            # Store for selection
            trial_population.append(trial_vector)

        # --- c. Selection ---

        # Calculate the cost of the new trial vectors
        trial_population_cost = np.array([cost_func(ind) for ind in trial_population])

        # Iterate over each individual in the trial population
        for i in range(popsize):

            trial_vector = trial_population[i]
            trial_cost = trial_population_cost[i]

            # If the trial vector has a lower or equal cost, it replaces the
            # target vector in the population for the next generation.
            if trial_cost <= population_cost[i]:
                population[i] = trial_vector
                population_cost[i] = trial_cost

                # Update the overall best solution if the new one is better
                if trial_cost < best_cost:
                    best_cost = trial_cost
                    best_solution = trial_vector
                    best_solution_idx = values_to_indices(best_solution, tune_params)

        # Print the progress at the end of the generation
        if verbose:
            print(f"Generation {generation + 1}, Best Cost: {best_cost:.6f}")

    return {"solution": best_solution, "cost": best_cost}


def round_and_clip(mutant_idx_float, min_idx, max_idx):
    """Helper func to round floating index to nearest integer and clip within bounds."""
    # Round to the nearest integer
    rounded_idx = np.round(mutant_idx_float)

    # Clip the indices to ensure they are within valid index bounds
    clipped_idx = np.clip(rounded_idx, min_idx, max_idx)

    # Convert final mutant vector to integer type
    return clipped_idx.astype(int)


def mutate_currenttobest1(best_idx, randos_idx, F, min_idx, max_idx, best):
    """
    Performs the DE/1 currenttobest1 mutation strategy.

    This function operates on the indices of the parameters, not their actual values.
    The formula v = cur + F * (best - cur + a - b) is applied to the indices, and the result is
    then rounded and clipped to ensure it remains a valid index.
    """
    cur_idx, b_idx, c_idx = randos_idx

    # Apply the DE/currenttobest/1 formula to the indices
    mutant_idx_float = cur_idx + F * (best_idx - cur_idx + b_idx - c_idx)

    return round_and_clip(mutant_idx_float, min_idx, max_idx)


def mutate_randtobest1(best_idx, randos_idx, F, min_idx, max_idx, best):
    """
    Performs the DE/1 randtobest1 mutation strategy.

    This function operates on the indices of the parameters, not their actual values.
    The formula v = a + F * (best - a + b - c) is applied to the indices, and the result is
    then rounded and clipped to ensure it remains a valid index.
    """
    a_idx, b_idx, c_idx = randos_idx

    # Apply the DE/currenttobest/1 formula to the indices
    mutant_idx_float = a_idx + F * (best_idx - a_idx + b_idx - c_idx)

    return round_and_clip(mutant_idx_float, min_idx, max_idx)


def mutate_de_1(best_idx, randos_idx, F, min_idx, max_idx, best):
    """
    Performs the DE/1 mutation strategy.

    This function operates on the indices of the parameters, not their actual values.
    The formula v = a + F * (b - c) is applied to the indices, and the result is
    then rounded and clipped to ensure it remains a valid index.

    """
    if best:
        a_idx = best_idx
        b_idx, c_idx = randos_idx
    else:
        a_idx, b_idx, c_idx = randos_idx

    # Apply the DE/rand/1 formula to the indices
    mutant_idx_float = a_idx + F * (b_idx - c_idx)

    return round_and_clip(mutant_idx_float, min_idx, max_idx)


def mutate_de_2(best_idx, randos_idx, F, min_idx, max_idx, best):
    """
    Performs the DE/2 mutation strategy for a discrete search space.

    This function operates on the indices of the parameters, not their actual values.
    The formula v = a + F1 * (b - c) + F2 * (d - e) is applied to the indices,
    and the result is then rounded and clipped to ensure it remains a valid index.

    """
    if best:
        a_idx = best_idx
        b_idx, c_idx, d_idx, e_idx = randos_idx
    else:
        a_idx, b_idx, c_idx, d_idx, e_idx = randos_idx

    # Apply the DE/2 formula to the indices
    mutant_idx_float = a_idx + F * (b_idx + c_idx - d_idx - e_idx)

    return round_and_clip(mutant_idx_float, min_idx, max_idx)


def binomial_crossover(donor_vector, target, CR):
    """Performs binomial crossover of donor_vector with target given crossover rate CR."""
    # Create the trial vector by mixing parameters from the target and donor vectors
    trial_vector = np.copy(target)
    dimensions = len(donor_vector)

    # Generate a random array of floats for comparison with the crossover rate CR
    crossover_points = np.random.rand(dimensions) < CR

    # Ensure at least one parameter is taken from the donor vector
    # to prevent the trial vector from being identical to the target vector.
    if not np.any(crossover_points):
        crossover_points[np.random.randint(0, dimensions)] = True

    # Apply crossover
    trial_vector[crossover_points] = donor_vector[crossover_points]

    return trial_vector


def exponential_crossover(donor_vector, target, CR):
    """
    Performs exponential crossover for a discrete search space.

    This creates a trial vector by taking a contiguous block of parameters
    from the donor vector and the rest from the target vector.
    """
    dimensions = len(target)
    trial_idx = np.copy(target)

    # 1. Select a random starting point for the crossover block.
    start_point = np.random.randint(0, dimensions)

    # 2. Determine the length of the block to be copied from the mutant.
    # The loop continues as long as random numbers are less than CR.
    # This ensures at least one parameter is always taken from the mutant.
    l = 0
    while np.random.rand() < CR and l < dimensions:
        crossover_point = (start_point + l) % dimensions
        trial_idx[crossover_point] = donor_vector[crossover_point]
        l += 1

    return trial_idx


def repair(trial_vector, searchspace):
    """
    Attempts to repair trial_vector if trial_vector is invalid
    """
    if not searchspace.is_param_config_valid(tuple(trial_vector)):
        # search for valid configurations neighboring trial_vector
        # start from strictly-adjacent to increasingly allowing more neighbors
        for neighbor_method in ["strictly-adjacent", "adjacent", "Hamming"]:
            neighbors = searchspace.get_neighbors_no_cache(tuple(trial_vector), neighbor_method=neighbor_method)

            # if we have found valid neighboring configurations, select one at random
            if len(neighbors) > 0:
                new_trial_vector = np.array(list(random.choice(neighbors)))
                print(f"Differential evolution resulted in invalid config {trial_vector=}, repaired dna to {new_trial_vector=}")
                return new_trial_vector

    return trial_vector


mutation = {
    "1": mutate_de_1,
    "2": mutate_de_2,
    "currenttobest": mutate_currenttobest1,
    "randtobest": mutate_randtobest1,
}
crossover = {"bin": binomial_crossover, "exp": exponential_crossover}<|MERGE_RESOLUTION|>--- conflicted
+++ resolved
@@ -8,28 +8,6 @@
 from kernel_tuner.strategies import common
 from kernel_tuner.strategies.common import CostFunc
 
-<<<<<<< HEAD
-supported_methods = ["best1bin", "best1exp", "rand1exp", "randtobest1exp", "best2exp", "rand2exp",
-                     "randtobest1bin", "best2bin", "rand2bin", "rand1bin"]
-
-_options = dict(method=(f"Creation method for new population, any of {supported_methods}", "randtobest1bin"),
-                       popsize=("Population size", 20),
-                       maxiter=("Number of generations", 100))
-
-
-def tune(searchspace: Searchspace, runner, tuning_options):
-
-
-    method, popsize, maxiter = common.get_options(tuning_options.strategy_options, _options)
-
-    # build a bounds array as needed for the optimizer, and encode because it can't handle non-numeric values
-    cost_func = CostFunc(searchspace, tuning_options, runner, encode_non_numeric=True)
-    bounds = cost_func.get_bounds()
-
-    # ensure particles start from legal points
-    population = list(list(p) for p in searchspace.get_random_sample(popsize))
-    population_enc = [cost_func.params_to_encoded(c) for c in population]
-=======
 _options = dict(
     popsize=("population size", 50),
     maxiter=("maximum number of generations", 200),
@@ -64,17 +42,10 @@
 
     if method not in supported_methods:
         raise ValueError(f"Error {method} not supported, {supported_methods=}")
->>>>>>> 962e5f9e
 
     try:
-<<<<<<< HEAD
-        opt_result = differential_evolution(cost_func, bounds, maxiter=maxiter, popsize=popsize, init=population_enc,
-                                        polish=False, strategy=method, disp=tuning_options.verbose)
-    except StopCriterionReached as e:
-=======
         differential_evolution(searchspace, cost_func, bounds, popsize, maxiter, F, CR, method, constraint_aware, tuning_options.verbose)
     except util.StopCriterionReached as e:
->>>>>>> 962e5f9e
         if tuning_options.verbose:
             print(e)
 
