--- conflicted
+++ resolved
@@ -34,13 +34,6 @@
 
 
 def tune(searchspace: Searchspace, runner, tuning_options):
-<<<<<<< HEAD
-=======
-
-    method, popsize, maxiter = common.get_options(tuning_options.strategy_options, _options)
-
-    # build a bounds array as needed for the optimizer
->>>>>>> a48abc1c
     cost_func = CostFunc(searchspace, tuning_options, runner)
     bounds, x0, _ = cost_func.get_bounds_x0_eps()
 
@@ -51,12 +44,7 @@
         raise ValueError(f"Error {method} not supported, {supported_methods=}")
 
     try:
-<<<<<<< HEAD
         differential_evolution(searchspace, cost_func, bounds, popsize, maxiter, F, CR, method, constraint_aware, tuning_options.verbose)
-=======
-        opt_result = differential_evolution(cost_func, bounds, maxiter=maxiter, popsize=popsize, init=population,
-                                        polish=False, strategy=method, disp=tuning_options.verbose, x0=x0)
->>>>>>> a48abc1c
     except util.StopCriterionReached as e:
         if tuning_options.verbose:
             print(e)
