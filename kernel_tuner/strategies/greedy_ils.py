"""A simple greedy iterative local search algorithm for parameter search."""
<<<<<<< HEAD
from kernel_tuner.util import StopCriterionReached
=======
import random
from kernel_tuner import util
>>>>>>> b358265b
from kernel_tuner.searchspace import Searchspace
from kernel_tuner.strategies import common
from kernel_tuner.strategies.common import CostFunc
from kernel_tuner.strategies.hillclimbers import base_hillclimb

_options = dict(neighbor=("Method for selecting neighboring nodes, choose from Hamming or adjacent", "Hamming"),
                       restart=("controls greedyness, i.e. whether to restart from a position as soon as an improvement is found", True),
                       no_improvement=("number of evaluations to exceed without improvement before restarting", 50),
                       random_walk=("controls greedyness, i.e. whether to restart from a position as soon as an improvement is found", 0.3))

def tune(searchspace: Searchspace, runner, tuning_options):

    dna_size = len(searchspace.tune_params.keys())

    options = tuning_options.strategy_options

    neighbor, restart, no_improvement, randomwalk = common.get_options(options, _options)

    perm_size = int(randomwalk * dna_size)
    if perm_size == 0:
        perm_size = 1
    max_fevals = options.get("max_fevals", 100)

    # limit max_fevals to max size of the parameter space
    max_fevals = min(searchspace.size, max_fevals)

    fevals = 0
    cost_func = CostFunc(searchspace, tuning_options, runner)

    #while searching
    candidate = searchspace.get_random_sample(1)[0]
    best_score = cost_func(candidate, check_restrictions=False)

    last_improvement = 0
    while fevals < max_fevals:

        try:
            candidate = base_hillclimb(candidate, neighbor, max_fevals, searchspace, tuning_options, cost_func, restart=restart, randomize=True)
            new_score = cost_func(candidate, check_restrictions=False)
        except StopCriterionReached as e:
            if tuning_options.verbose:
                print(e)
            return cost_func.results

        fevals = len(tuning_options.unique_results)
        if new_score < best_score:
            last_improvement = 0
        else:
            last_improvement += 1

        # Instead of full restart, permute the starting candidate
        candidate = random_walk(candidate, perm_size, no_improvement, last_improvement, searchspace)
    return cost_func.results


tune.__doc__ = common.get_strategy_docstring("Greedy Iterative Local Search (ILS)", _options)

def mutate(indiv, searchspace: Searchspace):
    neighbors = searchspace.get_neighbors_no_cache(tuple(indiv), neighbor_method="Hamming")
    return list(random.choice(neighbors))


def random_walk(indiv, permutation_size, no_improve, last_improve, searchspace: Searchspace):
    if last_improve >= no_improve:
        return searchspace.get_random_sample(1)[0]
    for _ in range(permutation_size):
        indiv = mutate(indiv, searchspace)
    return indiv<|MERGE_RESOLUTION|>--- conflicted
+++ resolved
@@ -1,10 +1,7 @@
 """A simple greedy iterative local search algorithm for parameter search."""
-<<<<<<< HEAD
+from random import choice as random_choice
+
 from kernel_tuner.util import StopCriterionReached
-=======
-import random
-from kernel_tuner import util
->>>>>>> b358265b
 from kernel_tuner.searchspace import Searchspace
 from kernel_tuner.strategies import common
 from kernel_tuner.strategies.common import CostFunc
@@ -64,7 +61,7 @@
 
 def mutate(indiv, searchspace: Searchspace):
     neighbors = searchspace.get_neighbors_no_cache(tuple(indiv), neighbor_method="Hamming")
-    return list(random.choice(neighbors))
+    return list(random_choice(neighbors))
 
 
 def random_walk(indiv, permutation_size, no_improve, last_improve, searchspace: Searchspace):
