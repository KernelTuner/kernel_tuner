"""Bayesian Optimization implementation from the thesis by Willemsen."""
import itertools
import time
import warnings
from copy import deepcopy
from random import randint, shuffle
from typing import Tuple

import numpy as np
from scipy.stats import norm
from scipy.stats.qmc import LatinHypercube

# BO imports
from kernel_tuner.searchspace import Searchspace
from kernel_tuner.strategies.common import CostFunc

try:
    from sklearn.gaussian_process import GaussianProcessRegressor
    from sklearn.gaussian_process.kernels import RBF, ConstantKernel, Matern

    bayes_opt_present = True
except ImportError:
    bayes_opt_present = False

from kernel_tuner import util

supported_methods = ["poi", "ei", "lcb", "lcb-srinivas", "multi", "multi-advanced", "multi-fast"]


def generate_normalized_param_dicts(tune_params: dict, eps: float) -> Tuple[dict, dict]:
    """Generates normalization and denormalization dictionaries."""
    original_to_normalized = dict()
    normalized_to_original = dict()
    for param_name in tune_params.keys():
        original_to_normalized_dict = dict()
        normalized_to_original_dict = dict()
        for value_index, value in enumerate(tune_params[param_name]):
            normalized_value = eps * value_index + 0.5 * eps
            normalized_to_original_dict[normalized_value] = value
            original_to_normalized_dict[value] = normalized_value
        original_to_normalized[param_name] = original_to_normalized_dict
        normalized_to_original[param_name] = normalized_to_original_dict
    return original_to_normalized, normalized_to_original


def normalize_parameter_space(param_space: list, tune_params: dict, normalized: dict) -> list:
    """Normalize the parameter space given a normalization dictionary."""
    keys = list(tune_params.keys())
    param_space_normalized = list(tuple(normalized[keys[i]][v] for i, v in enumerate(params)) for params in param_space)
    return param_space_normalized


def prune_parameter_space(parameter_space, tuning_options, tune_params, normalize_dict):
    """Pruning of the parameter space to remove dimensions that have a constant parameter."""
    pruned_tune_params_mask = list()
    removed_tune_params = list()
    param_names = list(tune_params.keys())
    for index, key in enumerate(tune_params.keys()):
        pruned_tune_params_mask.append(len(tune_params[key]) > 1)
        if len(tune_params[key]) > 1:
            removed_tune_params.append(None)
        else:
            value = tune_params[key][0]
            normalized = normalize_dict[param_names[index]][value]
            removed_tune_params.append(normalized)
    if (
        "verbose" in tuning_options
        and tuning_options.verbose is True
        and len(tune_params.keys()) != sum(pruned_tune_params_mask)
    ):
        print(
            f"Number of parameters (dimensions): {len(tune_params.keys())}, after pruning: {sum(pruned_tune_params_mask)}"
        )
    parameter_space = list(
        tuple(itertools.compress(param_config, pruned_tune_params_mask)) for param_config in parameter_space
    )
    return parameter_space, removed_tune_params


def tune(searchspace: Searchspace, runner, tuning_options):
    """Find the best performing kernel configuration in the parameter space.

    :params runner: A runner from kernel_tuner.runners
    :type runner: kernel_tuner.runner

    :param tuning_options: A dictionary with all options regarding the tuning
        process. Allows setting hyperparameters via the strategy_options key.
    :type tuning_options: kernel_tuner.interface.Options

    :returns: A list of dictionaries for executed kernel configurations and their
        execution times.
    :rtype: list(dict()), dict()

    """
    max_fevals = tuning_options.strategy_options.get("max_fevals", 100)
    # limit max_fevals to max size of the parameter space
    max_fevals = min(searchspace.size, max_fevals)

    prune_parameterspace = tuning_options.strategy_options.get("pruneparameterspace", True)
    if not bayes_opt_present:
        raise ImportError(
            "Error: optional dependencies for Bayesian Optimization not installed, please install scikit-learn and scikit-optimize"
        )

    # epsilon for scaling should be the evenly spaced distance between the largest set of parameter options in an interval [0,1]
    tune_params = searchspace.tune_params
    cost_func = CostFunc(searchspace, tuning_options, runner, scaling=True)
    _, _, eps = cost_func.get_bounds_x0_eps()

    # compute cartesian product of all tunable parameters
    parameter_space = itertools.product(*tune_params.values())

    # check for search space restrictions
    if searchspace.restrictions is not None:
        tuning_options.verbose = False
    parameter_space = filter(lambda p: util.config_valid(p, tuning_options, runner.dev.max_threads), parameter_space)
    parameter_space = list(parameter_space)
    if len(parameter_space) < 1:
        raise ValueError("Empty parameterspace after restrictionscheck. Restrictionscheck is possibly too strict.")
    if len(parameter_space) == 1:
        raise ValueError(
            f"Only one configuration after restrictionscheck. Restrictionscheck is possibly too strict. Configuration: {parameter_space[0]}"
        )

    # normalize search space to [0,1]
    normalize_dict, denormalize_dict = generate_normalized_param_dicts(tune_params, eps)
    parameter_space = normalize_parameter_space(parameter_space, tune_params, normalize_dict)

    # prune the parameter space to remove dimensions that have a constant parameter
    if prune_parameterspace:
        parameter_space, removed_tune_params = prune_parameter_space(
            parameter_space, tuning_options, tune_params, normalize_dict
        )
    else:
        parameter_space = list(parameter_space)
        removed_tune_params = [None] * len(tune_params.keys())

    # initialize and optimize
    try:
        bo = BayesianOptimization(
            parameter_space, removed_tune_params, tuning_options, normalize_dict, denormalize_dict, cost_func
        )
    except util.StopCriterionReached as e:
        print(
            "Stop criterion reached during initialization, was popsize (default 20) greater than max_fevals or the alotted time?"
        )
        raise e
    try:
        if max_fevals - bo.fevals <= 0:
            raise ValueError("No function evaluations left for optimization after sampling")
        bo.optimize(max_fevals)
    except util.StopCriterionReached as e:
        if tuning_options.verbose:
            print(e)

    return cost_func.results


# _options dict is used for generating documentation, but is not used to check for unsupported strategy_options in bayes_opt
_options = dict(
    covariancekernel=(
        'The Covariance kernel to use, choose any from "constantrbf", "rbf", "matern32", "matern52"',
        "matern32",
    ),
    covariancelengthscale=("The covariance length scale", 1.5),
    method=(
        "The Bayesian Optimization method to use, choose any from " + ", ".join(supported_methods),
        "multi-advanced",
    ),
    samplingmethod=(
        "Method used for initial sampling the parameter space, either random or Latin Hypercube Sampling (LHS)",
        "lhs",
    ),
    popsize=("Number of initial samples", 20),
)


class BayesianOptimization:
    def __init__(
        self,
        searchspace: list,
        removed_tune_params: list,
        tuning_options: dict,
        normalize_dict: dict,
        denormalize_dict: dict,
        cost_func: CostFunc,
        opt_direction="min",
    ):
        time_start = time.perf_counter_ns()

        # supported hyperparameter values
        self.supported_cov_kernels = ["constantrbf", "rbf", "matern32", "matern52"]
        self.supported_methods = supported_methods
        self.supported_sampling_methods = ["random", "lhs"]

        def get_hyperparam(name: str, default, supported_values=list()):
            value = tuning_options.strategy_options.get(name, default)
            if len(supported_values) > 0 and value not in supported_values:
                raise ValueError(f"'{name}' is set to {value}, but must be one of {supported_values}")
            return value

        # get hyperparameters
        cov_kernel_name = get_hyperparam("covariancekernel", "matern32", self.supported_cov_kernels)
        cov_kernel_lengthscale = get_hyperparam("covariancelengthscale", 1.5)
        acquisition_function = get_hyperparam("method", "multi-advanced", self.supported_methods)
        acq = acquisition_function
        acq_params = get_hyperparam("methodparams", {})
        multi_af_names = get_hyperparam("multi_af_names", ["ei", "poi", "lcb"])
        self.multi_afs_discount_factor = get_hyperparam("multi_af_discount_factor", 0.65 if acq == "multi" else 0.95)
        self.multi_afs_required_improvement_factor = get_hyperparam(
            "multi_afs_required_improvement_factor", 0.15 if acq == "multi-advanced-precise" else 0.1
        )
        self.num_initial_samples = get_hyperparam("popsize", 20)
        if self.num_initial_samples < 0:
            raise ValueError(f"Number of initial samples (popsize) must be >= 0 (given: {self.num_initial_samples})")
        self.sampling_method = get_hyperparam("samplingmethod", "lhs", self.supported_sampling_methods)
        # note: more parameters are available for LHS if required: https://docs.scipy.org/doc/scipy/reference/generated/scipy.stats.qmc.LatinHypercube.html

        # set acquisition function hyperparameter defaults where missing
        if "explorationfactor" not in acq_params:
            acq_params["explorationfactor"] = "CV"
        if "zeta" not in acq_params:
            acq_params["zeta"] = 1
        if "skip_duplicate_after" not in acq_params:
            acq_params["skip_duplicate_after"] = 5

        # set arguments
        self.tuning_options = tuning_options
        self.tune_params = tuning_options.tune_params
        self.param_names = list(self.tune_params.keys())
        self.normalized_dict = normalize_dict
        self.denormalized_dict = denormalize_dict
        self.cost_func = cost_func
        self.max_threads = cost_func.runner.dev.max_threads
        self.log_timings = False

        # set optimization constants
        self.invalid_value = 1e20
        self.opt_direction = opt_direction
        if opt_direction == "min":
            self.worst_value = np.PINF
            self.argopt = np.argmin
        elif opt_direction == "max":
            self.worst_value = np.NINF
            self.argopt = np.argmax
        else:
            raise ValueError("Invalid optimization direction '{}'".format(opt_direction))

        # set the acquisition function and surrogate model
        self.optimize = self.__optimize
        self.af_name = acquisition_function
        self.af_params = acq_params
        self.multi_afs = list(self.get_af_by_name(af_name) for af_name in multi_af_names)
        self.set_acquisition_function(acquisition_function)
        self.set_surrogate_model(cov_kernel_name, cov_kernel_lengthscale)

        # set remaining values
        self.__searchspace = searchspace
        self.removed_tune_params = removed_tune_params
        self.searchspace_size = len(self.searchspace)
        self.num_dimensions = len(self.dimensions())
        self.__current_optimum = self.worst_value
        self.cv_norm_maximum = None
        self.fevals = 0
        self.__visited_num = 0
        self.__visited_valid_num = 0
        self.__visited_searchspace_indices = [False] * self.searchspace_size
        self.__observations = [np.NaN] * self.searchspace_size
        self.__valid_observation_indices = [False] * self.searchspace_size
        self.__valid_params = list()
        self.__valid_observations = list()
        self.unvisited_cache = self.unvisited()
        time_setup = time.perf_counter_ns()
        self.error_message_searchspace_fully_observed = "The search space has been fully observed"

        # take initial sample
        if self.num_initial_samples > 0:
            self.initial_sample()
            time_initial_sample = time.perf_counter_ns()

        # print the timings
        if self.log_timings:
            time_taken_setup = round(time_setup - time_start, 3) / 1000
            time_taken_initial_sample = round(time_initial_sample - time_setup, 3) / 1000
            time_taken_total = round(time_initial_sample - time_start, 3) / 1000
            print(
                f"Initialization | total time: {time_taken_total} | Setup: {time_taken_setup} | Initial sample: {time_taken_initial_sample}",
                flush=True,
            )

    @property
    def searchspace(self):
        return self.__searchspace

    @property
    def observations(self):
        return self.__observations

    @property
    def current_optimum(self):
        return self.__current_optimum

    @current_optimum.setter
    def current_optimum(self, value: float):
        self.__current_optimum = value

    def is_better_than(self, a: float, b: float) -> bool:
        """Determines which one is better depending on optimization direction."""
        return a < b if self.opt_direction == "min" else a > b

    def is_not_visited(self, index: int) -> bool:
        """Returns whether a searchspace index has not been visited."""
        return not self.__visited_searchspace_indices[index]

    def is_valid(self, observation: float) -> bool:
        """Returns whether an observation is valid."""
        return not (observation is None or observation == self.invalid_value or observation == np.NaN)

    def get_af_by_name(self, name: str):
        """Get the basic acquisition functions by their name."""
        basic_af_names = ["ei", "poi", "lcb"]
        if name == "ei":
            return self.af_expected_improvement
        elif name == "poi":
            return self.af_probability_of_improvement
        elif name == "lcb":
            return self.af_lower_confidence_bound
        raise ValueError(f"{name} not in {basic_af_names}")

    def set_acquisition_function(self, acquisition_function: str):
        """Set the acquisition function."""
        if acquisition_function == "poi":
            self.__af = self.af_probability_of_improvement
        elif acquisition_function == "ei":
            self.__af = self.af_expected_improvement
        elif acquisition_function == "lcb":
            self.__af = self.af_lower_confidence_bound
        elif acquisition_function == "lcb-srinivas":
            self.__af = self.af_lower_confidence_bound_srinivas
        elif acquisition_function == "random":
            self.__af = self.af_random
        elif acquisition_function == "multi":
            self.optimize = self.__optimize_multi
        elif acquisition_function == "multi-advanced":
            self.optimize = self.__optimize_multi_advanced
        elif acquisition_function == "multi-fast":
            self.optimize = self.__optimize_multi_fast
        else:
            raise ValueError(
                "Acquisition function must be one of {}, is {}".format(self.supported_methods, acquisition_function)
            )

    def set_surrogate_model(self, cov_kernel_name: str, cov_kernel_lengthscale: float):
        """Set the surrogate model with a covariance function and lengthscale."""
        if cov_kernel_name == "constantrbf":
            kernel = ConstantKernel(1.0, constant_value_bounds="fixed") * RBF(
                cov_kernel_lengthscale, length_scale_bounds="fixed"
            )
        elif cov_kernel_name == "rbf":
            kernel = RBF(length_scale=cov_kernel_lengthscale, length_scale_bounds="fixed")
        elif cov_kernel_name == "matern32":
            kernel = Matern(length_scale=cov_kernel_lengthscale, nu=1.5, length_scale_bounds="fixed")
        elif cov_kernel_name == "matern52":
            kernel = Matern(length_scale=cov_kernel_lengthscale, nu=2.5, length_scale_bounds="fixed")
        else:
            raise ValueError(
                "Acquisition function must be one of {}, is {}".format(self.supported_cov_kernels, cov_kernel_name)
            )
        self.__model = GaussianProcessRegressor(
            kernel=kernel, alpha=1e-10, normalize_y=True
        )  # maybe change alpha to a higher value such as 1e-5?

    def valid_params_observations(self) -> Tuple[list, list]:
        """Returns a list of valid observations and their parameter configurations."""
        # if you do this every iteration, better keep it as cache and update in update_after_evaluation
        params = list()
        observations = list()
        for index, valid in enumerate(self.__valid_observation_indices):
            if valid is True:
                params.append(self.searchspace[index])
                observations.append(self.observations[index])
        return params, observations

    def unvisited(self) -> list:
        """Returns a list of unvisited parameter configurations - attention: cached version exists!"""
        params = list(
            self.searchspace[index]
            for index, visited in enumerate(self.__visited_searchspace_indices)
            if visited is False
        )
        return params

    def find_param_config_index(self, param_config: tuple) -> int:
        """Find a parameter config index in the search space if it exists."""
        return self.searchspace.index(param_config)

    def find_param_config_unvisited_index(self, param_config: tuple) -> int:
        """Find a parameter config index in the unvisited cache if it exists."""
        return self.unvisited_cache.index(param_config)

    def normalize_param_config(self, param_config: tuple) -> tuple:
        """Normalizes a parameter configuration. Skips over pruned values."""
        param_config = self.unprune_param_config(param_config)
        normalized = list()
        for index, param_value in enumerate(param_config):
            if self.removed_tune_params[index] is None:
                normalized.append(self.normalized_dict[self.param_names[index]][param_value])
        return tuple(normalized)

    def denormalize_param_config(self, param_config: tuple) -> tuple:
        """Denormalizes a parameter configuration."""
        denormalized = tuple(
            self.denormalized_dict[self.param_names[index]][param_value]
            for index, param_value in enumerate(param_config)
        )
        return denormalized

    def unprune_param_config(self, param_config: tuple) -> tuple:
        """In case of pruned dimensions, adds the removed dimensions back in the param config."""
        unpruned = list()
        pruned_count = 0
        for removed in self.removed_tune_params:
            if removed is not None:
                unpruned.append(removed)
            else:
                unpruned.append(param_config[pruned_count])
                pruned_count += 1
        return tuple(unpruned)

    def update_after_evaluation(self, observation: float, index: int, param_config: tuple):
        """Adjust the visited and valid index records accordingly."""
        validity = self.is_valid(observation)
        self.__visited_num += 1
        self.__observations[index] = observation
        self.__visited_searchspace_indices[index] = True
        del self.unvisited_cache[self.find_param_config_unvisited_index(param_config)]
        self.__valid_observation_indices[index] = validity
        if validity is True:
            self.__visited_valid_num += 1
            self.__valid_params.append(param_config)
            self.__valid_observations.append(observation)
            if self.is_better_than(observation, self.current_optimum):
                self.current_optimum = observation

    def predict(self, x) -> Tuple[float, float]:
        """Returns a mean and standard deviation predicted by the surrogate model for the parameter configuration."""
        return self.__model.predict([x], return_std=True)

<<<<<<< HEAD
    def predict_list(self, lst: list) -> Tuple[np.ndarray, np.ndarray]:
        """ Returns a list of means and standard deviations predicted by the surrogate model for the parameter configurations, and separate lists of means and standard deviations """
=======
    def predict_list(self, lst: list) -> Tuple[list, list, list]:
        """Returns a list of means and standard deviations predicted by the surrogate model for the parameter configurations, and separate lists of means and standard deviations."""
>>>>>>> 3be5685f
        with warnings.catch_warnings():
            warnings.simplefilter("ignore")
            mu, std = self.__model.predict(lst, return_std=True)
            return mu, std

    def fit_observations_to_model(self):
        """Update the model based on the current list of observations."""
        self.__model.fit(self.__valid_params, self.__valid_observations)

    def evaluate_objective_function(self, param_config: tuple) -> float:
        """Evaluates the objective function."""
        param_config = self.unprune_param_config(param_config)
        denormalized_param_config = self.denormalize_param_config(param_config)
        if not util.config_valid(denormalized_param_config, self.tuning_options, self.max_threads):
            return self.invalid_value
        val = self.cost_func(param_config)
        self.fevals += 1
        return val

    def dimensions(self) -> list:
        """List of parameter values per parameter."""
        return self.tune_params.values()

    def draw_random_sample(self) -> Tuple[list, int]:
        """Draw a random sample from the unvisited parameter configurations."""
        if len(self.unvisited_cache) < 1:
            raise ValueError("Searchspace exhausted during random sample draw as no valid configurations were found")
        index = randint(0, len(self.unvisited_cache) - 1)  # NOSONAR
        param_config = self.unvisited_cache[index]
        actual_index = self.find_param_config_index(param_config)
        return param_config, actual_index

    def draw_latin_hypercube_samples(self, num_samples: int) -> list:
        """Draws an LHS-distributed sample from the search space."""
        # setup, removes params with single value because they are not in the normalized searchspace
        if self.searchspace_size < num_samples:
            raise ValueError("Can't sample more than the size of the search space")
        values_per_parameter = list(param for param in self.dimensions() if len(param) > 1)
        num_dimensions = len(values_per_parameter)

        # draw Latin Hypercube samples
        sampler = LatinHypercube(d=num_dimensions)
        lower_bounds = [0 for _ in range(num_dimensions)]
        upper_bounds = [len(param) for param in values_per_parameter]
        samples = sampler.integers(l_bounds=lower_bounds, u_bounds=upper_bounds, n=num_samples)
        param_configs = list(tuple(values_per_parameter[p_i][v_i] for p_i, v_i in enumerate(s)) for s in samples)

        # only return valid samples
        indices = list()
        normalized_param_configs = list()
        for param_config in param_configs:
            normalized_param_config = self.normalize_param_config(param_config)
            try:
                index = self.find_param_config_index(normalized_param_config)
                indices.append(index)
                normalized_param_configs.append(normalized_param_config)
            except ValueError:
                """With search space restrictions, the search space may not be a cartesian product of parameter values.
                It is thus possible for LHS to generate a parameter combination that is not in the actual searchspace.
                These configurations are skipped and replaced with a randomly drawn configuration.
                """
                continue
        return list(zip(normalized_param_configs, indices))

    def initial_sample(self):
        """Draws an initial sample using random sampling."""
        if self.num_initial_samples <= 0:
            raise ValueError("At least one initial sample is required")
        if self.sampling_method == "lhs":
            samples = self.draw_latin_hypercube_samples(self.num_initial_samples)
        elif self.sampling_method == "random":
            samples = list()
        else:
            raise ValueError(
                "Sampling method must be one of {}, is {}".format(self.supported_sampling_methods, self.sampling_method)
            )
        # collect the samples
        collected_samples = 0
        for params, index in samples:
            observation = self.evaluate_objective_function(params)
            self.update_after_evaluation(observation, index, params)
            if self.is_valid(observation):
                collected_samples += 1
        # collect the remainder of the samples
        while collected_samples < self.num_initial_samples:
            params, index = self.draw_random_sample()
            observation = self.evaluate_objective_function(params)
            self.update_after_evaluation(observation, index, params)
            # check for validity to avoid having no actual initial samples
            if self.is_valid(observation):
                collected_samples += 1
        self.fit_observations_to_model()
        _, std = self.predict_list(self.unvisited_cache)
        self.initial_sample_mean = np.mean(self.__valid_observations)
        # Alternatively:
        # self.initial_sample_std = np.std(self.__valid_observations)
        # self.initial_sample_mean = np.mean(predictions)
        self.initial_std = np.mean(std)
        self.cv_norm_maximum = self.initial_std

    def contextual_variance(self, std: list):
        """Contextual improvement to decide explore / exploit, based on CI proposed by (Jasrasaria, 2018)."""
        if not self.af_params["explorationfactor"] == "CV":
            return None
        if self.opt_direction == "min":
            if self.current_optimum == self.worst_value:
                return 0.01
            if self.current_optimum <= 0:
                # doesn't work well for minimization beyond 0, should that even be a thing?
                return abs(np.mean(std) / self.current_optimum)
            improvement_over_initial_sample = self.initial_sample_mean / self.current_optimum
            cv = np.mean(std) / improvement_over_initial_sample
            # normalize if available
            if self.cv_norm_maximum:
                cv = cv / self.cv_norm_maximum
            return cv
        return np.mean(std) / self.current_optimum

    def __optimize(self, max_fevals):
        """Find the next best candidate configuration(s), evaluate those and update the model accordingly."""
        while self.fevals < max_fevals:
            if self.__visited_num >= self.searchspace_size:
                raise ValueError(self.error_message_searchspace_fully_observed)
            predictions = self.predict_list(self.unvisited_cache)
            hyperparam = self.contextual_variance(predictions[1])
            list_of_acquisition_values = self.__af(predictions, hyperparam)
            # afterwards select the best AF value
            best_af = self.argopt(list_of_acquisition_values)
            candidate_params = self.unvisited_cache[best_af]
            candidate_index = self.find_param_config_index(candidate_params)
            observation = self.evaluate_objective_function(candidate_params)
            self.update_after_evaluation(observation, candidate_index, candidate_params)
            self.fit_observations_to_model()

    def __optimize_multi(self, max_fevals):
        """Optimize with a portfolio of multiple acquisition functions.

        Predictions are always only taken once.
        Skips AFs if they suggest X/max_evals duplicates in a row, prefers AF with best discounted average.
        """
        if self.opt_direction != "min":
            raise ValueError(f"Optimization direction must be minimization ('min'), is {self.opt_direction}")
        # calculate how many times an AF can suggest a duplicate candidate before the AF is skipped
        # skip_duplicates_fraction = self.af_params['skip_duplicates_fraction']
        # skip_if_duplicate_n_times = int(min(max(round(skip_duplicates_fraction * max_fevals), 3), max_fevals))
        skip_if_duplicate_n_times = self.af_params["skip_duplicate_after"]
        discount_factor = self.multi_afs_discount_factor
        # setup the registration of duplicates and runtimes
        duplicate_count_template = [0 for _ in range(skip_if_duplicate_n_times)]
        duplicate_candidate_af_count = list(deepcopy(duplicate_count_template) for _ in range(3))
        skip_af_index = list()
        af_runtimes = [0, 0, 0]
        af_observations = [list(), list(), list()]
        initial_sample_mean = np.mean(self.__valid_observations)
        while self.fevals < max_fevals:
            time_start = time.perf_counter_ns()
            # the first acquisition function is never skipped, so that should be the best for the endgame (EI)
            aqfs = self.multi_afs
            predictions = self.predict_list(self.unvisited_cache)
            hyperparam = self.contextual_variance(predictions[1])
            if self.__visited_num >= self.searchspace_size:
                raise ValueError(self.error_message_searchspace_fully_observed)
            time_predictions = time.perf_counter_ns()
            actual_candidate_params = list()
            actual_candidate_indices = list()
            actual_candidate_af_indices = list()
            duplicate_candidate_af_indices = list()
            duplicate_candidate_original_af_indices = list()
            for af_index, af in enumerate(aqfs):
                if af_index in skip_af_index:
                    continue
                if self.__visited_num >= self.searchspace_size or self.fevals >= max_fevals:
                    break
                timer_start = time.perf_counter()
                list_of_acquisition_values = af(predictions, hyperparam)
                best_af = self.argopt(list_of_acquisition_values)
                time_taken = time.perf_counter() - timer_start
                af_runtimes[af_index] += time_taken
                is_duplicate = best_af in actual_candidate_indices
                if not is_duplicate:
                    candidate_params = self.unvisited_cache[best_af]
                    actual_candidate_params.append(candidate_params)
                    actual_candidate_indices.append(best_af)
                    actual_candidate_af_indices.append(af_index)
                # register whether the AF suggested a duplicate candidate
                duplicate_candidate_af_count[af_index].pop(0)
                duplicate_candidate_af_count[af_index].append(1 if is_duplicate else 0)
                if is_duplicate:
                    # find the index of the AF that first registered the duplicate
                    original_duplicate_af_index = actual_candidate_af_indices[actual_candidate_indices.index(best_af)]
                    # register that AF as duplicate as well
                    duplicate_candidate_af_count[original_duplicate_af_index][-1] = 1
                    duplicate_candidate_af_indices.append(af_index)
                    duplicate_candidate_original_af_indices.append(original_duplicate_af_index)
            time_afs = time.perf_counter_ns()
            # evaluate the non-duplicate candidates
            for index, af_index in enumerate(actual_candidate_af_indices):
                candidate_params = actual_candidate_params[index]
                candidate_index = self.find_param_config_index(candidate_params)
                observation = self.evaluate_objective_function(candidate_params)
                self.update_after_evaluation(observation, candidate_index, candidate_params)
                if observation != self.invalid_value:
                    # we use the registered observations for maximization of the discounted reward
                    reg_observation = observation if self.opt_direction == "min" else -1 * observation
                    af_observations[actual_candidate_af_indices[index]].append(reg_observation)
                else:
                    reg_invalid_observation = (
                        initial_sample_mean if self.opt_direction == "min" else -1 * initial_sample_mean
                    )
                    af_observations[actual_candidate_af_indices[index]].append(reg_invalid_observation)
            for index, af_index in enumerate(duplicate_candidate_af_indices):
                original_observation = af_observations[duplicate_candidate_original_af_indices[index]][-1]
                af_observations[af_index].append(original_observation)
            self.fit_observations_to_model()
            time_eval = time.perf_counter_ns()
            # assert that all observation lists of non-skipped acquisition functions are of the same length
            non_skipped_af_indices = list(af_index for af_index, _ in enumerate(aqfs) if af_index not in skip_af_index)
            assert all(
                len(af_observations[non_skipped_af_indices[0]]) == len(af_observations[af_index])
                for af_index in non_skipped_af_indices
            )
            # find the AFs elligble for being skipped
            candidates_for_skip = list()
            for af_index, count in enumerate(duplicate_candidate_af_count):
                if sum(count) >= skip_if_duplicate_n_times and af_index not in skip_af_index:
                    candidates_for_skip.append(af_index)
            # do not skip the AF with the lowest runtime
            if len(candidates_for_skip) > 1:
                candidates_for_skip_discounted = list(
                    sum(
                        list(obs * discount_factor ** (len(observations) - 1 - i) for i, obs in enumerate(observations))
                    )
                    for af_index, observations in enumerate(af_observations)
                    if af_index in candidates_for_skip
                )
                af_not_to_skip = candidates_for_skip[np.argmin(candidates_for_skip_discounted)]
                for af_index in candidates_for_skip:
                    if af_index == af_not_to_skip:
                        # do not skip the AF with the lowest runtime and give it a clean slate
                        duplicate_candidate_af_count[af_index] = deepcopy(duplicate_count_template)
                        continue
                    skip_af_index.append(af_index)
                    if len(skip_af_index) >= len(aqfs):
                        raise ValueError("There are no acquisition functions left! This should not happen...")
            time_af_selection = time.perf_counter_ns()

            # printing timings
            if self.log_timings:
                time_taken_predictions = round(time_predictions - time_start, 3) / 1000
                time_taken_afs = round(time_afs - time_predictions, 3) / 1000
                time_taken_eval = round(time_eval - time_afs, 3) / 1000
                time_taken_af_selection = round(time_af_selection - time_eval, 3) / 1000
                time_taken_total = round(time_af_selection - time_start, 3) / 1000
                print(
                    f"({self.fevals}/{max_fevals}) Total time: {time_taken_total} | Predictions: {time_taken_predictions} | AFs: {time_taken_afs} | Eval: {time_taken_eval} | AF selection: {time_taken_af_selection}",
                    flush=True,
                )

    def __optimize_multi_advanced(self, max_fevals, increase_precision=False):
        """Optimize with a portfolio of multiple acquisition functions. Predictions are only taken once, unless increase_precision is true. Skips AFs if they are consistently worse than the mean of discounted observations, promotes AFs if they are consistently better than this mean."""
        if self.opt_direction != "min":
            raise ValueError(f"Optimization direction must be minimization ('min'), is {self.opt_direction}")
        aqfs = self.multi_afs
        discount_factor = self.multi_afs_discount_factor
        required_improvement_factor = self.multi_afs_required_improvement_factor
        required_improvement_worse = 1 + required_improvement_factor
        required_improvement_better = 1 - required_improvement_factor
        min_required_count = self.af_params["skip_duplicate_after"]
        skip_af_index = list()
        single_af = len(aqfs) <= len(skip_af_index) + 1
        af_observations = [list(), list(), list()]
        af_performs_worse_count = [0, 0, 0]
        af_performs_better_count = [0, 0, 0]
        while self.fevals < max_fevals:
            if single_af:
                return self.__optimize(max_fevals)
            if self.__visited_num >= self.searchspace_size:
                raise ValueError(self.error_message_searchspace_fully_observed)
            observations_median = np.median(self.__valid_observations)
            if increase_precision is False:
                predictions = self.predict_list(self.unvisited_cache)
                hyperparam = self.contextual_variance(predictions[1])
            for af_index, af in enumerate(aqfs):
                if af_index in skip_af_index:
                    continue
                if self.__visited_num >= self.searchspace_size or self.fevals >= max_fevals:
                    break
                if increase_precision is True:
                    predictions, _, std = self.predict_list(self.unvisited_cache)
                    hyperparam = self.contextual_variance(std)
                list_of_acquisition_values = af(predictions, hyperparam)
                best_af = self.argopt(list_of_acquisition_values)
<<<<<<< HEAD
                np.delete(predictions[0], best_af)    # to avoid going out of bounds
                np.delete(predictions[1], best_af)
=======
                del predictions[best_af]  # to avoid going out of bounds
>>>>>>> 3be5685f
                candidate_params = self.unvisited_cache[best_af]
                candidate_index = self.find_param_config_index(candidate_params)
                observation = self.evaluate_objective_function(candidate_params)
                self.update_after_evaluation(observation, candidate_index, candidate_params)
                if increase_precision is True:
                    self.fit_observations_to_model()
                # we use the registered observations for maximization of the discounted reward
                if observation != self.invalid_value:
                    reg_observation = observation if self.opt_direction == "min" else -1 * observation
                    af_observations[af_index].append(reg_observation)
                else:
                    # if the observation is invalid, use the median of all valid observations to avoid skewing the discounted observations
                    reg_invalid_observation = (
                        observations_median if self.opt_direction == "min" else -1 * observations_median
                    )
                    af_observations[af_index].append(reg_invalid_observation)
            if increase_precision is False:
                self.fit_observations_to_model()

            # calculate the mean of discounted observations over the remaining acquisition functions
            discounted_obs = list(
                sum(list(obs * discount_factor ** (len(observations) - 1 - i) for i, obs in enumerate(observations)))
                for observations in af_observations
            )
            disc_obs_mean = np.mean(
                list(discounted_obs[af_index] for af_index, _ in enumerate(aqfs) if af_index not in skip_af_index)
            )

            # register which AFs perform more than 10% better than average and which more than 10% worse than average
            for af_index, discounted_observation in enumerate(discounted_obs):
                if discounted_observation > disc_obs_mean * required_improvement_worse:
                    af_performs_worse_count[af_index] += 1
                elif discounted_observation < disc_obs_mean * required_improvement_better:
                    af_performs_better_count[af_index] += 1

            # find the worst AF, discounted observations is leading for a draw
            worst_count = max(
                list(count for af_index, count in enumerate(af_performs_worse_count) if af_index not in skip_af_index)
            )
            af_index_worst = -1
            if worst_count >= min_required_count:
                for af_index, count in enumerate(af_performs_worse_count):
                    if (
                        af_index not in skip_af_index
                        and count == worst_count
                        and (af_index_worst == -1 or discounted_obs[af_index] > discounted_obs[af_index_worst])
                    ):
                        af_index_worst = af_index

            # skip the worst AF
            if af_index_worst > -1:
                skip_af_index.append(af_index_worst)
                # reset the counts to even the playing field for the remaining AFs
                af_performs_worse_count = [0, 0, 0]
                af_performs_better_count = [0, 0, 0]
                # if there is only one AF left, register as single AF
                if len(aqfs) <= len(skip_af_index) + 1:
                    single_af = True
                    af_indices_left = list(af_index for af_index, _ in enumerate(aqfs) if af_index not in skip_af_index)
                    assert len(af_indices_left) == 1
                    self.__af = aqfs[af_indices_left[0]]
            else:
                # find the best AF, discounted observations is leading for a draw
                best_count = max(
                    list(
                        count
                        for af_index, count in enumerate(af_performs_better_count)
                        if af_index not in skip_af_index
                    )
                )
                af_index_best = -1
                if best_count >= min_required_count:
                    for af_index, count in enumerate(af_performs_better_count):
                        if (
                            af_index not in skip_af_index
                            and count == best_count
                            and (af_index_best == -1 or discounted_obs[af_index] < discounted_obs[af_index_best])
                        ):
                            af_index_best = af_index
                # make the best AF single
                if af_index_best > -1:
                    single_af = True
                    self.__af = aqfs[af_index_best]

    def __optimize_multi_fast(self, max_fevals):
        """Optimize with a portfolio of multiple acquisition functions. Predictions are only taken once."""
        while self.fevals < max_fevals:
            aqfs = self.multi_afs
            # if we take the prediction only once, we want to go from most exploiting to most exploring, because the more exploiting an AF is, the more it relies on non-stale information from the model
            predictions = self.predict_list(self.unvisited_cache)
            hyperparam = self.contextual_variance(predictions[1])
            if self.__visited_num >= self.searchspace_size:
                raise ValueError(self.error_message_searchspace_fully_observed)
            for af in aqfs:
                if self.__visited_num >= self.searchspace_size or self.fevals >= max_fevals:
                    break
                list_of_acquisition_values = af(predictions, hyperparam)
                best_af = self.argopt(list_of_acquisition_values)
<<<<<<< HEAD
                del predictions[0][best_af]    # to avoid going out of bounds
                del predictions[1][best_af]
=======
                del predictions[best_af]  # to avoid going out of bounds
>>>>>>> 3be5685f
                candidate_params = self.unvisited_cache[best_af]
                candidate_index = self.find_param_config_index(candidate_params)
                observation = self.evaluate_objective_function(candidate_params)
                self.update_after_evaluation(observation, candidate_index, candidate_params)
            self.fit_observations_to_model()

    def af_random(self, predictions=None, hyperparam=None) -> list:
        """Acquisition function returning a randomly shuffled list for comparison."""
        list_random = range(len(self.unvisited_cache))
        shuffle(list_random)
        return list_random

    def af_probability_of_improvement(self, predictions=None, hyperparam=None) -> list:
        """Acquisition function Probability of Improvement (PI)."""
        # prefetch required data
        x_mu, x_std = predictions
        if hyperparam is None:
            hyperparam = self.af_params["explorationfactor"]
        fplus = self.current_optimum - hyperparam

        # precompute difference of improvement
<<<<<<< HEAD
        list_diff_improvement = -((fplus - x_mu) / (x_std + 1E-9))
=======
        list_diff_improvement = list(-((fplus - x_mu) / (x_std + 1e-9)) for (x_mu, x_std) in predictions)
>>>>>>> 3be5685f

        # compute probability of improvement with CDF in bulk
        list_prob_improvement = norm.cdf(list_diff_improvement)
        return list_prob_improvement

    def af_expected_improvement(self, predictions=None, hyperparam=None) -> list:
        """Acquisition function Expected Improvement (EI)."""
        # prefetch required data
        x_mu, x_std = predictions
        if hyperparam is None:
            hyperparam = self.af_params["explorationfactor"]
        fplus = self.current_optimum - hyperparam

        # precompute difference of improvement, CDF and PDF in bulk
<<<<<<< HEAD
        list_diff_improvement = (fplus - x_mu) / (x_std + 1E-9)
=======
        list_diff_improvement = list((fplus - x_mu) / (x_std + 1e-9) for (x_mu, x_std) in predictions)
>>>>>>> 3be5685f
        list_cdf = norm.cdf(list_diff_improvement)
        list_pdf = norm.pdf(list_diff_improvement)

        # compute expected improvement in bulk
        list_exp_improvement = -((fplus - x_mu) * list_cdf + x_std * list_pdf)
        return list_exp_improvement

    def af_lower_confidence_bound(self, predictions=None, hyperparam=None) -> list:
<<<<<<< HEAD
        """ Acquisition function Lower Confidence Bound (LCB) """

        x_mu, x_std = predictions
=======
        """Acquisition function Lower Confidence Bound (LCB)."""
        # prefetch required data
        if predictions is None:
            predictions, _, _ = self.predict_list(self.unvisited_cache)
>>>>>>> 3be5685f
        if hyperparam is None:
            hyperparam = self.af_params["explorationfactor"]
        beta = hyperparam

        # compute LCB in bulk
        list_lower_confidence_bound = (x_mu - beta * x_std)
        return list_lower_confidence_bound

    def af_lower_confidence_bound_srinivas(self, predictions=None, hyperparam=None) -> list:
        """Acquisition function Lower Confidence Bound (UCB-S) after Srinivas, 2010 / Brochu, 2010."""
        # prefetch required data
        x_mu, x_std = predictions
        if hyperparam is None:
            hyperparam = self.af_params["explorationfactor"]

        # precompute beta parameter
        zeta = self.af_params["zeta"]
        t = self.fevals
        d = self.num_dimensions
        delta = hyperparam
        beta = np.sqrt(zeta * (2 * np.log((t ** (d / 2.0 + 2)) * (np.pi**2) / (3.0 * delta))))

        # compute UCB in bulk
        list_lower_confidence_bound = (x_mu - beta * x_std)
        return list_lower_confidence_bound

    def visualize_after_opt(self):
        """Visualize the model after the optimization."""
        print(self.__model.kernel_.get_params())
        print(self.__model.log_marginal_likelihood())
        import matplotlib.pyplot as plt
<<<<<<< HEAD
        mu, std = self.predict_list(self.searchspace)
=======

        _, mu, std = self.predict_list(self.searchspace)
>>>>>>> 3be5685f
        brute_force_observations = list()
        for param_config in self.searchspace:
            obs = self.cost_func(param_config)
            if obs == self.invalid_value:
                obs = None
            brute_force_observations.append(obs)
        x_axis = range(len(mu))
        plt.fill_between(x_axis, mu - std, mu + std, alpha=0.2, antialiased=True)
        plt.plot(x_axis, mu, label="predictions", linestyle=" ", marker=".")
        plt.plot(x_axis, brute_force_observations, label="actual", linestyle=" ", marker=".")
        plt.legend()
        plt.show()<|MERGE_RESOLUTION|>--- conflicted
+++ resolved
@@ -446,13 +446,8 @@
         """Returns a mean and standard deviation predicted by the surrogate model for the parameter configuration."""
         return self.__model.predict([x], return_std=True)
 
-<<<<<<< HEAD
-    def predict_list(self, lst: list) -> Tuple[np.ndarray, np.ndarray]:
-        """ Returns a list of means and standard deviations predicted by the surrogate model for the parameter configurations, and separate lists of means and standard deviations """
-=======
     def predict_list(self, lst: list) -> Tuple[list, list, list]:
         """Returns a list of means and standard deviations predicted by the surrogate model for the parameter configurations, and separate lists of means and standard deviations."""
->>>>>>> 3be5685f
         with warnings.catch_warnings():
             warnings.simplefilter("ignore")
             mu, std = self.__model.predict(lst, return_std=True)
@@ -745,12 +740,7 @@
                     hyperparam = self.contextual_variance(std)
                 list_of_acquisition_values = af(predictions, hyperparam)
                 best_af = self.argopt(list_of_acquisition_values)
-<<<<<<< HEAD
-                np.delete(predictions[0], best_af)    # to avoid going out of bounds
-                np.delete(predictions[1], best_af)
-=======
                 del predictions[best_af]  # to avoid going out of bounds
->>>>>>> 3be5685f
                 candidate_params = self.unvisited_cache[best_af]
                 candidate_index = self.find_param_config_index(candidate_params)
                 observation = self.evaluate_objective_function(candidate_params)
@@ -849,12 +839,7 @@
                     break
                 list_of_acquisition_values = af(predictions, hyperparam)
                 best_af = self.argopt(list_of_acquisition_values)
-<<<<<<< HEAD
-                del predictions[0][best_af]    # to avoid going out of bounds
-                del predictions[1][best_af]
-=======
                 del predictions[best_af]  # to avoid going out of bounds
->>>>>>> 3be5685f
                 candidate_params = self.unvisited_cache[best_af]
                 candidate_index = self.find_param_config_index(candidate_params)
                 observation = self.evaluate_objective_function(candidate_params)
@@ -876,11 +861,7 @@
         fplus = self.current_optimum - hyperparam
 
         # precompute difference of improvement
-<<<<<<< HEAD
-        list_diff_improvement = -((fplus - x_mu) / (x_std + 1E-9))
-=======
         list_diff_improvement = list(-((fplus - x_mu) / (x_std + 1e-9)) for (x_mu, x_std) in predictions)
->>>>>>> 3be5685f
 
         # compute probability of improvement with CDF in bulk
         list_prob_improvement = norm.cdf(list_diff_improvement)
@@ -895,11 +876,7 @@
         fplus = self.current_optimum - hyperparam
 
         # precompute difference of improvement, CDF and PDF in bulk
-<<<<<<< HEAD
-        list_diff_improvement = (fplus - x_mu) / (x_std + 1E-9)
-=======
         list_diff_improvement = list((fplus - x_mu) / (x_std + 1e-9) for (x_mu, x_std) in predictions)
->>>>>>> 3be5685f
         list_cdf = norm.cdf(list_diff_improvement)
         list_pdf = norm.pdf(list_diff_improvement)
 
@@ -908,16 +885,10 @@
         return list_exp_improvement
 
     def af_lower_confidence_bound(self, predictions=None, hyperparam=None) -> list:
-<<<<<<< HEAD
-        """ Acquisition function Lower Confidence Bound (LCB) """
-
-        x_mu, x_std = predictions
-=======
         """Acquisition function Lower Confidence Bound (LCB)."""
         # prefetch required data
         if predictions is None:
             predictions, _, _ = self.predict_list(self.unvisited_cache)
->>>>>>> 3be5685f
         if hyperparam is None:
             hyperparam = self.af_params["explorationfactor"]
         beta = hyperparam
@@ -949,12 +920,8 @@
         print(self.__model.kernel_.get_params())
         print(self.__model.log_marginal_likelihood())
         import matplotlib.pyplot as plt
-<<<<<<< HEAD
-        mu, std = self.predict_list(self.searchspace)
-=======
 
         _, mu, std = self.predict_list(self.searchspace)
->>>>>>> 3be5685f
         brute_force_observations = list()
         for param_config in self.searchspace:
             obs = self.cost_func(param_config)
