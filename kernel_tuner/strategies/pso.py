"""The strategy that uses particle swarm optimization."""

import random
import sys

import numpy as np

from kernel_tuner.util import StopCriterionReached
from kernel_tuner.searchspace import Searchspace
from kernel_tuner.strategies import common
from kernel_tuner.strategies.common import CostFunc, scale_from_params

<<<<<<< HEAD
_options = dict(
    popsize=("Population size", 20),
    maxiter=("Maximum number of iterations", 150),
    w=("Inertia weight constant", 0.5),
    c1=("Cognitive constant", 3.0),
    c2=("Social constant", 1.5),
)

=======
_options = dict(popsize=("Population size", 20),
                       maxiter=("Maximum number of iterations", 100),
                       w=("Inertia weight constant", 0.5),
                       c1=("Cognitive constant", 2.0),
                       c2=("Social constant", 1.0),
                       constraint_aware=("constraint-aware optimization (True/False)", False))
>>>>>>> b358265b

def tune(searchspace: Searchspace, runner, tuning_options):

    # scale variables in x because PSO works with velocities to visit different configurations
    cost_func = CostFunc(searchspace, tuning_options, runner, scaling=True)

    # using this instead of get_bounds because scaling is used
    bounds, _, eps = cost_func.get_bounds_x0_eps()

<<<<<<< HEAD
    num_particles, maxiter, w, c1, c2 = common.get_options(tuning_options.strategy_options, _options)
    num_particles = min(round(searchspace.size / 2), num_particles)
=======

    num_particles, maxiter, w, c1, c2, constraint_aware = common.get_options(tuning_options.strategy_options, _options)
>>>>>>> b358265b

    best_score_global = sys.float_info.max
    best_position_global = []

    # init particle swarm
    swarm = []
    for i in range(0, num_particles):
        swarm.append(Particle(bounds))

    # ensure particles start from legal points
    if constraint_aware:
        population = list(list(p) for p in searchspace.get_random_sample(num_particles))
        for i, particle in enumerate(swarm):
            particle.position = scale_from_params(population[i], searchspace.tune_params, eps)

    # start optimization
    for i in range(maxiter):
        if tuning_options.verbose:
            print("start iteration ", i, "best time global", best_score_global)

        # evaluate particle positions
        for j in range(num_particles):
            try:
                swarm[j].evaluate(cost_func)
            except StopCriterionReached as e:
                if tuning_options.verbose:
                    print(e)
                return cost_func.results

            # update global best if needed
            if swarm[j].score <= best_score_global:
                best_position_global = swarm[j].position
                best_score_global = swarm[j].score

        # update particle velocities and positions
        for j in range(0, num_particles):
            swarm[j].update_velocity(best_position_global, w, c1, c2)
            swarm[j].update_position(bounds)

    if tuning_options.verbose:
        print("Final result:")
        print(best_position_global)
        print(best_score_global)

    return cost_func.results


tune.__doc__ = common.get_strategy_docstring("Particle Swarm Optimization (PSO)", _options)


class Particle:
    def __init__(self, bounds):
        self.ndim = len(bounds)

        self.velocity = np.random.uniform(-1, 1, self.ndim)
        self.position = np.random.uniform([b[0] for b in bounds], [b[1] for b in bounds])
        self.best_pos = self.position
        self.best_score = sys.float_info.max
        self.score = sys.float_info.max

    def evaluate(self, cost_func):
        self.score = cost_func(self.position)
        # update best_pos if needed
        if self.score < self.best_score:
            self.best_pos = self.position
            self.best_score = self.score

    def update_velocity(self, best_position_global, w, c1, c2):
        r1 = random.random()
        r2 = random.random()
        vc = c1 * r1 * (self.best_pos - self.position)
        vs = c2 * r2 * (best_position_global - self.position)
        self.velocity = w * self.velocity + vc + vs

    def update_position(self, bounds):
        self.position = self.position + self.velocity
        self.position = np.minimum(self.position, [b[1] for b in bounds])
        self.position = np.maximum(self.position, [b[0] for b in bounds])<|MERGE_RESOLUTION|>--- conflicted
+++ resolved
@@ -10,23 +10,13 @@
 from kernel_tuner.strategies import common
 from kernel_tuner.strategies.common import CostFunc, scale_from_params
 
-<<<<<<< HEAD
 _options = dict(
     popsize=("Population size", 20),
     maxiter=("Maximum number of iterations", 150),
     w=("Inertia weight constant", 0.5),
     c1=("Cognitive constant", 3.0),
     c2=("Social constant", 1.5),
-)
-
-=======
-_options = dict(popsize=("Population size", 20),
-                       maxiter=("Maximum number of iterations", 100),
-                       w=("Inertia weight constant", 0.5),
-                       c1=("Cognitive constant", 2.0),
-                       c2=("Social constant", 1.0),
-                       constraint_aware=("constraint-aware optimization (True/False)", False))
->>>>>>> b358265b
+    constraint_aware=("constraint-aware optimization (True/False)", False))
 
 def tune(searchspace: Searchspace, runner, tuning_options):
 
@@ -36,13 +26,8 @@
     # using this instead of get_bounds because scaling is used
     bounds, _, eps = cost_func.get_bounds_x0_eps()
 
-<<<<<<< HEAD
-    num_particles, maxiter, w, c1, c2 = common.get_options(tuning_options.strategy_options, _options)
+    num_particles, maxiter, w, c1, c2, constraint_aware = common.get_options(tuning_options.strategy_options, _options)
     num_particles = min(round(searchspace.size / 2), num_particles)
-=======
-
-    num_particles, maxiter, w, c1, c2, constraint_aware = common.get_options(tuning_options.strategy_options, _options)
->>>>>>> b358265b
 
     best_score_global = sys.float_info.max
     best_position_global = []
