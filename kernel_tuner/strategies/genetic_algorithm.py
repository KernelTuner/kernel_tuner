"""A simple genetic algorithm for parameter search."""

import random

import numpy as np

from kernel_tuner.util import StopCriterionReached, get_best_config
from kernel_tuner.searchspace import Searchspace
from kernel_tuner.strategies import common
from kernel_tuner.strategies.common import CostFunc

_options = dict(
<<<<<<< HEAD
    popsize=("population size", 30),
    maxiter=("maximum number of generations", 30),
=======
    popsize=("population size", 20),
    maxiter=("maximum number of generations", 100),
    constraint_aware=("constraint-aware optimization (True/False)", True),
>>>>>>> b358265b
    method=("crossover method to use, choose any from single_point, two_point, uniform, disruptive_uniform", "uniform"),
    mutation_chance=("chance to mutate is 1 in mutation_chance", 20),
)


def tune(searchspace: Searchspace, runner, tuning_options):

    options = tuning_options.strategy_options
    pop_size, generations, constraint_aware, method, mutation_chance = common.get_options(options, _options)

    GA = GeneticAlgorithm(pop_size, searchspace, constraint_aware, method, mutation_chance)

    # if left to the default, adjust the popsize to a sensible value for small search spaces
    if pop_size == _options["popsize"][1]:
        pop_size = min(round(searchspace.size / 2), pop_size)
    else:
        # otherwise, just make sure it doesn't exceed the search space size
        pop_size = min(searchspace.size, pop_size)

    best_score = 1e20
    cost_func = CostFunc(searchspace, tuning_options, runner)

    population = GA.generate_population()

    for generation in range(generations):

        # determine fitness of population members
        weighted_population = []
        for dna in population:
            try:
<<<<<<< HEAD
                time = cost_func(dna, check_restrictions=False)
            except StopCriterionReached as e:
=======
                # if we are not constraint-aware we should check restrictions upon evaluation
                time = cost_func(dna, check_restrictions=not constraint_aware)
            except util.StopCriterionReached as e:
>>>>>>> b358265b
                if tuning_options.verbose:
                    print(e)
                return cost_func.results

            weighted_population.append((dna, time))

        # population is sorted such that better configs have higher chance of reproducing
        weighted_population.sort(key=lambda x: x[1])

        # 'best_score' is used only for printing
        if tuning_options.verbose and cost_func.results:
            best_score = get_best_config(
                cost_func.results, tuning_options.objective, tuning_options.objective_higher_is_better
            )[tuning_options.objective]

        if tuning_options.verbose:
            print("Generation %d, best_score %f" % (generation, best_score))

        # build new population for next generation
        population = []

        # crossover and mutate
        while len(population) < pop_size:
            dna1, dna2 = GA.weighted_choice(weighted_population, 2)

            children = GA.crossover(dna1, dna2)

            for child in children:
                child = GA.mutate(child)

                if child not in population:
                    population.append(child)

                if len(population) >= pop_size:
                    break

        # could combine old + new generation here and do a selection

    return cost_func.results


tune.__doc__ = common.get_strategy_docstring("Genetic Algorithm", _options)

class GeneticAlgorithm:

    def __init__(self, pop_size, searchspace, constraint_aware=False, method="uniform", mutation_chance=10):
        self.pop_size = pop_size
        self.searchspace = searchspace
        self.tune_params = searchspace.tune_params.copy()
        self.constraint_aware = constraint_aware
        self.crossover_method = supported_methods[method]
        self.mutation_chance = mutation_chance

    def generate_population(self):
        """ Constraint-aware population creation method """
        if self.constraint_aware:
            pop = list(list(p) for p in self.searchspace.get_random_sample(self.pop_size))
        else:
            pop = []
            dna_size = len(self.tune_params)
            for _ in range(self.pop_size):
                dna = []
                for key in self.tune_params:
                    dna.append(random.choice(self.tune_params[key]))
                pop.append(dna)
        return pop

    def crossover(self, dna1, dna2):
        """ Apply selected crossover method, repair dna if constraint-aware """
        dna1, dna2 = self.crossover_method(dna1, dna2)
        if self.constraint_aware:
            return self.repair(dna1), self.repair(dna2)
        return dna1, dna2

    def weighted_choice(self, population, n):
        """Randomly select n unique individuals from a weighted population, fitness determines probability of being selected."""

        def random_index_betavariate(pop_size):
            # has a higher probability of returning index of item at the head of the list
            alpha = 1
            beta = 2.5
            return int(random.betavariate(alpha, beta) * pop_size)

        def random_index_weighted(pop_size):
            """Use weights to increase probability of selection."""
            weights = [w for _, w in population]
            # invert because lower is better
            inverted_weights = [1.0 / w for w in weights]
            prefix_sum = np.cumsum(inverted_weights)
            total_weight = sum(inverted_weights)
            randf = random.random() * total_weight
            # return first index of prefix_sum larger than random number
            return next(i for i, v in enumerate(prefix_sum) if v > randf)

        random_index = random_index_betavariate

        indices = [random_index(len(population)) for _ in range(n)]
        chosen = []
        for ind in indices:
            while ind in chosen:
                ind = random_index(len(population))
            chosen.append(ind)

        return [population[ind][0] for ind in chosen]


    def mutate(self, dna, cache=False):
        """Mutate DNA with 1/mutation_chance chance."""
        # this is actually a neighbors problem with Hamming distance, choose randomly from returned searchspace list
        if int(random.random() * self.mutation_chance) == 0:
            if self.constraint_aware:
                if cache:
                    neighbors = self.searchspace.get_neighbors(tuple(dna), neighbor_method="Hamming")
                else:
                    neighbors = self.searchspace.get_neighbors_no_cache(tuple(dna), neighbor_method="Hamming")
                if len(neighbors) > 0:
                    return list(random.choice(neighbors))
            else:
                # select a tunable parameter at random
                mutate_index = random.randint(0, len(self.tune_params)-1)
                mutate_key = list(self.tune_params.keys())[mutate_index]
                # get all possible values for this parameter and remove current value
                new_val_options = self.tune_params[mutate_key].copy()
                new_val_options.remove(dna[mutate_index])
                # pick new value at random
                if len(new_val_options) > 0:
                    new_val = random.choice(new_val_options)
                    dna[mutate_index] = new_val
        return dna


    def repair(self, dna):
        """ It is possible that crossover methods yield a configuration that is not valid. """
        if not self.searchspace.is_param_config_valid(tuple(dna)):
            # dna is not valid, try to repair it
            # search for valid configurations neighboring this config
            # start from strictly-adjacent to increasingly allowing more neighbors
            for neighbor_method in ["strictly-adjacent", "adjacent", "Hamming"]:
                neighbors = self.searchspace.get_neighbors_no_cache(tuple(dna), neighbor_method=neighbor_method)

                # if we have found valid neighboring configurations, select one at random
                if len(neighbors) > 0:
                    new_dna = list(random.choice(neighbors))
                    print(f"GA crossover resulted in invalid config {dna=}, repaired dna to {new_dna=}")
                    return new_dna

        return dna


def single_point_crossover(dna1, dna2):
    """Crossover dna1 and dna2 at a random index."""
    # check if you can do the crossovers using the neighbor index: check which valid parameter configuration is closest to the crossover, probably best to use "adjacent" as it is least strict?
    pos = int(random.random() * (len(dna1)))
    return dna1[:pos] + dna2[pos:], dna2[:pos] + dna1[pos:]


def two_point_crossover(dna1, dna2):
    """Crossover dna1 and dna2 at 2 random indices."""
    if len(dna1) < 5:
        start, end = 0, len(dna1)
    else:
        start, end = 1, len(dna1) - 1
    pos1, pos2 = sorted(random.sample(list(range(start, end)), 2))
    child1 = dna1[:pos1] + dna2[pos1:pos2] + dna1[pos2:]
    child2 = dna2[:pos1] + dna1[pos1:pos2] + dna2[pos2:]
    return child1, child2


def uniform_crossover(dna1, dna2):
    """Randomly crossover genes between dna1 and dna2."""
    ind = np.random.random(len(dna1)) > 0.5
    child1 = [dna1[i] if ind[i] else dna2[i] for i in range(len(ind))]
    child2 = [dna2[i] if ind[i] else dna1[i] for i in range(len(ind))]
    return child1, child2


def disruptive_uniform_crossover(dna1, dna2):
    """Disruptive uniform crossover.

    uniformly crossover genes between dna1 and dna2,
    with children guaranteed to be different from parents,
    if the number of differences between parents is larger than 1
    """
    differences = sum(1 for i, j in zip(dna1, dna2) if i != j)
    swaps = 0
    child1 = dna1[:]
    child2 = dna2[:]
    while swaps < (differences + 1) // 2:
        for ind in range(len(dna1)):
            # if there is a difference on this index and has not been swapped yet
            if dna1[ind] != dna2[ind] and child1[ind] != dna2[ind]:
                p = random.random()
                if p < 0.5 and swaps < (differences + 1) // 2:
                    child1[ind] = dna2[ind]
                    child2[ind] = dna1[ind]
                    swaps += 1
    return child1, child2


supported_methods = {
    "single_point": single_point_crossover,
    "two_point": two_point_crossover,
    "uniform": uniform_crossover,
    "disruptive_uniform": disruptive_uniform_crossover,
}
<|MERGE_RESOLUTION|>--- conflicted
+++ resolved
@@ -10,14 +10,9 @@
 from kernel_tuner.strategies.common import CostFunc
 
 _options = dict(
-<<<<<<< HEAD
     popsize=("population size", 30),
     maxiter=("maximum number of generations", 30),
-=======
-    popsize=("population size", 20),
-    maxiter=("maximum number of generations", 100),
     constraint_aware=("constraint-aware optimization (True/False)", True),
->>>>>>> b358265b
     method=("crossover method to use, choose any from single_point, two_point, uniform, disruptive_uniform", "uniform"),
     mutation_chance=("chance to mutate is 1 in mutation_chance", 20),
 )
@@ -48,14 +43,9 @@
         weighted_population = []
         for dna in population:
             try:
-<<<<<<< HEAD
-                time = cost_func(dna, check_restrictions=False)
-            except StopCriterionReached as e:
-=======
                 # if we are not constraint-aware we should check restrictions upon evaluation
                 time = cost_func(dna, check_restrictions=not constraint_aware)
             except util.StopCriterionReached as e:
->>>>>>> b358265b
                 if tuning_options.verbose:
                     print(e)
                 return cost_func.results
