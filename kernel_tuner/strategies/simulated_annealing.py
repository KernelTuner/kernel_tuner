--- conflicted
+++ resolved
@@ -9,18 +9,12 @@
 from kernel_tuner.strategies import common
 from kernel_tuner.strategies.common import CostFunc
 
-<<<<<<< HEAD
+
 _options = dict(T=("Starting temperature", 0.5),
-                       T_min=("End temperature", 0.0001),
-                       alpha=("Alpha parameter", 0.9975),
-                       maxiter=("Number of iterations within each annealing step", 2))
-=======
-_options = dict(T=("Starting temperature", 1.0),
-                T_min=("End temperature", 0.001),
-                alpha=("Alpha parameter", 0.995),
-                maxiter=("Number of iterations within each annealing step", 1),
+                T_min=("End temperature", 0.0001),
+                alpha=("Alpha parameter", 0.9975),
+                maxiter=("Number of iterations within each annealing step", 2),
                 constraint_aware=("constraint-aware optimization (True/False)", True))
->>>>>>> b358265b
 
 def tune(searchspace: Searchspace, runner, tuning_options):
     # SA works with real parameter values and does not need scaling
@@ -59,13 +53,8 @@
 
             new_pos = neighbor(pos, searchspace, constraint_aware)
             try:
-<<<<<<< HEAD
-                new_cost = cost_func(new_pos, check_restrictions=False)
+                new_cost = cost_func(new_pos, check_restrictions=not constraint_aware)
             except StopCriterionReached as e:
-=======
-                new_cost = cost_func(new_pos, check_restrictions=not constraint_aware)
-            except util.StopCriterionReached as e:
->>>>>>> b358265b
                 if tuning_options.verbose:
                     print(e)
                 return cost_func.results
