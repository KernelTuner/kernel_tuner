--- conflicted
+++ resolved
@@ -17,19 +17,7 @@
     # scale variables in x to make 'eps' relevant for multiple variables
     cost_func = CostFunc(searchspace, tuning_options, runner, scaling=True)
 
-<<<<<<< HEAD
-    results = []
-
-    method = tuning_options.strategy_options.get("method", "L-BFGS-B")
-    T = tuning_options.strategy_options.get("T", 1.0)
-
-    # scale variables in x to make 'eps' relevant for multiple variables
-    tuning_options["scaling"] = True
-
-    bounds, x0, eps = get_bounds_x0_eps(tuning_options)
-=======
     bounds, x0, eps = cost_func.get_bounds_x0_eps()
->>>>>>> 3be5685f
 
     kwargs = setup_method_arguments(method, bounds)
     options = setup_method_options(method, tuning_options)
