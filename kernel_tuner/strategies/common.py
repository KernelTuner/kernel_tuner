"""Module for functionality that is commonly used throughout the strategies."""

import logging
import numbers
import sys
from time import perf_counter

import numpy as np
<<<<<<< HEAD
from scipy.spatial import distance
=======
import numbers
>>>>>>> 57d853ac

from kernel_tuner import util
from kernel_tuner.searchspace import Searchspace

_docstring_template = """ Find the best performing kernel configuration in the parameter space

    This $NAME$ strategy supports the following strategy_options:

$STRAT_OPT$

    :params runner: A runner from kernel_tuner.runners
    :type runner: kernel_tuner.runner

    :param tuning_options: A dictionary with all options regarding the tuning
        process.
    :type tuning_options: kernel_tuner.interface.Options

    :returns: A list of dictionaries for executed kernel configurations and their
        execution times. And a dictionary that contains information
        about the hardware/software environment on which the tuning took place.
    :rtype: list(dict()), dict()

    """


def get_strategy_docstring(name, strategy_options):
    """Generate docstring for a 'tune' method of a strategy."""
    return _docstring_template.replace("$NAME$", name).replace(
        "$STRAT_OPT$", make_strategy_options_doc(strategy_options)
    )


def make_strategy_options_doc(strategy_options):
    """Generate documentation for the supported strategy options and their defaults."""
    doc = ""
    for opt, val in strategy_options.items():
        doc += f"     * {opt}: {val[0]}, default {str(val[1])}. \n"
    doc += "\n"
    return doc


def get_options(strategy_options, options):
    """Get the strategy-specific options or their defaults from user-supplied strategy_options."""
    accepted = list(options.keys()) + ["max_fevals", "time_limit"]
    for key in strategy_options:
        if key not in accepted:
            raise ValueError(f"Unrecognized option {key} in strategy_options")
    assert isinstance(options, dict)
    return [strategy_options.get(opt, default) for opt, (_, default) in options.items()]


class CostFunc:
    """Class encapsulating the CostFunc method."""

    def __init__(
        self,
        searchspace: Searchspace,
        tuning_options,
        runner,
        *,
        scaling=False,
        snap=True,
        encode_non_numeric=False,
        return_invalid=False,
        return_raw=None,
    ):
        """An abstract method to handle evaluation of configurations.

        Args:
            searchspace: the Searchspace to evaluate on.
            tuning_options: various tuning options.
            runner: the runner to use.
            scaling: whether to internally scale parameter values. Defaults to False.
            snap: whether to snap given configurations to their closests equivalent in the space. Defaults to True.
            encode_non_numeric: whether to externally encode non-numeric parameter values. Defaults to False.
            return_invalid: whether to return the util.ErrorConfig of an invalid configuration. Defaults to False.
            return_raw: returns (result, results[raw]). Key inferred from objective if set to True. Defaults to None.
        """
        self.runner = runner
        self.snap = snap
        self.scaling = scaling
        self.encode_non_numeric = encode_non_numeric
        self.return_invalid = return_invalid
        self.return_raw = return_raw
        if return_raw is True:
            self.return_raw = f"{tuning_options['objective']}s"
        self.searchspace = searchspace
        self.tuning_options = tuning_options
        if isinstance(self.tuning_options, dict):
            self.tuning_options["max_fevals"] = min(
                tuning_options["max_fevals"] if "max_fevals" in tuning_options else np.inf, searchspace.size
            )
        self.results = []
        self.budget_spent_fraction = 0.0

        # if enabled, encode non-numeric parameter values as a numeric value
        if self.encode_non_numeric:
            self._map_param_to_encoded = {}
            self._map_encoded_to_param = {}
            self.encoded_params_values = []
            for i, param_values in enumerate(self.searchspace.params_values):
                encoded_values = param_values
                if not all(isinstance(v, numbers.Real) for v in param_values):
                    encoded_values = np.arange(
                        len(param_values)
                    )  # NOTE when changing this, adjust the rounding in encoded_to_params
                    self._map_param_to_encoded[i] = dict(zip(param_values, encoded_values))
                    self._map_encoded_to_param[i] = dict(zip(encoded_values, param_values))
                self.encoded_params_values.append(encoded_values)

    def __call__(self, x, check_restrictions=True):
        """Cost function used by almost all strategies."""
        self.runner.last_strategy_time = 1000 * (perf_counter() - self.runner.last_strategy_start_time)
        if self.encode_non_numeric:
            x = self.encoded_to_params(x)

        # error value to return for numeric optimizers that need a numerical value
        logging.debug("_cost_func called")
        logging.debug("x: %s", str(x))

        # check if max_fevals is reached or time limit is exceeded
        self.budget_spent_fraction = util.check_stop_criterion(self.tuning_options)

        # snap values in x to nearest actual value for each parameter, unscale x if needed
        if self.snap:
            if self.scaling:
                params = unscale_and_snap_to_nearest(x, self.searchspace.tune_params, self.tuning_options.eps)
            else:
                params = snap_to_nearest_config(x, self.searchspace.tune_params)
        else:
            params = x
        logging.debug("params %s", str(params))

        legal = True
        result = {}
        x_int = ",".join([str(i) for i in params])

        # else check if this is a legal (non-restricted) configuration
        if check_restrictions and self.searchspace.restrictions:
            legal = self.searchspace.is_param_config_valid(tuple(params))
            params_dict = dict(zip(self.searchspace.tune_params.keys(), params))

            if "constraint_aware" in self.tuning_options.strategy_options and self.tuning_options.strategy_options["constraint_aware"]:
                # attempt to repair
                new_params = unscale_and_snap_to_nearest_valid(x, params, self.searchspace, self.tuning_options.eps)
                if new_params:
                    params = new_params
                    legal = True
                    x_int = ",".join([str(i) for i in params])

            if not legal:
                result = params_dict
                result[self.tuning_options.objective] = util.InvalidConfig()

        if legal:
            # compile and benchmark this instance
            res = self.runner.run([params], self.tuning_options)
            result = res[0]

            # append to tuning results
            if x_int not in self.tuning_options.unique_results:
                self.tuning_options.unique_results[x_int] = result

            self.results.append(result)

            # upon returning from this function control will be given back to the strategy, so reset the start time
            self.runner.last_strategy_start_time = perf_counter()

        # get numerical return value, taking optimization direction into account
<<<<<<< HEAD
        if self.return_invalid:
            return_value = result[self.tuning_options.objective]
        else:
            return_value = result[self.tuning_options.objective] or sys.float_info.max
        if not isinstance(return_value, util.ErrorConfig):
            return_value = -return_value if self.tuning_options.objective_higher_is_better else return_value

        # include raw data in return if requested
        if self.return_raw is not None:
            try:
                return return_value, result[self.return_raw]
            except KeyError:
                return return_value, [np.nan]
=======
        return_value = result[self.tuning_options.objective]

        if isinstance(return_value, numbers.Number):
            if self.tuning_options.objective_higher_is_better:
                # flip the sign if higher means better
                return_value = -return_value
        else:
            # this is not a valid configuration, just return max
            return_value = sys.float_info.max
>>>>>>> 57d853ac

        return return_value

    def get_bounds_x0_eps(self):
        """Compute bounds, x0 (the initial guess), and eps."""
        values = list(self.searchspace.tune_params.values())

        if "x0" in self.tuning_options.strategy_options:
            x0 = self.tuning_options.strategy_options.x0
        else:
            x0 = None

        if self.scaling:
            eps = np.amin([1.0 / len(v) for v in values])

            # reducing interval from [0, 1] to [0, eps*len(v)]
            bounds = [(0, eps * len(v)) for v in values]
            if x0:
                # x0 has been supplied by the user, map x0 into [0, eps*len(v)]
                x0 = scale_from_params(x0, self.tuning_options, eps)
            else:
                # get a valid x0
                pos = list(self.searchspace.get_random_sample(1)[0])
                x0 = scale_from_params(pos, self.searchspace.tune_params, eps)
        else:
            bounds = self.get_bounds()
            if not x0:
                x0 = [(min_v + max_v) / 2.0 for (min_v, max_v) in bounds]
            eps = 1e9
            for v_list in values:
                if len(v_list) > 1:
                    vals = np.sort(v_list)
                    eps = min(eps, np.amin(np.gradient(vals)))

        self.tuning_options["eps"] = eps
        logging.debug("get_bounds_x0_eps called")
        logging.debug("bounds %s", str(bounds))
        logging.debug("x0 %s", str(x0))
        logging.debug("eps %s", str(eps))

        return bounds, x0, eps

    def get_bounds(self):
        """Create a bounds array from the tunable parameters."""
        bounds = []
        for values in self.encoded_params_values if self.encode_non_numeric else self.searchspace.params_values:
            bounds.append((min(values), max(values)))
        return bounds

    def encoded_to_params(self, config):
        """Convert from an encoded configuration to the real parameters."""
        if not self.encode_non_numeric:
            raise ValueError("'encode_non_numeric' must be set to true to use this function.")
        params = []
        for i, v in enumerate(config):
            # params.append(self._map_encoded_to_param[i][v] if i in self._map_encoded_to_param else v)
            if i in self._map_encoded_to_param:
                encoding = self._map_encoded_to_param[i]
                if v in encoding:
                    param = encoding[v]
                elif isinstance(v, float):
                    # try to resolve a rounding error due to floating point arithmetic / continous solver
                    param = encoding[round(v)]
                else:
                    raise ValueError(f"Encoded value {v} not found in {self._map_encoded_to_param[i]}")
            else:
                param = v
            params.append(param)
        assert len(params) == len(config)
        return params

    def params_to_encoded(self, config):
        """Convert from a parameter configuration to the encoded configuration."""
        if not self.encode_non_numeric:
            raise ValueError("'encode_non_numeric' must be set to true to use this function.")
        encoded = []
        for i, v in enumerate(config):
            encoded.append(self._map_param_to_encoded[i][v] if i in self._map_param_to_encoded else v)
        assert len(encoded) == len(config)
        return encoded


def setup_method_arguments(method, bounds):
    """Prepare method specific arguments."""
    kwargs = {}
    # pass bounds to methods that support it
    if method in ["L-BFGS-B", "TNC", "SLSQP"]:
        kwargs["bounds"] = bounds
    return kwargs


def setup_method_options(method, tuning_options):
    """Prepare method specific options."""
    kwargs = {}

    # Note that not all methods iterpret maxiter in the same manner
    if "maxiter" in tuning_options.strategy_options:
        maxiter = tuning_options.strategy_options.maxiter
    else:
        maxiter = 100
    kwargs["maxiter"] = maxiter
    if method in ["Nelder-Mead", "Powell"]:
        kwargs["maxfev"] = maxiter
    elif method == "L-BFGS-B":
        kwargs["maxfun"] = maxiter

    # pass eps to methods that support it
    if method in ["CG", "BFGS", "L-BFGS-B", "TNC", "SLSQP"]:
        kwargs["eps"] = tuning_options.eps
    elif method == "COBYLA":
        kwargs["rhobeg"] = tuning_options.eps

    # not all methods support 'disp' option
    if method not in ["TNC"]:
        kwargs["disp"] = tuning_options.verbose

    return kwargs


def snap_to_nearest_config(x, tune_params):
    """Helper func that for each param selects the closest actual value."""
    params = []
    for i, k in enumerate(tune_params.keys()):
        values = tune_params[k]

        # if `x[i]` is in `values`, use that value, otherwise find the closest match
        if x[i] in values:
            idx = values.index(x[i])
        else:
            idx = np.argmin([abs(v - x[i]) for v in values])

        params.append(values[idx])
    return params


def unscale_and_snap_to_nearest(x, tune_params, eps):
    """Helper func that snaps a scaled variable to the nearest config."""
    x_u = [i for i in x]
    for i, v in enumerate(tune_params.values()):
        # create an evenly spaced linear space to map [0,1]-interval
        # to actual values, giving each value an equal chance
        # pad = 0.5/len(v)  #use when interval is [0,1]
        # use when interval is [0, eps*len(v)]
        pad = 0.5 * eps
        linspace = np.linspace(pad, (eps * len(v)) - pad, len(v))

        # snap value to nearest point in space, store index
        idx = np.abs(linspace - x[i]).argmin()

        # safeguard that should not be needed
        idx = min(max(idx, 0), len(v) - 1)

        # use index into array of actual values
        x_u[i] = v[idx]
    return x_u


def scale_from_params(params, tune_params, eps):
    """Helper func to do the inverse of the 'unscale' function."""
    x = np.zeros(len(params))
    for i, v in enumerate(tune_params.values()):
        x[i] = 0.5 * eps + v.index(params[i]) * eps
    return x



def unscale_and_snap_to_nearest_valid(x, params, searchspace, eps):
    """Helper func to snap to the nearest valid configuration"""
    # params is nearest unscaled point, but is not valid
    neighbors = get_neighbors(params, searchspace)

    if neighbors:
        # sort on distance to x
        neighbors.sort(key=lambda y: distance.euclidean(x,scale_from_params(y, searchspace.tune_params, eps)))

        # return closest valid neighbor
        return neighbors[0]

    return []


def get_neighbors(params, searchspace):
    for neighbor_method in ["strictly-adjacent", "adjacent", "Hamming"]:
        neighbors = searchspace.get_neighbors_no_cache(tuple(params), neighbor_method=neighbor_method)
        if len(neighbors) > 0:
            return neighbors
    return []<|MERGE_RESOLUTION|>--- conflicted
+++ resolved
@@ -6,11 +6,8 @@
 from time import perf_counter
 
 import numpy as np
-<<<<<<< HEAD
 from scipy.spatial import distance
-=======
 import numbers
->>>>>>> 57d853ac
 
 from kernel_tuner import util
 from kernel_tuner.searchspace import Searchspace
@@ -180,13 +177,14 @@
             self.runner.last_strategy_start_time = perf_counter()
 
         # get numerical return value, taking optimization direction into account
-<<<<<<< HEAD
-        if self.return_invalid:
-            return_value = result[self.tuning_options.objective]
-        else:
-            return_value = result[self.tuning_options.objective] or sys.float_info.max
+        return_value = result[self.tuning_options.objective]
         if not isinstance(return_value, util.ErrorConfig):
+            # this is a valid configuration, so invert value in case of maximization
             return_value = -return_value if self.tuning_options.objective_higher_is_better else return_value
+        else:
+            # this is not a valid configuration, replace with float max if needed
+            if not self.return_invalid:
+                return_value = sys.float_info.max
 
         # include raw data in return if requested
         if self.return_raw is not None:
@@ -194,17 +192,6 @@
                 return return_value, result[self.return_raw]
             except KeyError:
                 return return_value, [np.nan]
-=======
-        return_value = result[self.tuning_options.objective]
-
-        if isinstance(return_value, numbers.Number):
-            if self.tuning_options.objective_higher_is_better:
-                # flip the sign if higher means better
-                return_value = -return_value
-        else:
-            # this is not a valid configuration, just return max
-            return_value = sys.float_info.max
->>>>>>> 57d853ac
 
         return return_value
 
