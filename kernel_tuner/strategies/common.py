--- conflicted
+++ resolved
@@ -348,11 +348,7 @@
     """Helper func to do the inverse of the 'unscale' function."""
     x = np.zeros(len(params))
     for i, v in enumerate(tune_params.values()):
-<<<<<<< HEAD
         x[i] = 0.5 * eps + v.index(params[i]) * eps
-    return x
-=======
-        x[i] = 0.5 * eps + v.index(params[i])*eps
     return x
 
 
@@ -378,5 +374,4 @@
         neighbors = searchspace.get_neighbors_no_cache(tuple(params), neighbor_method=neighbor_method)
         if len(neighbors) > 0:
             return neighbors
-    return []
->>>>>>> b358265b
+    return []