"""Module for functionality that is commonly used throughout the strategies."""

import logging
import sys
from time import perf_counter

import numpy as np
from scipy.spatial import distance

from kernel_tuner import util
from kernel_tuner.searchspace import Searchspace

_docstring_template = """ Find the best performing kernel configuration in the parameter space

    This $NAME$ strategy supports the following strategy_options:

$STRAT_OPT$

    :params runner: A runner from kernel_tuner.runners
    :type runner: kernel_tuner.runner

    :param tuning_options: A dictionary with all options regarding the tuning
        process.
    :type tuning_options: kernel_tuner.interface.Options

    :returns: A list of dictionaries for executed kernel configurations and their
        execution times. And a dictionary that contains information
        about the hardware/software environment on which the tuning took place.
    :rtype: list(dict()), dict()

    """


def get_strategy_docstring(name, strategy_options):
    """Generate docstring for a 'tune' method of a strategy."""
    return _docstring_template.replace("$NAME$", name).replace(
        "$STRAT_OPT$", make_strategy_options_doc(strategy_options)
    )


def make_strategy_options_doc(strategy_options):
    """Generate documentation for the supported strategy options and their defaults."""
    doc = ""
    for opt, val in strategy_options.items():
        doc += f"     * {opt}: {val[0]}, default {str(val[1])}. \n"
    doc += "\n"
    return doc


def get_options(strategy_options, options, unsupported=None):
    """Get the strategy-specific options or their defaults from user-supplied strategy_options."""
    accepted = list(options.keys()) + ["max_fevals", "time_limit", "x0", "searchspace_construction_options"]
    if unsupported:
        for key in unsupported:
            accepted.remove(key)
    for key in strategy_options:
        if key not in accepted:
            raise ValueError(f"Unrecognized option {key} in strategy_options (allowed: {accepted})")
    assert isinstance(options, dict)
    return [strategy_options.get(opt, default) for opt, (_, default) in options.items()]


class CostFunc:
    """Class encapsulating the CostFunc method."""

    def __init__(
        self,
        searchspace: Searchspace,
        tuning_options,
        runner,
        *,
        scaling=False,
        snap=True,
        return_invalid=False,
        return_raw=None,
    ):
        """An abstract method to handle evaluation of configurations.

        Args:
            searchspace: the Searchspace to evaluate on.
            tuning_options: various tuning options.
            runner: the runner to use.
            scaling: whether to internally scale parameter values. Defaults to False.
            snap: whether to snap given configurations to their closests equivalent in the space. Defaults to True.
            return_invalid: whether to return the util.ErrorConfig of an invalid configuration. Defaults to False.
            return_raw: returns (result, results[raw]). Key inferred from objective if set to True. Defaults to None.
        """
        self.searchspace = searchspace
        self.tuning_options = tuning_options
        if isinstance(self.tuning_options, dict):
            self.tuning_options["max_fevals"] = min(
                tuning_options["max_fevals"] if "max_fevals" in tuning_options else np.inf, searchspace.size
            )
        self.runner = runner
        self.scaling = scaling
        self.snap = snap
        self.return_invalid = return_invalid
        self.return_raw = return_raw
        if return_raw is True:
            self.return_raw = f"{tuning_options['objective']}s"
        self.results = []
        self.budget_spent_fraction = 0.0


    def __call__(self, x, check_restrictions=True):
        """Cost function used by almost all strategies."""
        self.runner.last_strategy_time = 1000 * (perf_counter() - self.runner.last_strategy_start_time)

        # error value to return for numeric optimizers that need a numerical value
        logging.debug("_cost_func called")
        logging.debug("x: %s", str(x))

        # check if max_fevals is reached or time limit is exceeded
        self.budget_spent_fraction = util.check_stop_criterion(self.tuning_options)

        # snap values in x to nearest actual value for each parameter, unscale x if needed
        if self.snap:
            if self.scaling:
                params = unscale_and_snap_to_nearest(x, self.searchspace.tune_params, self.tuning_options.eps)
            else:
                params = snap_to_nearest_config(x, self.searchspace.tune_params)
        else:
            params = x
        logging.debug("params %s", str(params))

        legal = True
        result = {}
        x_int = ",".join([str(i) for i in params])

        # else check if this is a legal (non-restricted) configuration
        if check_restrictions and self.searchspace.restrictions:
            legal = self.searchspace.is_param_config_valid(tuple(params))
<<<<<<< HEAD
            params_dict = dict(zip(self.searchspace.tune_params.keys(), params))

            if "constraint_aware" in self.tuning_options.strategy_options and self.tuning_options.strategy_options["constraint_aware"]:
                # attempt to repair
                new_params = unscale_and_snap_to_nearest_valid(x, params, self.searchspace, self.tuning_options.eps)
                if new_params:
                    params = new_params
                    legal = True
                    x_int = ",".join([str(i) for i in params])

=======
>>>>>>> 8ce58478
            if not legal:
                params_dict = dict(zip(self.searchspace.tune_params.keys(), params))
                result = params_dict
                result[self.tuning_options.objective] = util.InvalidConfig()

        if legal:
            # compile and benchmark this instance
            res = self.runner.run([params], self.tuning_options)
            result = res[0]

            # append to tuning results
            if x_int not in self.tuning_options.unique_results:
                self.tuning_options.unique_results[x_int] = result

            self.results.append(result)

            # upon returning from this function control will be given back to the strategy, so reset the start time
            self.runner.last_strategy_start_time = perf_counter()

        # get numerical return value, taking optimization direction into account
        return_value = result[self.tuning_options.objective]
        if not isinstance(return_value, util.ErrorConfig):
            # this is a valid configuration, so invert value in case of maximization
            return_value = -return_value if self.tuning_options.objective_higher_is_better else return_value
        else:
            # this is not a valid configuration, replace with float max if needed
            if not self.return_invalid:
                return_value = sys.float_info.max

        # include raw data in return if requested
        if self.return_raw is not None:
            try:
                return return_value, result[self.return_raw]
            except KeyError:
                return return_value, [np.nan]

        return return_value

    def get_start_pos(self):
        """Get starting position for optimization."""
        _, x0, _ = self.get_bounds_x0_eps()
        return x0

    def get_bounds_x0_eps(self):
        """Compute bounds, x0 (the initial guess), and eps."""
        values = list(self.searchspace.tune_params.values())

        if "x0" in self.tuning_options.strategy_options:
            x0 = self.tuning_options.strategy_options.x0
            assert isinstance(x0, (tuple, list)) and len(x0) == len(values), f"Invalid x0: {x0}, expected number of parameters of `tune_params` to match ({len(values)})"
        else:
            x0 = None

        if self.scaling:
            eps = np.amin([1.0 / len(v) for v in values])

            # reducing interval from [0, 1] to [0, eps*len(v)]
            bounds = [(0, eps * len(v)) for v in values]
            if x0:
                # x0 has been supplied by the user, map x0 into [0, eps*len(v)]
                x0 = scale_from_params(x0, self.searchspace.tune_params, eps)
            else:
                # get a valid x0
                pos = list(self.searchspace.get_random_sample(1)[0])
                x0 = scale_from_params(pos, self.searchspace.tune_params, eps)
        else:
            bounds = self.get_bounds()
            if not x0:
                x0 = list(self.searchspace.get_random_sample(1)[0])
            eps = 1

        self.tuning_options["eps"] = eps
        logging.debug("get_bounds_x0_eps called")
        logging.debug("bounds %s", str(bounds))
        logging.debug("x0 %s", str(x0))
        logging.debug("eps %s", str(eps))

        return bounds, x0, eps

    def get_bounds(self):
        """Create a bounds array from the tunable parameters."""
        bounds = []
        for values in self.searchspace.params_values:
            try:
                bounds.append((min(values), max(values)))
            except TypeError:
                # if values are not numbers, use the first and last value as bounds
                bounds.append((values[0], values[-1]))
        return bounds


def setup_method_arguments(method, bounds):
    """Prepare method specific arguments."""
    kwargs = {}
    # pass bounds to methods that support it
    if method in ["L-BFGS-B", "TNC", "SLSQP"]:
        kwargs["bounds"] = bounds
    return kwargs


def setup_method_options(method, tuning_options):
    """Prepare method specific options."""
    kwargs = {}

    # Note that not all methods iterpret maxiter in the same manner
    if "maxiter" in tuning_options.strategy_options:
        maxiter = tuning_options.strategy_options.maxiter
    else:
        maxiter = 100
    kwargs["maxiter"] = maxiter
    if method in ["Nelder-Mead", "Powell"]:
        kwargs["maxfev"] = maxiter
    elif method == "L-BFGS-B":
        kwargs["maxfun"] = maxiter

    # pass eps to methods that support it
    if method in ["CG", "BFGS", "L-BFGS-B", "TNC", "SLSQP"]:
        kwargs["eps"] = tuning_options.eps
    elif method == "COBYLA":
        kwargs["rhobeg"] = tuning_options.eps

    # not all methods support 'disp' option
    if method not in ["TNC"]:
        kwargs["disp"] = tuning_options.verbose

    return kwargs


def snap_to_nearest_config(x, tune_params):
    """Helper func that for each param selects the closest actual value."""
    params = []
    for i, k in enumerate(tune_params.keys()):
        values = tune_params[k]

        # if `x[i]` is in `values`, use that value, otherwise find the closest match
        if x[i] in values:
            idx = values.index(x[i])
        else:
            idx = np.argmin([abs(v - x[i]) for v in values])

        params.append(values[idx])
    return params


def unscale_and_snap_to_nearest(x, tune_params, eps):
    """Helper func that snaps a scaled variable to the nearest config."""
    x_u = [i for i in x]
    for i, v in enumerate(tune_params.values()):
        # create an evenly spaced linear space to map [0,1]-interval
        # to actual values, giving each value an equal chance
        # pad = 0.5/len(v)  #use when interval is [0,1]
        # use when interval is [0, eps*len(v)]
        pad = 0.5 * eps
        linspace = np.linspace(pad, (eps * len(v)) - pad, len(v))

        # snap value to nearest point in space, store index
        idx = np.abs(linspace - x[i]).argmin()

        # safeguard that should not be needed
        idx = min(max(idx, 0), len(v) - 1)

        # use index into array of actual values
        x_u[i] = v[idx]
    return x_u


def scale_from_params(params, tune_params, eps):
    """Helper func to do the inverse of the 'unscale' function."""
    x = np.zeros(len(params))
    for i, v in enumerate(tune_params.values()):
        x[i] = 0.5 * eps + v.index(params[i]) * eps
    return x



def unscale_and_snap_to_nearest_valid(x, params, searchspace, eps):
    """Helper func to snap to the nearest valid configuration"""
    # params is nearest unscaled point, but is not valid
    neighbors = get_neighbors(params, searchspace)

    if neighbors:
        # sort on distance to x
        neighbors.sort(key=lambda y: distance.euclidean(x,scale_from_params(y, searchspace.tune_params, eps)))

        # return closest valid neighbor
        return neighbors[0]

    return []


def get_neighbors(params, searchspace):
    for neighbor_method in ["strictly-adjacent", "adjacent", "Hamming"]:
        neighbors = searchspace.get_neighbors(tuple(params), neighbor_method=neighbor_method)
        if len(neighbors) > 0:
            return neighbors
    return []<|MERGE_RESOLUTION|>--- conflicted
+++ resolved
@@ -130,23 +130,21 @@
         # else check if this is a legal (non-restricted) configuration
         if check_restrictions and self.searchspace.restrictions:
             legal = self.searchspace.is_param_config_valid(tuple(params))
-<<<<<<< HEAD
-            params_dict = dict(zip(self.searchspace.tune_params.keys(), params))
-
-            if "constraint_aware" in self.tuning_options.strategy_options and self.tuning_options.strategy_options["constraint_aware"]:
-                # attempt to repair
-                new_params = unscale_and_snap_to_nearest_valid(x, params, self.searchspace, self.tuning_options.eps)
-                if new_params:
-                    params = new_params
-                    legal = True
-                    x_int = ",".join([str(i) for i in params])
-
-=======
->>>>>>> 8ce58478
+
+
             if not legal:
-                params_dict = dict(zip(self.searchspace.tune_params.keys(), params))
-                result = params_dict
-                result[self.tuning_options.objective] = util.InvalidConfig()
+                if "constraint_aware" in self.tuning_options.strategy_options and self.tuning_options.strategy_options["constraint_aware"]:
+                    # attempt to repair
+                    new_params = unscale_and_snap_to_nearest_valid(x, params, self.searchspace, self.tuning_options.eps)
+                    if new_params:
+                        params = new_params
+                        legal = True
+                        x_int = ",".join([str(i) for i in params])
+
+                if not legal:
+                    params_dict = dict(zip(self.searchspace.tune_params.keys(), params))
+                    result = params_dict
+                    result[self.tuning_options.objective] = util.InvalidConfig()
 
         if legal:
             # compile and benchmark this instance
