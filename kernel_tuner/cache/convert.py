--- conflicted
+++ resolved
@@ -1,11 +1,7 @@
 from __future__ import annotations
 
 import json
-<<<<<<< HEAD
-=======
-import semver
 from os import PathLike
->>>>>>> bbdf428d
 from pathlib import Path
 from typing import Callable
 
