from __future__ import annotations

import json
from os import PathLike
from pathlib import Path
from typing import Callable

<<<<<<< HEAD
import semver

from kernel_tuner.cache.json import (
    CacheFileJSON,
    T4FileJSON,
    T4ResultLineJSON,
    T4ResultMeasurementJSON,
    T4ResultTimesJSON,
)

PROJECT_DIR = Path(__file__).parents[0]

SCHEMA_VERSIONS_PATH = PROJECT_DIR / "../schema/cache"

VERSIONS = list(sorted((p.name for p in SCHEMA_VERSIONS_PATH.iterdir()), key=semver.Version.parse))
=======
from kernel_tuner.cache.versions import VERSIONS
from kernel_tuner.cache.paths    import CACHE_SCHEMAS_DIR
from kernel_tuner.cache.file     import read_cache, write_cache
>>>>>>> 7bf8a5a3

CONVERSION_FUNCTIONS: dict[str, Callable[[dict], dict]]

DEFAULT_VALUES = {
    "object":   dict(),
    "array":    list(),
    "string":   "default string",
    "integer":  0,
    "number":   0,
    "true":     True,
    "false" :   False,
    "null":     None
}



def convert_cache_file(filestr : PathLike, 
                       conversion_functions=None,
                       versions=None):
    """Convert a cache file to the newest version.

    Parameters:
        ``filestr`` is the name of the cachefile.

        ``conversion_functions`` is a ``dict[str, Callable[[dict], dict]]``
        mapping a version to a corresponding conversion function.

        ``versions`` is a sorted ``list`` of ``str``s containing the versions.

    Raises
        ``ValueError`` if:

            given cachefile has no "schema_version" field and can not be converted
            to version 1.0.0,

            the cachefile's version is higher than the newest version,

            the cachefile's version is not a real version.
    """
    if conversion_functions is None:
        conversion_functions = CONVERSION_FUNCTIONS

    if versions is None:
        versions: list[str] = VERSIONS

    # Load cache
    cache = read_cache(filestr)

    if "schema_version" not in cache:
<<<<<<< HEAD
        raise ValueError("Cache file has no \"schema_version\" field, "
                         "unversioned conversion not yet implemented.")
=======
        cache = unversioned_convert(cache, CACHE_SCHEMAS_DIR)
>>>>>>> 7bf8a5a3
    
    version = cache["schema_version"]
    target_version = versions[-1]

    if semver.VersionInfo.parse(version).compare(target_version) > 0:
        raise ValueError(f"Target version ({target_version}) should not be "
                         f"smaller than the cache's version ({version})")

    if version not in versions:
        raise ValueError(f"Version ({version}) should be a real "
                         f"existing version")
    
    # Main convert loop
    while version != target_version:
        if version in conversion_functions:
            cache = conversion_functions[version](cache)
        else:
            cache = default_convert(cache, version, versions,
                                    CACHE_SCHEMAS_DIR)

        version = cache["schema_version"]

    # Update cache file
    write_cache(cache, filestr)


def default_convert(cache       : dict,
                    oldver      : str,
                    versions    : list,
                    schema_path : Path) -> dict:
    """Attempts a default conversion of ``cache`` to the next highest version.

    Parameters:
        ``cache`` is a ``dict`` representing the cachefile.

        ``oldver`` is the version of the cachefile.

        ``versions`` is a sorted ``list`` of ``str``s containing the versions.

        ``schema_path`` is a ``pathlib`` ``Path``  to the directory containing
        the schema versions.

    Returns:
        a ``dict`` representing the converted cache file.
    """
    # Get the next version
    parts = ["patch", "minor", "major"]
    for part in parts:
        newver = str(semver.VersionInfo.parse(oldver).next_version(part))
        if newver in versions:
            break

    old_schema_path = schema_path / oldver / "schema.json"
    new_schema_path = schema_path / newver / "schema.json"

    with open(old_schema_path) as o, open(new_schema_path) as n:
        old_schema = json.load(o)
        new_schema = json.load(n)
        
    new_cache = dict()
    for key in new_schema["properties"]:
        # It may be the case that the cache does't have a key because it is not
        # required, so check if the key is in the cache
        if key in old_schema["properties"] and key in cache:
            new_cache[key] = cache[key]
        else:
            new_cache[key] = DEFAULT_VALUES[(new_schema["properties"][key]["type"])]

    new_cache["schema_version"] = newver

    return new_cache


<<<<<<< HEAD
def convert_cache_to_t4(cache: CacheFileJSON) -> T4FileJSON:
    """Converts a cache file to the T4 auto-tuning format.
    
    ``cache`` is a ``CacheFileJSON`` representing the cache file to convert.

    Returns a ``T4FileJSON`` representing the converted cache file.
    """
    t4 = T4FileJSON(results = [], schema_version = "1.0.0")

    for cache_line in cache["cache"].values():
        times = T4ResultTimesJSON(
            compilation_time = cache_line["compile_time"],
            framework = cache_line["framework_time"],
            search_algorithm = cache_line["strategy_time"],
            validation = cache_line["verification_time"],
            runtimes = cache_line["times"]
        )

        measurement = T4ResultMeasurementJSON(
            name = cache["objective"],
            value = cache_line[cache["objective"]],
            unit = ""
        )

        result = T4ResultLineJSON(
            timestamp = cache_line["timestamp"],
            configuration = {
                tune_param_key: cache_line[tune_param_key] for tune_param_key in cache["tune_params_keys"]
            },
            times = times,
            # We assume that the supplied cache file is correct
            invalidity = "correct",
            correctness = 1,
            measurements = [ measurement ],
            objectives = [ cache["objective"] ]
        )
        t4["results"].append(result)

    return t4
=======
def unversioned_convert(cache       : dict,
                        schema_path : Path) -> dict:
    """Attempts a conversion of an unversioned cache file to version 1.0.0.

    Parameters:
        ``cache`` is a ``dict`` representing the cachefile.

    Returns:
        a ``dict`` representing the converted cache file.

    Raises:
        ``ValueError`` if given cache file is too old and no suitable
        conversion exists.
    """
    cache["schema_version"] = "1.0.0"

    path = schema_path / "1.0.0/schema.json"

    with open(path) as s:
        versioned_schema = json.load(s)

    for key in versioned_schema["properties"]:
        if key not in cache:
            raise ValueError(f"Cache file too old, no suitable conversion "
                             f"to version 1.0.0 exists.")

    return cache

>>>>>>> 7bf8a5a3


########################################################################
# Add conversion functions here which:                                 #
#                                                                      #
# have "_c<old version>_to_<new version>" as name,                     #
# have a single argument 'cache',                                      #
# return 'cache'.                                                      #
#                                                                      #
# The conversion functions are expected to change the "schema_version" #
# field to <new version> themselves.                                   #
#                                                                      #
# For example:                                                         #
# def _c_1_0_0_to_1_1_0(cache):                                        #
#     ...                                                              #
#     cache["schema_version"] = "1.1.0"                                #
#     return cache                                                     #
#                                                                      #
# the list of conversion functions then has to be updated, like this:  #
# CONVERSION_FUNCTIONS = {                                             #
#    ...                                                               #
#    "1.0.0": _c_1_0_0_to_1_1_0,                                       #
#    ...                                                               #
# }                                                                    #
########################################################################

CONVERSION_FUNCTIONS = {

}<|MERGE_RESOLUTION|>--- conflicted
+++ resolved
@@ -5,9 +5,9 @@
 from pathlib import Path
 from typing import Callable
 
-<<<<<<< HEAD
 import semver
 
+from kernel_tuner.cache.file import read_cache, write_cache
 from kernel_tuner.cache.json import (
     CacheFileJSON,
     T4FileJSON,
@@ -15,17 +15,8 @@
     T4ResultMeasurementJSON,
     T4ResultTimesJSON,
 )
-
-PROJECT_DIR = Path(__file__).parents[0]
-
-SCHEMA_VERSIONS_PATH = PROJECT_DIR / "../schema/cache"
-
-VERSIONS = list(sorted((p.name for p in SCHEMA_VERSIONS_PATH.iterdir()), key=semver.Version.parse))
-=======
+from kernel_tuner.cache.paths import CACHE_SCHEMAS_DIR
 from kernel_tuner.cache.versions import VERSIONS
-from kernel_tuner.cache.paths    import CACHE_SCHEMAS_DIR
-from kernel_tuner.cache.file     import read_cache, write_cache
->>>>>>> 7bf8a5a3
 
 CONVERSION_FUNCTIONS: dict[str, Callable[[dict], dict]]
 
@@ -55,7 +46,7 @@
 
         ``versions`` is a sorted ``list`` of ``str``s containing the versions.
 
-    Raises
+    Raises:
         ``ValueError`` if:
 
             given cachefile has no "schema_version" field and can not be converted
@@ -75,12 +66,7 @@
     cache = read_cache(filestr)
 
     if "schema_version" not in cache:
-<<<<<<< HEAD
-        raise ValueError("Cache file has no \"schema_version\" field, "
-                         "unversioned conversion not yet implemented.")
-=======
         cache = unversioned_convert(cache, CACHE_SCHEMAS_DIR)
->>>>>>> 7bf8a5a3
     
     version = cache["schema_version"]
     target_version = versions[-1]
@@ -154,7 +140,35 @@
     return new_cache
 
 
-<<<<<<< HEAD
+def unversioned_convert(cache       : dict,
+                        schema_path : Path) -> dict:
+    """Attempts a conversion of an unversioned cache file to version 1.0.0.
+
+    Parameters:
+        ``cache`` is a ``dict`` representing the cachefile.
+
+    Returns:
+        a ``dict`` representing the converted cache file.
+
+    Raises:
+        ``ValueError`` if given cache file is too old and no suitable
+        conversion exists.
+    """
+    cache["schema_version"] = "1.0.0"
+
+    path = schema_path / "1.0.0/schema.json"
+
+    with open(path) as s:
+        versioned_schema = json.load(s)
+
+    for key in versioned_schema["properties"]:
+        if key not in cache:
+            raise ValueError("Cache file too old, no suitable conversion "
+                             "to version 1.0.0 exists.")
+
+    return cache
+
+
 def convert_cache_to_t4(cache: CacheFileJSON) -> T4FileJSON:
     """Converts a cache file to the T4 auto-tuning format.
     
@@ -194,36 +208,6 @@
         t4["results"].append(result)
 
     return t4
-=======
-def unversioned_convert(cache       : dict,
-                        schema_path : Path) -> dict:
-    """Attempts a conversion of an unversioned cache file to version 1.0.0.
-
-    Parameters:
-        ``cache`` is a ``dict`` representing the cachefile.
-
-    Returns:
-        a ``dict`` representing the converted cache file.
-
-    Raises:
-        ``ValueError`` if given cache file is too old and no suitable
-        conversion exists.
-    """
-    cache["schema_version"] = "1.0.0"
-
-    path = schema_path / "1.0.0/schema.json"
-
-    with open(path) as s:
-        versioned_schema = json.load(s)
-
-    for key in versioned_schema["properties"]:
-        if key not in cache:
-            raise ValueError(f"Cache file too old, no suitable conversion "
-                             f"to version 1.0.0 exists.")
-
-    return cache
-
->>>>>>> 7bf8a5a3
 
 
 ########################################################################
