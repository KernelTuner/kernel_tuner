"""Provides utilities for reading and writing cache files.

In order to modify and read cache files, the Cache class should be used, see its docstring.
"""

from __future__ import annotations

import json
<<<<<<< HEAD
from os import PathLike
from pathlib import Path
from typing import cast, Any, Union, Optional, Dict, Iterable, Iterator
=======
>>>>>>> 9a10df26
from collections.abc import Mapping
from datetime import datetime
from functools import cached_property
from functools import lru_cache as cache
from os import PathLike
from pathlib import Path
from typing import Any, Dict, Iterable, Optional, Union

import jsonschema
from semver import Version

import kernel_tuner.util as util
<<<<<<< HEAD
from .convert import convert_cache
from .json import CacheFileJSON, CacheLineJSON
from .json_encoder import CacheLineEncoder
from .file import read_cache, write_cache, append_cache_line
from .versions import LATEST_VERSION, VERSIONS
=======

from .file import append_cache_line, read_cache, write_cache
from .json import CacheFileJSON, CacheLineJSON
from .json_encoder import CacheLineEncoder
>>>>>>> 9a10df26
from .paths import get_schema_path
from .versions import LATEST_VERSION


class Cache:
    """Writes and reads cache files.

    Cache files can be opened using ``Cache.open()`` and created using ``Cache.create()``. In both cases, a ``Cache``
    instance is returned. This object simultaneously keeps track of the file, as well as its json contents in an
    efficient manner. To read cache files of any old version, use `Cache.read()`, which returns a ``Cache`` instance
    which which won't be able to be mutated. Note that the cache file should not be changed during the Cache instance's
    lifetime, as the instance's state would in that case not correspond to the file's JSON content. To automatically
    detect changes in the Cache instance, one could use os.path.getmtime() in order to detect whenever the cache file
    changes.

    The Cache class furthermore contains an easily usable interface for reading cache file properties, e.g.
    `Cache.kernel_name` or `Cache.version`, and an easily usable interface for matching cache lines from their
    parameters `Cache.lines.get()`, and an easily usable interface for appending cache lines `Cache.lines.append()`
    to cache files.

    Properties:
        filepath: filepath to the cache.
        version: schema version of the cache.
        lines: cache lines of the json file.

        device_name
        kernel_name
        problem_size
        tune_params_keys
        tune_params
        objective

    See Also:
        Docstring from `Cache.Lines` explaining how to read and append cache lines
        Docstring from `Cache.Line` explaining how to read properties from cache lines
    """

    RESERVED_PARAM_KEYS: set = {
        "time",
        "compile_time",
        "verification_time",
        "benchmark_time",
        "strategy_time",
        "framework_time",
        "timestamp",
        "times",
        "GFLOP/s",
    }

    @classmethod
    def create(
        cls,
        filename: PathLike,
        *,
        device_name: str,
        kernel_name: str,
        problem_size: Any,
        tune_params_keys: list[str],
        tune_params: dict[str, list],
        objective: str,
    ) -> "Cache":
        """Creates a new cache file.

        For parameters of type Sequence, a list or tuple should be given as argument.

        Returns a Cache instance of which the lines are modifiable.
        """
        if not isinstance(device_name, str):
            raise ValueError("Argument device_name should be a string")
        if not isinstance(kernel_name, str):
            raise ValueError("Argument kernel_name should be a string")
        if not isinstance(tune_params_keys, list) and not all(isinstance(key, str) for key in tune_params_keys):
            raise ValueError("Argument tune_params_keys should be a list of strings")
        if not isinstance(tune_params, dict) or not all(
            isinstance(key, str) and isinstance(value, list) for key, value in tune_params.items()
        ):
            raise ValueError(
                "Argument tune_params should be a dict with:\n"
                "- keys being parameter keys (and all parameter keys should be used)\n"
                "- values being the parameter's list of possible values"
            )
        if not isinstance(objective, str):
            raise ValueError("Expected objective to be a string")
        if set(tune_params_keys) != set(tune_params.keys()):
            raise ValueError("Expected tune_params to have exactly the same keys as in the list tune_params_keys")
        if len(cls.RESERVED_PARAM_KEYS & set(tune_params_keys)) > 0:
            raise ValueError("Found a reserved key in tune_params_keys")

        cache_json: CacheFileJSON = {
            "schema_version": str(LATEST_VERSION),
            "device_name": device_name,
            "kernel_name": kernel_name,
            "problem_size": problem_size,
            "tune_params_keys": tune_params_keys,
            "tune_params": tune_params,
            "objective": objective,
            "cache": {},
        }
        cls.validate_json(cache_json)  # NOTE: Validate the cache just to be sure
        write_cache(cast(dict, cache_json), filename)
        return cls(filename, cache_json, readonly=False)

    @classmethod
    def open(cls, filename: PathLike):
        """Opens an existing cache file. Returns a Cache instance with modifiable lines.

        This cache file should have the latest version
        """
        cache_json = read_cache(filename)
        assert Version.parse(cache_json["schema_version"]) == LATEST_VERSION, "Cache file is not of the latest version."
        cls.validate_json(cache_json)
        return cls(filename, cache_json, readonly=False)

    @classmethod
    def read(cls, filename: PathLike):
        """Loads an existing cache. Returns a Cache instance which can only be read.

        If the cache file does not have the latest version, then it will be read after virtually converting it to the
        latest version. The file in this case is kept the same.
        """
        cache_json = read_cache(filename)
        # If the cache is versioned, then validate it
        if "schema_version" in cache_json:
            cls.validate_json(cache_json)

        cache_json = convert_cache(cache_json)
        cls.validate_json(cache_json)  # NOTE: Validate the cache just to be sure
        return cls(filename, cache_json, readonly=True)

    @classmethod
    def validate(cls, filename: PathLike):
        """Validates a cache file and raises an error if invalid."""
        cache_json = read_cache(filename)
        cls.validate_json(cache_json)

    @classmethod
    def validate_json(cls, cache_json: Any):
        """Validates cache json."""
        if "schema_version" not in cache_json:
            raise jsonschema.ValidationError("Key 'schema_version' is not present in cache data")
        schema_version = cache_json["schema_version"]
        cls.__validate_json_schema_version(schema_version)
        schema = cls.__get_schema_for_version(schema_version)
        format_checker = _get_format_checker()
        jsonschema.validate(instance=cache_json, schema=schema, format_checker=format_checker)

    @classmethod
    def __validate_json_schema_version(cls, version: str):
        try:
            if Version.parse(version) in VERSIONS:
                return
        except (ValueError, TypeError):
            pass
        raise jsonschema.ValidationError(f"Invalid version {repr(version)} found.")

    @classmethod
    def __get_schema_for_version(cls, version: str):
        schema_path = get_schema_path(version)
        with open(schema_path, "r") as file:
            return json.load(file)

    def __init__(self, filename: PathLike, cache_json: CacheFileJSON, *, readonly: bool):
        """Inits a cache file instance, given that the file referred to by ``filename`` contains data ``cache_json``.

        Argument ``cache_json`` is a cache dictionary expected to have the latest cache version.
        """
        self._filename = Path(filename)
        self._cache_json = cache_json
        self._readonly = readonly

    @cached_property
    def filepath(self) -> Path:
        """Returns the path to the cache file."""
        return self._filename

    @cached_property
    def version(self) -> Version:
        """Version of the cache file."""
        return Version.parse(self._cache_json["schema_version"])

    @cached_property
    def lines(self) -> Union[Lines, ReadableLines]:
        """List of cache lines."""
        if self._readonly:
            return self.ReadableLines(self, self._filename, self._cache_json)
        else:
            return self.Lines(self, self._filename, self._cache_json)

    class Lines(Mapping):
        """Cache lines in a cache file.

        Behaves exactly like an only readable dict, except with an `append` method for appending lines.

        Usage Example:
            cache: Cache = ...

            print("Line with id 0,0,0 is ", cache.lines["0,0,0"])
            print(f"There are {len(cache.lines)} lines")

            cache.lines.append(..., tune_param_a=1, tune_param_b=2, tune_param_c=3)

            print(f"There are {len(cache.lines)} lines")
            for line_id, line in cache.lines.items():
                print(f"Line {line_id} has value {line}.")

            # If there are more tunable parameter keys than just "a",
            # then cache.lines.get(a=...) returns a list.
            for line in cache.lines.get(a=1):
                print(f"Line {line} is one of the lines with `a=1`")

        See Also:
            collections.abc.Mapping: https://docs.python.org/3/library/collections.abc.html
        """

        def __init__(self, cache: Cache, filename: PathLike, cache_json: CacheFileJSON):
            """Inits a new CacheLines instance."""
            self._cache = cache
            self._filename = filename
            self._lines = cache_json["cache"]

        def __getitem__(self, line_id: str) -> Cache.Line:
            """Returns a cache line given the parameters (in order)."""
            return Cache.Line(self._cache, self._lines[line_id])

        def __iter__(self) -> Iterator[str]:
            """Returns an iterator over the keys of the cache lines."""
            return iter(self._lines)

        def __len__(self) -> int:
            """Returns the number of cache lines."""
            return len(self._lines)

        def __contains__(self, line_id) -> bool:
            """Returns whether there exists a cache line with id ``line_id``."""
            return line_id in self._lines

        def append(
            self,
            *,
            time: Union[float, util.ErrorConfig],
            compile_time: float,
            verification_time: int,
            benchmark_time: float,
            strategy_time: int,
            framework_time: float,
            timestamp: datetime,
            times: Optional[list[float]] = None,
            GFLOP_per_s: Optional[float] = None,
            **tune_params,
        ) -> None:
            """Appends a cache line to the cache lines."""
            if not (isinstance(time, float) or isinstance(time, util.ErrorConfig)):
                raise ValueError("Argument time should be a float or an ErrorConfig")
            if not isinstance(compile_time, float):
                raise ValueError("Argument compile_time should be a float")
            if not isinstance(verification_time, (int, float)):
                raise ValueError("Argument verification_time should be an int or float")
            # It is possible that verification_time is a bool which is also of instance int. Check and cast to be sure.
            elif isinstance(verification_time, bool):
                verification_time = int(verification_time)
            if not isinstance(benchmark_time, float):
                raise ValueError("Argument benchmark_time should be a float")
            if not isinstance(strategy_time, (int, float)):
                raise ValueError("Argument strategy_time should be an int or float")
            # It is possible that strategy_time is a bool which is also of instance int. Check and cast to be sure.
            elif isinstance(strategy_time, bool):
                strategy_time = int(strategy_time)
            if not isinstance(framework_time, float):
                raise ValueError("Argument framework_time should be a float")
            if not isinstance(timestamp, datetime):
                raise ValueError("Argument timestamp should be a Python datetime")
            if times is not None and not (isinstance(times, list) and all(isinstance(time, float) for time in times)):
                raise ValueError("Argument times should be a list of floats or None")
            if GFLOP_per_s is not None and not isinstance(GFLOP_per_s, float):
                raise ValueError("Argument GFLOP_per_s should be a float or None")

            line_id = self.__get_line_id_from_tune_params_dict(tune_params)
            if line_id in self._lines:
                raise KeyError("Line with given tunable parameters already exists")

            line = self.__get_line_json_object(
                time,
                compile_time,
                verification_time,
                benchmark_time,
                strategy_time,
                framework_time,
                timestamp,
                times,
                GFLOP_per_s,
                tune_params,
            )
            self._lines[line_id] = line
            append_cache_line(line_id, line, self._filename)

        def get(self, line_id: Optional[str] = None, default=None, **params) -> Union[Cache.Line, list[Cache.Line]]:
            """Returns a cache line corresponding with ``line_id``.

            If the line_id is given and not None, the line corresponding to ``line_id`` is returned. Otherwise the
            keyword parameters are checked. If ``params`` contains all of the keys present in ``tune_params_keys``,
            then these parameters are used to filter the element we want.

            If all parameters from ``tune_params_keys`` are specified, a single line is returned, and ``default`` if it
            does not exist. Otherwise a list containing all lines that match the given parameters are returned, and in
            this case, default is disregarded.

            It should be noted that partially matching the lines in the above manner is slow, as this implementation
            generates the fill line ids for all of its matches. A future implementation might want to improve upon this
            process with a custom datastructure.

            If ``line_id`` is none and no parameters are defined, a list of all the lines is returned.
            """
            if line_id is None and len(params) == 0:
                return list(Cache.Line(self._cache, line) for line in self._lines.values())
            if not all(key in self._cache.tune_params_keys for key in params):
                raise ValueError("The keys in the parameters should be in `tune_params_keys`")

            line_ids: Iterable[str]
            if line_id is not None:
                line_ids = (line_id,)
                multiple = False
            else:
                line_ids = self.__get_matching_line_ids(params)
                multiple = not all(key in params for key in self._cache.tune_params_keys)

            if multiple:
                lines_json_iter = (self._lines[k] for k in line_ids)
                return list(Cache.Line(self._cache, line) for line in lines_json_iter)
            line_id = next(iter(line_ids), None)
            if line_id is None:
                return default
            line_json = self._lines.get(line_id)
            if line_json is None:
                return default
            return Cache.Line(self._cache, line_json)

        def __get_line_id(self, param_list: list[Any]) -> str:
            return json.dumps(param_list, separators=(",", ":"))[1:-1]

        def __get_matching_line_ids(self, params: dict[str, Any]):
            param_lists: list[list[Any]] = [[]]
            for key in self._cache.tune_params_keys:
                # If a tunable key is found, only match the value of the parameter
                if key in params:
                    value = params[key]
                    for par_list in param_lists:
                        par_list.append(value)
                # If the tunable key is not present, generate all possible matchin keys
                else:
                    prev_lists = param_lists
                    param_lists = []
                    for value in self._cache.tune_params[key]:
                        param_lists.extend(it + [value] for it in prev_lists)
            return [line_id for line_id in map(self.__get_line_id, param_lists) if line_id in self._lines]

        def __get_line_id_from_tune_params_dict(self, tune_params: dict) -> str:
            param_list = []
            for key in self._cache.tune_params_keys:
                if key in tune_params:
                    value = tune_params[key]
                    if value not in self._cache.tune_params[key]:
                        raise ValueError(f"Invalid value {value} for tunable parameter {key}")
                    param_list.append(value)
                else:
                    raise ValueError(f"Expected tune param key {key} to be present in parameters")
            return self.__get_line_id(param_list)

        def __get_line_json_object(
            self,
            time: Union[float, util.ErrorConfig],
            compile_time: float,
            verification_time: int,
            benchmark_time: float,
            strategy_time: int,
            framework_time: float,
            timestamp: datetime,
            times: Optional[list[float]],
            GFLOP_per_s: Optional[float],
            tune_params,
        ):
            line: dict = {
                "time": time,
                "compile_time": compile_time,
                "verification_time": verification_time,
                "benchmark_time": benchmark_time,
                "strategy_time": strategy_time,
                "framework_time": framework_time,
                "timestamp": str(timestamp),
            }
            if times is not None:
                line["times"] = times
            if GFLOP_per_s is not None:
                line["GFLOP/s"] = GFLOP_per_s
            line = {**line, **tune_params}

            return line

    class ReadableLines(Lines):
        """Cache lines in a readonly cache file."""

        def append(*args, **kwargs):
            """Dummy method that does nothing."""
            pass

    class Line(Mapping):
        """Cache line in a cache file.

        Every instance of this class behaves in principle as if it were a readable dict. Items can be accessed via the
        instance's attributes, or via __getitem__ using the traditional brackets (`line[...]`). In addition, the aliased
        properties automatically convert json data to python objects or can reference some dict item that does not have
        a key that can be used as attribute. Items accessed using __getitem__ will always return a json serializable
        object.

        Alias Properties:
            time: error `util.ErrorConfig` or a number `float`
            times: a list of floats (`float`) or `None`
            timestamp: a `datetime` object of the timestamp
            GFLOP_per_s: alias of "GFLOP/s"

        Usage Example:
            from datetime import datetime

            cache: Cache = ...
            line = cache.lines[...]

            # Useful alias for GFLOP/s
            assert line.GFLOP_per_s == line["GFLOP/s"]

            # The timestamp attribute is automatically converted to a `datetime` object
            assert isinstance(line.timestamp, datetime)
            assert isinstance(line["timestamp"], str)

        See Also:
            collections.abc.Mapping: https://docs.python.org/3/library/collections.abc.html
        """

        compile_time: float
        verification_time: int
        benchmark_time: float
        strategy_time: int
        framework_time: float

        @property
        def time(self) -> Union[float, util.ErrorConfig]:
            """The time of a cache line."""
            time_or_error = self["time"]
            if isinstance(time_or_error, str):
                return util.ErrorConfig.from_str(time_or_error)
            return time_or_error

        @property
        def times(self) -> Optional[list[float]]:
            """The times attribute."""
            return self.get("times")

        @property
        def timestamp(self) -> datetime:
            """The timestamp as a datetime object."""
            return datetime.fromisoformat(self["timestamp"])

        @property
        def GFLOP_per_s(self) -> Optional[float]:
            """The number of GFLOPs per second."""
            return self.get("GFLOP/s")

        def __init__(self, cache: Cache, line_json: CacheLineJSON):
            """Inits a new CacheLines instance."""
            self._cache = cache
            self._line: Dict = line_json  # type: ignore

        def __getitem__(self, key: str):
            """Returns an item in a line."""
            item = self._line[key]
            if not (item is None or isinstance(item, (bool, int, float, str, list, dict))):
                # FIX: This will convert the root object of any not json serializable object to a json serializable
                # object, but it will not convert any items from the object returned to be json serializable.
                encoder = _get_cache_line_json_encoder()
                item = encoder.default(item)
            return item

        def __len__(self) -> int:
            """Returns the number of attributes in a line."""
            return len(self._line)

        def __iter__(self):
            """Returns an iterator over the line's keys."""
            return iter(self._line)

        def __contains__(self, key: object) -> bool:
            """Returns whether a line contains a key."""
            return key in self._line

        def __getattr__(self, name: str):
            """Accesses members of the dict as if they were attributes."""
            return self[name]

    @cached_property
    def device_name(self) -> str:
        """Name of the device."""
        return self._cache_json["device_name"]

    @cached_property
    def kernel_name(self) -> str:
        """Name of the kernel."""
        return self._cache_json["kernel_name"]

    @cached_property
    def problem_size(self) -> Any:
        """Problem size of the kernel being tuned."""
        return self._cache_json["problem_size"]

    @cached_property
    def tune_params_keys(self) -> list[str]:
        """List of names (keys) of the tunable parameters."""
        return self._cache_json["tune_params_keys"].copy()

    @cached_property
    def tune_params(self) -> dict[str, list[Any]]:
        """Dictionary containing per tunable parameter a tuple of its possible values."""
        return {key: value.copy() for key, value in self._cache_json["tune_params"].items()}

    @cached_property
    def objective(self) -> str:
        """Objective of tuning the kernel."""
        return self._cache_json["objective"]


@cache
def _get_cache_line_json_encoder():
    return CacheLineEncoder()


@cache
def _get_format_checker():
    """Returns a JSON format checker instance."""
    format_checker = jsonschema.FormatChecker()

    @format_checker.checks("date-time")
    def _check_iso_datetime(instance):
        try:
            datetime.fromisoformat(instance)
            return True
        except (ValueError, TypeError):
            return False

    return format_checker<|MERGE_RESOLUTION|>--- conflicted
+++ resolved
@@ -6,36 +6,26 @@
 from __future__ import annotations
 
 import json
-<<<<<<< HEAD
-from os import PathLike
-from pathlib import Path
-from typing import cast, Any, Union, Optional, Dict, Iterable, Iterator
-=======
->>>>>>> 9a10df26
 from collections.abc import Mapping
 from datetime import datetime
 from functools import cached_property
 from functools import lru_cache as cache
 from os import PathLike
 from pathlib import Path
-from typing import Any, Dict, Iterable, Optional, Union
+from typing import cast, Any, Union, Optional, Dict, Iterable, Iterator
+from collections.abc import Mapping
+from functools import lru_cache as cache, cached_property
+from datetime import datetime
 
 import jsonschema
 from semver import Version
 
 import kernel_tuner.util as util
-<<<<<<< HEAD
 from .convert import convert_cache
 from .json import CacheFileJSON, CacheLineJSON
 from .json_encoder import CacheLineEncoder
 from .file import read_cache, write_cache, append_cache_line
 from .versions import LATEST_VERSION, VERSIONS
-=======
-
-from .file import append_cache_line, read_cache, write_cache
-from .json import CacheFileJSON, CacheLineJSON
-from .json_encoder import CacheLineEncoder
->>>>>>> 9a10df26
 from .paths import get_schema_path
 from .versions import LATEST_VERSION
 
