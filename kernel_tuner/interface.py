--- conflicted
+++ resolved
@@ -37,11 +37,7 @@
 
 import kernel_tuner.core as core
 import kernel_tuner.util as util
-<<<<<<< HEAD
 from kernel_tuner.file_utils import get_input_file, get_t4_metadata, get_t4_results, import_class_from_file
-=======
-from kernel_tuner.file_utils import get_input_file, get_t4_metadata, get_t4_results
->>>>>>> faeb52e5
 from kernel_tuner.integration import get_objective_defaults
 from kernel_tuner.runners.sequential import SequentialRunner
 from kernel_tuner.runners.simulation import SimulationRunner
@@ -635,11 +631,8 @@
     logging.debug("tuning_options: %s", util.get_config_string(tuning_options))
     logging.debug("device_options: %s", util.get_config_string(device_options))
 
-<<<<<<< HEAD
+    # check whether the selected strategy and options are valid
     strategy_string = strategy
-=======
-    # check whether the selected strategy and options are valid
->>>>>>> faeb52e5
     if strategy:
         if strategy in strategy_map:
             strategy = strategy_map[strategy]
@@ -676,27 +669,15 @@
 
     # process cache
     if cache:
-<<<<<<< HEAD
         cache = preprocess_cache(cache)
-=======
-        if isinstance(cache, Path):
-            cache = str(cache.resolve())
-        if cache[-5:] != ".json":
-            cache += ".json"
-
->>>>>>> faeb52e5
         util.process_cache(cache, kernel_options, tuning_options, runner)
     else:
         tuning_options.cache = {}
         tuning_options.cachefile = None
 
     # create search space
-<<<<<<< HEAD
     tuning_options.restrictions_unmodified = deepcopy(restrictions)
-    searchspace = Searchspace(tune_params, restrictions, runner.dev.max_threads)
-=======
     searchspace = Searchspace(tune_params, restrictions, runner.dev.max_threads, **searchspace_construction_options)
->>>>>>> faeb52e5
     restrictions = searchspace._modified_restrictions
     tuning_options.restrictions = restrictions
     if verbose:
@@ -873,7 +854,6 @@
     util.check_block_size_names(block_size_names)
 
 
-<<<<<<< HEAD
 def tune_kernel_T1(
     input_filepath: Path,
     cache_filepath: Path = None,
@@ -890,28 +870,19 @@
     
     The device, strategy and strategy_options can be overridden by passing a strategy name and options, otherwise the input file specification is used.
     """
-=======
-def tune_kernel_T1(input_filepath: Path, cache_filepath: Path = None, simulation_mode = False, output_T4 = True, iterations = 7, strategy_options = None):
-    """Call the tune function with a T1 input file."""
->>>>>>> faeb52e5
     inputs = get_input_file(input_filepath)
     kernelspec: dict = inputs["KernelSpecification"]
     kernel_name: str = kernelspec["KernelName"]
     kernel_filepath = Path(kernelspec["KernelFile"])
     kernel_source = (
-<<<<<<< HEAD
         kernel_filepath if kernel_filepath.exists() else Path(input_filepath).parent / kernel_filepath
     )
     kernel_source = (
         kernel_source if kernel_source.exists() else Path(input_filepath).parent.parent / kernel_filepath
-=======
-        kernel_filepath if kernel_filepath.exists() else Path(input_filepath).parent.parent / kernel_filepath
->>>>>>> faeb52e5
     )
     assert kernel_source.exists(), f"KernelFile '{kernel_source}' does not exist at {kernel_source.resolve()}"
     language: str = kernelspec["Language"]
     problem_size = kernelspec["ProblemSize"]
-<<<<<<< HEAD
     if device is None:
         device = kernelspec["Device"]["Name"]
     if strategy is None:
@@ -941,11 +912,6 @@
         strategy = OptAlgWrapper(optimizer_instance)
 
     # set the cache path
-=======
-    device = kernelspec["Device"]["Name"]
-    strategy = inputs["Search"]["Name"]
-
->>>>>>> faeb52e5
     if cache_filepath is None and "SimulationInput" in kernelspec:
         cache_filepath = Path(kernelspec["SimulationInput"])
 
@@ -962,19 +928,12 @@
         tune_param = None
         if param["Type"] in ["int", "float"]:
             vals = param["Values"]
-<<<<<<< HEAD
             if "list(" in vals or "range(" in vals or (vals[0] == "[" and vals[-1] == "]"):
                 tune_param = eval(vals)
             else:
                 tune_param = literal_eval(vals)
         if param["Type"] == "string":
             tune_param = eval(param["Values"])
-=======
-            if vals[:5] == "list(" or (vals[0] == "[" and vals[-1] == "]"):
-                tune_param = eval(vals)
-            else:
-                tune_param = literal_eval(vals)
->>>>>>> faeb52e5
         if tune_param is not None:
             tune_params[param["Name"]] = tune_param
         else:
@@ -996,15 +955,11 @@
     cmem_arguments = {}
     for arg in kernelspec["Arguments"]:
         argument = None
-<<<<<<< HEAD
         if arg["MemoryType"] == "Vector":
             if arg["Type"] != "float":
                 raise NotImplementedError(
                     f"Conversion for vector type '{arg['Type']}' has not yet been implemented: {arg}"
                 )
-=======
-        if arg["Type"] == "float" and arg["MemoryType"] == "Vector":
->>>>>>> faeb52e5
             size = arg["Size"]
             if isinstance(size, str):
                 args = tune_params.copy()
@@ -1018,7 +973,6 @@
                 argument = numpy.random.randn(size).astype(numpy.float32)
             else:
                 raise NotImplementedError(f"Conversion for fill type '{arg['FillType']}' has not yet been implemented")
-<<<<<<< HEAD
         elif arg["MemoryType"] == "Scalar":
             if arg["Type"] == "float":
                 argument = numpy.float32(arg["FillValue"])
@@ -1026,8 +980,6 @@
                 argument = numpy.int32(arg["FillValue"])
             else:
                 raise NotImplementedError()
-=======
->>>>>>> faeb52e5
         if argument is not None:
             arguments.append(argument)
             if "MemType" in arg and arg["MemType"] == "Constant":
@@ -1036,10 +988,6 @@
             raise NotImplementedError(f"Conversion for this type of argument has not yet been implemented: {arg}")
 
     # tune with the converted inputs
-<<<<<<< HEAD
-=======
-    # TODO add objective to tune_kernel and get_t4_results calls once available in T1
->>>>>>> faeb52e5
     results, env = tune_kernel(
         kernel_name,
         kernel_source,
@@ -1059,19 +1007,12 @@
         verbose=False,
         iterations=iterations,
         strategy=strategy,
-<<<<<<< HEAD
         strategy_options=strategy_options,
         objective=objective,
         objective_higher_is_better=objective_higher_is_better,
     )
     if output_T4:
         return get_t4_metadata(), get_t4_results(results, tune_params, objective=objective)
-=======
-        strategy_options=strategy_options
-    )
-    if output_T4:
-        return get_t4_metadata(), get_t4_results(results, tune_params)
->>>>>>> faeb52e5
     return results, env
 
 
