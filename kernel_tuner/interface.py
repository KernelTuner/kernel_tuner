"""Kernel Tuner interface module

This module contains the main functions that the Kernel Tuner
offers to its users.

Author
------
Ben van Werkhoven <b.vanwerkhoven@esciencenter.nl>

Copyright and License
---------------------
* Copyright 2016 Netherlands eScience Center

Licensed under the Apache License, Version 2.0 (the "License");
you may not use this file except in compliance with the License.
You may obtain a copy of the License at

    http://www.apache.org/licenses/LICENSE-2.0

Unless required by applicable law or agreed to in writing, software
distributed under the License is distributed on an "AS IS" BASIS,
WITHOUT WARRANTIES OR CONDITIONS OF ANY KIND, either express or implied.
See the License for the specific language governing permissions and
limitations under the License.
"""
from __future__ import print_function

import json
import os.path
from collections import OrderedDict
import importlib
from datetime import datetime
import logging
import sys
import numpy

import kernel_tuner.util as util
import kernel_tuner.core as core

from kernel_tuner.runners.sequential import SequentialRunner
from kernel_tuner.runners.parallel import ParallelRunner

from kernel_tuner.strategies import brute_force, random_sample, diff_evo, minimize, basinhopping, genetic_algorithm, pso, simulated_annealing, firefly_algorithm, bayes_opt

strategy_map = {"brute_force": brute_force,
                "random_sample": random_sample,
                "minimize": minimize,
                "basinhopping": basinhopping,
                "diff_evo": diff_evo,
                "genetic_algorithm": genetic_algorithm,
                "pso": pso,
                "simulated_annealing": simulated_annealing,
                "firefly_algorithm": firefly_algorithm,
                "bayes_opt": bayes_opt}

class Options(OrderedDict):
    """read-only class for passing options around"""
    def __getattr__(self, name):
        if not name.startswith('_'):
            return self[name]
        return super(Options, self).__getattr__(name)
    def __deepcopy__(self, _):
        return self


_kernel_options = Options([
    ("kernel_name", ("""The name of the kernel in the code.""", "string")),
    ("kernel_source", ("""The CUDA, OpenCL, or C kernel code.
            It is allowed for the code to be passed as a string, a filename, a function
            that returns a string of code, or a list when the code needs auxilliary files.

            To support combined host and device code tuning, a list of
            filenames can be passed. The first file in the list should be the
            file that contains the host code. The host code is assumed to
            include or read in any of the files in the list beyond the first.
            The tunable parameters can be used within all files.

            Another alternative is to pass a code generating function.
            The purpose of this is to support the use of code generating
            functions that generate the kernel code based on the specific
            parameters. This function should take one positional argument,
            which will be used to pass a dict containing the parameters.
            The function should return a string with the source code for
            the kernel.""", "string or list and/or callable")),
    ("lang", ("""Specifies the language used for GPU kernels. The kernel_tuner
        automatically detects the language, but if it fails, you may specify
        the language using this argument, currently supported: "CUDA",
        "OpenCL", or "C".""", "string")),
    ("problem_size", ("""An int or string, or 1,2,3-dimensional tuple
            containing the size from which the grid dimensions of the kernel
            will be computed.

            Do not divide the problem_size yourself by the thread block sizes.
            The Kernel Tuner does this for you based on tunable parameters,
            called "block_size_x", "block_size_y", and "block_size_z".
            If more or different parameters divide the grid dimensions use
            grid_div_x/y/z options to specify this.

            You are allowed to use a string to specify the problem
            size. Within a string you are allowed to write Python
            arithmetic and use the names of tunable parameters as variables
            in these expressions.
            The Kernel Tuner will replace instances of the tunable parameters
            with their current value when computing the grid dimensions.
            See the reduction CUDA example for an example use of this feature.""",
            "string, int, or tuple(int or string, ..)")),
    ("arguments", ("""A list of kernel arguments, use numpy arrays for
            arrays, use numpy.int32 or numpy.float32 for scalars.""", "list")),
    ("grid_div_x", ("""A list of names of the parameters whose values divide
            the grid dimensions in the x-direction.
            The product of all grid divisor expressions is computed before dividing
            the problem_size in that dimension. Also note that the divison is treated
            as a float divison and resulting grid dimensions will be rounded up to
            the nearest integer number.

            Arithmetic expressions can be
            used if necessary inside the string containing a parameter name. For
            example, in some cases you may want to divide the problem size in the
            x-dimension with the number of warps rather than the number of threads
            in a block, in such cases one could use ["block_size_x/32"].

            If not supplied, ["block_size_x"] will be used by default, if you do not
            want any grid x-dimension divisors pass an empty list.""", "list")),
    ("grid_div_y", ("""A list of names of the parameters whose values divide
            the grid dimensions in the y-direction, ["block_size_y"] by default.
            If you do not want to divide the problem_size, you should pass an empty list.
            See grid_div_x for more details.""", "list")),
    ("grid_div_z", ("""A list of names of the parameters whose values divide
            the grid dimensions in the z-direction, ["block_size_z"] by default.
            If you do not want to divide the problem_size, you should pass an empty list.
            See grid_div_x for more details.""", "list")),
    ("smem_args", ("""CUDA-specific feature for specifying shared memory options
            to the kernel. At the moment only 'size' is supported, but setting the
            shared memory configuration on Kepler GPUs for example could be added
            in the future. Size should denote the number of bytes for to use when
            dynamically allocating shared memory.""",
            "dict(string: numpy object)")),
    ("cmem_args", ("""CUDA-specific feature for specifying constant memory
            arguments to the kernel. In OpenCL these are handled as normal
            kernel arguments, but in CUDA you can copy to a symbol. The way you
            specify constant memory arguments is by passing a dictionary with
            strings containing the constant memory symbol name together with numpy
            objects in the same way as normal kernel arguments.""",
            "dict(string: numpy object)")),
    ("texmem_args", ("""CUDA-specific feature for specifying texture memory
            arguments to the kernel. You specify texture memory arguments by passing a
            dictionary with strings containing the texture reference name together with
            the texture contents. These contents can be either simply a numpy object,
            or a dictionary containing the numpy object under the key 'array' plus the
            configuration options 'filter_mode' ('point' or 'linear), 'address_mode'
            (a list of 'border', 'clamp', 'mirror', 'wrap' per axis),
            'normalized_coordinates' (True/False).""",
            "dict(string: numpy object or dict)")),
    ("block_size_names", ("""A list of strings that replace the defaults for the names
            that denote the thread block dimensions. If not passed, the behavior
            defaults to ``["block_size_x", "block_size_y", "block_size_z"]``""",
            "list(string)"))
    ])


_tuning_options = Options([
    ("tune_params", ("""A dictionary containing the parameter names as keys,
            and lists of possible parameter settings as values.
            The Kernel Tuner will try to compile and benchmark all possible
            combinations of all possible values for all tuning parameters.
            This typically results in a rather large search space of all
            possible kernel configurations.

            For each kernel configuration, each tuning parameter is
            replaced at compile-time with its current value.
            Currently, the Kernel Tuner uses the convention that the following
            list of tuning parameters are used as thread block dimensions:

                * "block_size_x"   thread block (work group) x-dimension
                * "block_size_y"   thread block (work group) y-dimension
                * "block_size_z"   thread block (work group) z-dimension

            Options for changing these defaults may be added later. If you
            don't want the thread block dimensions to be compiled in, you
            may use the built-in variables blockDim.xyz in CUDA or the
            built-in function get_local_size() in OpenCL instead.""",
            "dict( string : [...]")),
    ("restrictions", ("""A list of strings containing boolean expression that
        limit the search space in that they must be satisfied by the kernel
        configuration. These expressions must be true for the configuration
        to be part of the search space. For example:
        restrictions=["block_size_x==block_size_y*tile_size_y"] limits the
        search to configurations where the block_size_x equals the product
        of block_size_y and tile_size_y.
        The default is None.""", "list")),
    ("answer", ("""A list of arguments, similar to what you pass to arguments,
        that contains the expected output of the kernel after it has executed
        and contains None for each argument that is input-only. The expected
        output of the kernel will then be used to verify the correctness of
        each kernel in the parameter space before it will be benchmarked.""",
        "list")),
    ("atol", ("""The maximum allowed absolute difference between two elements
        in the output and the reference answer, as passed to numpy.allclose().
        Ignored if you have not passed a reference answer. Default value is
        1e-6, that is 0.000001.""", "float")),
    ("verify", ("""Python function used for output verification. By default,
        numpy.allclose is used for output verification, if this does not suit
        your application, you can pass a different function here.

        The function is expected to have two positional arguments. The first
        is the reference result, the second is the output computed by the
        kernel being verified. The types of these arguments depends on the
        type of the output arguments you are verifying. The function may also
        have an optional argument named atol, to which the value will be
        passed that was specified using the atol option to tune_kernel.
        The function should return True when the output passes the test, and
        False when the output fails the test.""", "func(ref, ans, atol=None)")),
    ("strategy", ("""Specify the strategy to use for searching through the
        parameter space, choose from:

            * "brute_force" (default),
            * "random_sample", specify: *sample_fraction*,
            * "minimize" or "basinhopping", specify: *method*,
            * "diff_evo", specify: *method*.
            * "genetic_algorithm"
            * "pso"
            * "firefly_algorithm"
            * "simulated_annealing"
            * "bayes_opt"

        "brute_force" is the default and iterates over the entire search
        space.

        "random_sample" can be used to only benchmark a fraction of the
        search space, specify a *sample_fraction* in the interval [0, 1].

        "minimize" and "basinhopping" strategies use minimizers to
        limit the search through the parameter space.

        "diff_evo" uses differential evolution.

        "genetic_algorithm" implements a Genetic Algorithm, default
        setting uses a population size of 20 for 100 generations.

        "pso" implements Particle Swarm Optimization, using the default
        setting of 20 particles for 100 iterations.

        "firefly_algorithm" implements the Firefly Algorithm, using 20
        fireflies for 100 iterations.

        "simulated_annealing" uses Simulated Annealing.

        "bayes_opt" uses Bayesian Optimization.

        """, "")),
    ("strategy_options", ("""A dict with options for the tuning strategy

        Example usage:

         * strategy="basinhopping",
           strategy_options={"method": "BFGS",
                             "maxiter": 100,
                             "T": 1.0}
         * strategy="diff_evo",
           strategy_options={"method": "best1bin",
                             "popsize": 20}
         * strategy="genetic_algorithm",
           strategy_options={"method": "uniform",
                             "popsize": 20,
                             "maxiter": 100}

        strategy="minimize" and strategy="basinhopping", support the following
        options for "method":
        "Nelder-Mead", "Powell", "CG", "BFGS", "L-BFGS-B",
        "TNC", "COBYLA", or "SLSQP". It is also possible to pass a function
        that implements a custom minimization strategy.
        The default is "L-BFGS-B".
        strategy="basinhopping" also supports "T", which is 1.0 by default.

        strategy="diff_evo" supports the following creation "method" options:
        "best1bin", "best1exp", "rand1exp", "randtobest1exp", "best2exp",
        "rand2exp", "randtobest1bin", "best2bin", "rand2bin", "rand1bin".
        The default is "best1bin".

        strategy="genetic_algorithm" uses "method" to select the crossover
        method, options are: "single_point", "two_point", "uniform", and
        "disruptive_uniform".
        The default is "uniform".
        Also "mutation_chance" can be set to control the chance of a mutation,
        which is separately evaluated for each dimension. For example, set
        to 100 for a probability of 0.01 of a mutation per tunable parameter.

        strategy="random_sample" supports "fraction" to specify
        the fraction of the search space to sample in the interval [0,1].

        strategy="firefly_algorithm" supports the following parameters:
        B0 = 1.0, gamma = 1.0, alpha = 0.20.

        strategy="simulated_annealing" supports parameters:
        T = 1.0, T_min = 0.001, alpha = 0.9.

        strategy="bayes_opt" supports acquisition methods: "poi" (default),
        "ei", "ucb". And parameters, popsize (initial random guesses),
        maxiter, alpha, kappa, xi.

        "maxiter" is supported by "minimize", "basinhopping", "diff_evo"
        "firefly_algorithm", "pso", "genetic_algorithm", "bayes_opt". Note
        that maxiter generally refers to iterations of the strategy, not
        the maximum number of function evaluations.

    """, "dict")),
    ("iterations", ("""The number of times a kernel should be executed and
        its execution time measured when benchmarking a kernel, 7 by default.""",
        "int")),
    ("verbose", ("""Sets whether or not to report about configurations that
        were skipped during the search. This could be due to several reasons:

            * kernel configuration fails one or more restrictions
            * too many threads per thread block
            * too much shared memory used by the kernel
            * too many resources requested for launch

        verbose is False by default.""", "bool")),
    ("cache", ("""filename for caching/logging benchmarked instances
        filename uses suffix ".json"
        if the file exists it is read and tuning continues from this file
        """, "string")),
    ("metrics", ("specifies user-defined metrics", "OrderedDict"))
    ])

_device_options = Options([
    ("device", ("""CUDA/OpenCL device to use, in case you have multiple
        CUDA-capable GPUs or OpenCL devices you may use this to select one,
        0 by default. Ignored if you are tuning host code by passing
        lang="C".""", "int")),
    ("platform", ("""OpenCL platform to use, in case you have multiple
        OpenCL platforms you may use this to select one,
        0 by default. Ignored if not using OpenCL. """, "int")),
    ("quiet", ("""Control whether or not to print to the console which
        device is being used, False by default""", "boolean")),
    ("compiler", ("""A string containing your preferred compiler,
        only effective with lang="C". """, "string")),
    ("compiler_options", ("""A list of strings that specify compiler
        options.""", "list(string)"))
    ])



def _get_docstring(opts):
    docstr = ""
    for k, v in opts.items():
        docstr += "    :param " + k + ": " + v[0] + "\n"
        docstr += "    :type "  + k + ": " + v[1] + "\n\n"
    return docstr

_tune_kernel_docstring = """ Tune a CUDA kernel given a set of tunable parameters

%s

    :returns: A list of dictionaries of all executed kernel configurations and their
        execution times. And a dictionary with information about the environment
        in which the tuning took place. This records device name, properties,
        version info, and so on.
    :rtype: list(dict()), dict()

""" % _get_docstring(_kernel_options) + _get_docstring(_tuning_options) + _get_docstring(_device_options)

#"""

def tune_kernel(kernel_name, kernel_string, problem_size, arguments,
                tune_params, grid_div_x=None, grid_div_y=None, grid_div_z=None,
                restrictions=None, answer=None, atol=1e-6, verify=None, verbose=False,
                lang=None, device=0, platform=0, smem_args=None, cmem_args=None, texmem_args=None,
                compiler=None, compiler_options=None, log=None,
                iterations=7, block_size_names=None, quiet=False, strategy=None, strategy_options=None,
<<<<<<< HEAD
                scheduler=None,
                cache=None):
=======
                cache=None, metrics=None):
>>>>>>> 6508fb6b

    if log:
        logging.basicConfig(filename=kernel_name + datetime.now().strftime('%Y%m%d-%H:%M:%S') + '.log', level=log)

    kernel_source = core.KernelSource(kernel_string, lang)

    _check_user_input(kernel_name, kernel_source, arguments, block_size_names)

    # check for forbidden names in tune parameters
    util.check_tune_params_list(tune_params)

    # check whether block_size_names are used as expected
    util.check_block_size_params_names_list(block_size_names, tune_params)

    if iterations < 1:
        raise ValueError("Iterations should be at least one!")

    #sort all the options into separate dicts
    opts = locals()
    kernel_options = Options([(k, opts[k]) for k in _kernel_options.keys()])
    tuning_options = Options([(k, opts[k]) for k in _tuning_options.keys()])
    device_options = Options([(k, opts[k]) for k in _device_options.keys()])

    logging.debug('tune_kernel called')
    logging.debug('kernel_options: %s', util.get_config_string(kernel_options))
    logging.debug('tuning_options: %s', util.get_config_string(tuning_options))
    logging.debug('device_options: %s', util.get_config_string(device_options))

    if strategy:
        if strategy in strategy_map:
            strategy = strategy_map[strategy]
        else:
            raise ValueError("Strategy %s not recognized" % strategy)

        #make strategy_options into an Options object
        if tuning_options.strategy_options:
            if not isinstance(strategy_options, Options):
                tuning_options.strategy_options = Options(strategy_options)

            #select strategy based on user options
            if "fraction" in tuning_options.strategy_options and not tuning_options.strategy == 'random_sample':
                raise ValueError('It is not possible to use fraction in combination with strategies other than "random_sample". ' \
                                 'Please set strategy="random_sample", when using "fraction" in strategy_options')

            #check if method is supported by the selected strategy
            if "method" in tuning_options.strategy_options:
                method = tuning_options.strategy_options.method
                if not method in strategy.supported_methods:
                    raise ValueError('Method %s is not supported for strategy %s' % (method, tuning_options.strategy))

        #if no strategy_options dict has been passed, create empty dictionary
        else:
            tuning_options.strategy_options = Options({})

    #if no strategy selected
    else:
        strategy = brute_force



    #the user-specified function may or may not have an optional atol argument;
    #we normalize it so that it always accepts atol.
    tuning_options.verify = util.normalize_verify_function(tuning_options.verify)

    #process cache
    if cache:
        if cache[-5:] != ".json":
            cache += ".json"

        util.process_cache(cache, kernel_options, tuning_options, runner)
    else:
        tuning_options.cache = {}
        tuning_options.cachefile = None

    if not scheduler:
        runner = SequentialRunner(kernel_source, kernel_options, device_options, tuning_options, iterations)
    else:
        runner = ParallelRunner(kernel_source, kernel_options, device_options, tuning_options, iterations, scheduler)

    #call the strategy to execute the tuning process
    results, env = strategy.tune(runner, kernel_options, device_options, tuning_options)

    #finished iterating over search space
    if not device_options.quiet:
        if results:     #checks if results is not empty
            best_config = min(results, key=lambda x: x['time'])
            units = getattr(runner, "units", None)
            print("best performing configuration:", util.get_config_string(best_config, list(tune_params.keys()) + ['time'], units=units))
        else:
            print("no results to report")

    if cache:
        util.close_cache(cache)

    del runner.dev

    return results, env


tune_kernel.__doc__ = _tune_kernel_docstring


_run_kernel_docstring = """Compile and run a single kernel

    Compiles and runs a single kernel once, given a specific instance of the kernels tuning parameters.
    However, instead of measuring execution time run_kernel returns the output of the kernel.
    The output is returned as a list of numpy arrays that contains the state of all the kernel arguments
    after execution on the GPU.

    To summarize what this function will do for you in one call:
     * Compile the kernel according to the set of parameters passed
     * Allocate GPU memory to hold all kernel arguments
     * Move the all data to the GPU
     * Execute the kernel on the GPU
     * Copy all data from the GPU back to the host and return it as a list of Numpy arrays

    This function was added to the Kernel Tuner mostly to allow easy testing for kernel correctness.
    On purpose, the interface is a lot like `tune_kernel()`.

%s

    :param params: A dictionary containing the tuning parameter names as keys
            and a single value per tuning parameter as values.
    :type params: dict( string: int )

    :returns: A list of numpy arrays, similar to the arguments passed to this
        function, containing the output after kernel execution.
    :rtype: list
""" % _get_docstring(_kernel_options) + _get_docstring(_device_options)


def run_kernel(kernel_name, kernel_string, problem_size, arguments,
               params, grid_div_x=None, grid_div_y=None, grid_div_z=None,
               lang=None, device=0, platform=0, smem_args=None, cmem_args=None, texmem_args=None, compiler=None, compiler_options=None,
               block_size_names=None, quiet=False, log=None):

    if log:
        logging.basicConfig(filename=kernel_name + datetime.now().strftime('%Y%m%d-%H:%M:%S') + '.log', level=log)

    kernel_source = core.KernelSource(kernel_string, lang)

    _check_user_input(kernel_name, kernel_source, arguments, block_size_names)

    #sort options into separate dicts
    opts = locals()
    kernel_options = Options([(k, opts[k]) for k in _kernel_options.keys()])
    device_options = Options([(k, opts[k]) for k in _device_options.keys()])

    #detect language and create the right device function interface
    dev = core.DeviceInterface(kernel_source, iterations=1, **device_options)

    #move data to the GPU
    gpu_args = dev.ready_argument_list(arguments)

    instance = None
    try:
        #create kernel instance
        instance = dev.create_kernel_instance(kernel_source, kernel_options, params, False)
        if instance is None:
            raise Exception("cannot create kernel instance, too many threads per block")

        # see if the kernel arguments have correct type
        util.check_argument_list(instance.name, instance.kernel_string, arguments)

        #compile the kernel
        func = dev.compile_kernel(instance, False)
        if func is None:
            raise Exception("cannot compile kernel, too much shared memory used")

        #add constant memory arguments to compiled module
        if cmem_args is not None:
            dev.copy_constant_memory_args(cmem_args)
        #add texture memory arguments to compiled module
        if texmem_args is not None:
            dev.copy_texture_memory_args(texmem_args)
    finally:
        #delete temp files
        if instance is not None:
            instance.delete_temp_files()

    #run the kernel
    if not dev.run_kernel(func, gpu_args, instance):
        raise Exception("runtime error occured, too many resources requested")

    #copy data in GPU memory back to the host
    results = []
    for i, arg in enumerate(arguments):
        if numpy.isscalar(arg):
            results.append(arg)
        else:
            results.append(numpy.zeros_like(arg))
            dev.memcpy_dtoh(results[-1], gpu_args[i])

    #trying to make run_kernel work nicely with the Nvidia Visual Profiler
    del dev

    return results


run_kernel.__doc__ = _run_kernel_docstring

def _check_user_input(kernel_name, kernel_source, arguments, block_size_names):
    # see if the kernel arguments have correct type
    kernel_source.check_argument_lists(kernel_name, arguments)

    # check for types and length of block_size_names
    util.check_block_size_names(block_size_names)
<|MERGE_RESOLUTION|>--- conflicted
+++ resolved
@@ -368,12 +368,8 @@
                 lang=None, device=0, platform=0, smem_args=None, cmem_args=None, texmem_args=None,
                 compiler=None, compiler_options=None, log=None,
                 iterations=7, block_size_names=None, quiet=False, strategy=None, strategy_options=None,
-<<<<<<< HEAD
                 scheduler=None,
-                cache=None):
-=======
                 cache=None, metrics=None):
->>>>>>> 6508fb6b
 
     if log:
         logging.basicConfig(filename=kernel_name + datetime.now().strftime('%Y%m%d-%H:%M:%S') + '.log', level=log)
