"""Kernel Tuner interface module.

This module contains the main functions that Kernel Tuner
offers to its users.

Author
------
Ben van Werkhoven <b.vanwerkhoven@esciencenter.nl>

Copyright and License
---------------------
* Copyright 2016 Netherlands eScience Center

Licensed under the Apache License, Version 2.0 (the "License");
you may not use this file except in compliance with the License.
You may obtain a copy of the License at

    http://www.apache.org/licenses/LICENSE-2.0

Unless required by applicable law or agreed to in writing, software
distributed under the License is distributed on an "AS IS" BASIS,
WITHOUT WARRANTIES OR CONDITIONS OF ANY KIND, either express or implied.
See the License for the specific language governing permissions and
limitations under the License.
"""

import logging
from argparse import ArgumentParser
from ast import literal_eval
from datetime import datetime
from pathlib import Path
from time import perf_counter

import numpy
from constraint import Constraint

import kernel_tuner.core as core
import kernel_tuner.util as util
from kernel_tuner.file_utils import get_input_file, get_t4_metadata, get_t4_results
from kernel_tuner.integration import get_objective_defaults
from kernel_tuner.runners.sequential import SequentialRunner
from kernel_tuner.runners.simulation import SimulationRunner
from kernel_tuner.searchspace import Searchspace

try:
    import torch
except ImportError:
    torch = util.TorchPlaceHolder()

<<<<<<< HEAD
from kernel_tuner.strategies import brute_force, random_sample, diff_evo, minimize, basinhopping, genetic_algorithm, mls, pso, simulated_annealing, firefly_algorithm, bayes_opt, greedy_mls, greedy_ils, ordered_greedy_mls, dual_annealing, bayes_opt_old, bayes_opt_GPyTorch, bayes_opt_GPyTorch_lean, bayes_opt_alt_BOTorch
=======
from kernel_tuner.strategies import (
    basinhopping,
    bayes_opt,
    brute_force,
    diff_evo,
    dual_annealing,
    firefly_algorithm,
    genetic_algorithm,
    greedy_ils,
    greedy_mls,
    minimize,
    mls,
    ordered_greedy_mls,
    pso,
    random_sample,
    simulated_annealing,
)
>>>>>>> 3be5685f

strategy_map = {
    "brute_force": brute_force,
    "random_sample": random_sample,
    "minimize": minimize,
    "basinhopping": basinhopping,
    "diff_evo": diff_evo,
    "genetic_algorithm": genetic_algorithm,
    "greedy_mls": greedy_mls,
    "ordered_greedy_mls": ordered_greedy_mls,
    "greedy_ils": greedy_ils,
    "dual_annealing": dual_annealing,
    "mls": mls,
    "pso": pso,
    "simulated_annealing": simulated_annealing,
    "firefly_algorithm": firefly_algorithm,
    "bayes_opt": bayes_opt,
    "bayes_opt_old": bayes_opt_old,
    "bayes_opt_GPyTorch": bayes_opt_GPyTorch,
    "bayes_opt_GPyTorch_lean": bayes_opt_GPyTorch_lean,
    "bayes_opt_BOTorch": bayes_opt_alt_BOTorch,
}


class Options(dict):
    """read-only class for passing options around."""

    def __getattr__(self, name):
        if not name.startswith("_"):
            return self[name]
        return super(Options, self).__getattr__(name)

    def __deepcopy__(self, _):
        return self


_kernel_options = Options(
    [
        ("kernel_name", ("""The name of the kernel in the code.""", "string")),
        (
            "kernel_source",
            (
                """The CUDA, OpenCL, HIP, or C kernel code.
            It is allowed for the code to be passed as a string, a filename, a function
            that returns a string of code, or a list when the code needs auxilliary files.

            To support combined host and device code tuning, a list of
            filenames can be passed. The first file in the list should be the
            file that contains the host code. The host code is assumed to
            include or read in any of the files in the list beyond the first.
            The tunable parameters can be used within all files.

            Another alternative is to pass a code generating function.
            The purpose of this is to support the use of code generating
            functions that generate the kernel code based on the specific
            parameters. This function should take one positional argument,
            which will be used to pass a dict containing the parameters.
            The function should return a string with the source code for
            the kernel.""",
                "string or list and/or callable",
            ),
        ),
        (
            "lang",
            (
                """Specifies the language used for GPU kernels. The kernel_tuner
        automatically detects the language, but if it fails, you may specify
        the language using this argument, currently supported: "CUDA", "Cupy",
        "OpenCL", "HIP", or "C".""",
                "string",
            ),
        ),
        (
            "problem_size",
            (
                """The size of the domain from which the grid dimensions
            of the kernel are computed.

            This can be specified using an int, string, function, or
            1,2,3-dimensional tuple.

            In general, do not divide the problem_size yourself by the thread block sizes.
            Kernel Tuner does this for you based on tunable parameters,
            called "block_size_x", "block_size_y", and "block_size_z".
            If more or different parameters divide the grid dimensions use
            grid_div_x/y/z options to specify this.

            In most use-cases the problem_size is specified using a single integer
            or a tuple of integers,
            but Kernel Tuner supports more advanced use cases where the problem_size
            itself depends on the tunable parameters in some way.

            You are allowed to use a function or string to specify the problem_size.
            A function should accept a dictionary with the tunable parameters
            for this kernel configuration and directly return a tuple
            that specifies the problem size in all dimensions.

            When passing a string, you are allowed to write Python
            arithmetic and use the names of tunable parameters as variables
            in these expressions. Kernel Tuner will replace instances of the tunable
            parameters with their current value when computing the grid dimensions.
            This option exists for convenience, but do note that using a lambda
            function is probably safer. The string notation should only return
            the problem size for one dimension, but can be used inside
            a tuple, possibly in combination with integers or more strings in
            different dimensions.

            See the reduction CUDA example for an example use of this feature.""",
                "callable, string, int, or tuple(int or string, ..)",
            ),
        ),
        (
            "arguments",
            (
                """A list of kernel arguments, use numpy arrays for
            arrays, use numpy.int32 or numpy.float32 for scalars.""",
                "list",
            ),
        ),
        (
            "grid_div_x",
            (
                """A list of names of the parameters whose values divide
            the grid dimensions in the x-direction.
            The product of all grid divisor expressions is computed before dividing
            the problem_size in that dimension. Also note that the divison is treated
            as a float divison and resulting grid dimensions will be rounded up to
            the nearest integer number.

            Arithmetic expressions can be
            used if necessary inside the string containing a parameter name. For
            example, in some cases you may want to divide the problem size in the
            x-dimension with the number of warps rather than the number of threads
            in a block, in such cases one could for example use ["block_size_x/32"].
            Another option is to pass a function to grid_div_x that accepts a
            dictionary with the tunable parameters and returns the grid divisor
            in this dimension, for example: grid_div_x=lambda p:p["block_size_x"]/32.

            If not supplied, ["block_size_x"] will be used by default, if you do not
            want any grid x-dimension divisors pass an empty list.""",
                "callable or list",
            ),
        ),
        (
            "grid_div_y",
            (
                """A list of names of the parameters whose values divide
            the grid dimensions in the y-direction, ["block_size_y"] by default.
            If you do not want to divide the problem_size, you should pass an empty list.
            See grid_div_x for more details.""",
                "list",
            ),
        ),
        (
            "grid_div_z",
            (
                """A list of names of the parameters whose values divide
            the grid dimensions in the z-direction, ["block_size_z"] by default.
            If you do not want to divide the problem_size, you should pass an empty list.
            See grid_div_x for more details.""",
                "list",
            ),
        ),
        (
            "smem_args",
            (
                """CUDA-specific feature for specifying shared memory options
            to the kernel. At the moment only 'size' is supported, but setting the
            shared memory configuration on Kepler GPUs for example could be added
            in the future. Size should denote the number of bytes for to use when
            dynamically allocating shared memory.""",
                "dict(string: numpy object)",
            ),
        ),
        (
            "cmem_args",
            (
                """CUDA-specific feature for specifying constant memory
            arguments to the kernel. In OpenCL these are handled as normal
            kernel arguments, but in CUDA you can copy to a symbol. The way you
            specify constant memory arguments is by passing a dictionary with
            strings containing the constant memory symbol name together with numpy
            objects in the same way as normal kernel arguments.""",
                "dict(string: numpy object)",
            ),
        ),
        (
            "texmem_args",
            (
                """CUDA-specific feature for specifying texture memory
            arguments to the kernel. You specify texture memory arguments by passing a
            dictionary with strings containing the texture reference name together with
            the texture contents. These contents can be either simply a numpy object,
            or a dictionary containing the numpy object under the key 'array' plus the
            configuration options 'filter_mode' ('point' or 'linear), 'address_mode'
            (a list of 'border', 'clamp', 'mirror', 'wrap' per axis),
            'normalized_coordinates' (True/False).""",
                "dict(string: numpy object or dict)",
            ),
        ),
        (
            "block_size_names",
            (
                """A list of strings that replace the defaults for the names
            that denote the thread block dimensions. If not passed, the behavior
            defaults to ``["block_size_x", "block_size_y", "block_size_z"]``""",
                "list(string)",
            ),
        ),
        (
            "defines",
            (
                """A dictionary containing the preprocessor definitions inserted into
            the source code. The keys should the definition names and each value should be either a string or
            a function that returns a string. If an emtpy dictionary is passed, no definitions are inserted.
            If None is passed, each tunable parameter is inserted as a preprocessor definition.""",
                "dict",
            ),
        ),
    ]
)

_tuning_options = Options(
    [
        (
            "tune_params",
            (
                """A dictionary containing the parameter names as keys,
            and lists of possible parameter settings as values.
            Kernel Tuner will try to compile and benchmark all possible
            combinations of all possible values for all tuning parameters.
            This typically results in a rather large search space of all
            possible kernel configurations.

            For each kernel configuration, each tuning parameter is
            replaced at compile-time with its current value.
            Currently, Kernel Tuner uses the convention that the following
            list of tuning parameters are used as thread block dimensions:

                * "block_size_x"   thread block (work group) x-dimension
                * "block_size_y"   thread block (work group) y-dimension
                * "block_size_z"   thread block (work group) z-dimension

            Options for changing these defaults may be added later. If you
            don't want the thread block dimensions to be compiled in, you
            may use the built-in variables blockDim.xyz in CUDA or the
            built-in function get_local_size() in OpenCL instead.""",
                "dict( string : [...]",
            ),
        ),
        (
            "restrictions",
            (
                """An option to limit the search space with restrictions.
        The restrictions can be specified using a function or a list of strings.
        The function should take one argument, namely a dictionary with the
        tunable parameters of the kernel configuration, if the function returns
        True the configuration is considered to be part of the search space, or
        False otherwise.
        The other way to specify restrictions is using a list of strings
        containing boolean expression that must be satisfied by the kernel
        configuration. These expressions must all be true for the configuration
        to be part of the search space. For example:
        restrictions=["block_size_x==block_size_y*tile_size_y"] limits the
        search to configurations where the block_size_x equals the product
        of block_size_y and tile_size_y.
        The default is None.""",
                "callable or list(strings)",
            ),
        ),
        (
            "answer",
            (
                """A list of arguments, similar to what you pass to arguments,
        that contains the expected output of the kernel after it has executed
        and contains None for each argument that is input-only. The expected
        output of the kernel will then be used to verify the correctness of
        each kernel in the parameter space before it will be benchmarked.""",
                "list",
            ),
        ),
        (
            "atol",
            (
                """The maximum allowed absolute difference between two elements
        in the output and the reference answer, as passed to numpy.allclose().
        Ignored if you have not passed a reference answer. Default value is
        1e-6, that is 0.000001.""",
                "float",
            ),
        ),
        (
            "verify",
            (
                """Python function used for output verification. By default,
        numpy.allclose is used for output verification, if this does not suit
        your application, you can pass a different function here.

        The function is expected to have two positional arguments. The first
        is the reference result, the second is the output computed by the
        kernel being verified. The types of these arguments depends on the
        type of the output arguments you are verifying. The function may also
        have an optional argument named atol, to which the value will be
        passed that was specified using the atol option to tune_kernel.
        The function should return True when the output passes the test, and
        False when the output fails the test.""",
                "func(ref, ans, atol=None)",
            ),
        ),
        (
            "strategy",
            (
                """Specify the strategy to use for searching through the
        parameter space, choose from:

            * "basinhopping" Basin Hopping
            * "bayes_opt" Bayesian Optimization
            * "brute_force" (default) iterates through the entire search space
            * "minimize" uses a local minimization algorithm
            * "dual annealing" dual annealing
            * "diff_evo" differential evolution
            * "firefly_algorithm" firefly algorithm strategy
            * "genetic_algorithm" a genetic algorithm optimization
            * "greedy_ils" greedy randomized iterative local search
            * "greedy_mls" greedy randomized multi-start local search
            * "mls" best-improvement multi-start local search
            * "ordered_greedy_mls" multi-start local search that uses a fixed order
            * "pso" particle swarm optimization
            * "random_sample" takes a random sample of the search space
            * "simulated_annealing" simulated annealing strategy

        Strategy-specific parameters and options are explained under strategy_options.

        """,
                "",
            ),
        ),
        (
            "strategy_options",
            (
                """A dict with options specific to the selected tuning strategy.

            All strategies support the following two options:

            1. "max_fevals": the maximum number of unique valid function evaluations (i.e. compiling and
            benchmarking a kernel configuration) the strategy is allowed to perform as part of the optimization.
            Note that some strategies implement a default max_fevals of 100.

            2. "time_limit": the maximum amount of time in seconds the strategy is allowed to spent on trying to
            find the optimal kernel configuration. There is no default time limit.

            Strategy specific options are explained in :ref:`optimizations`.

    """,
                "dict",
            ),
        ),
        (
            "iterations",
            (
                """The number of times a kernel should be executed and
        its execution time measured when benchmarking a kernel, 7 by default.""",
                "int",
            ),
        ),
        (
            "objective",
            (
                """Optimization objective to sort results on, consisting of a string
            that also occurs in results as a metric or observed quantity, default 'time'.
            Please see :ref:`objectives`.""",
                "string",
            ),
        ),
        (
            "objective_higher_is_better",
            (
                """boolean that specifies whether the objective should
            be maximized (True) or minimized (False), default False.""",
                "bool",
            ),
        ),
        (
            "verbose",
            (
                """Sets whether or not to report about configurations that
        were skipped during the search. This could be due to several reasons:

            * kernel configuration fails one or more restrictions
            * too many threads per thread block
            * too much shared memory used by the kernel
            * too many resources requested for launch

        verbose is False by default.""",
                "bool",
            ),
        ),
        (
            "cache",
            (
                """Filename for the cache to persistently store benchmarked configurations.
        Filename uses suffix ".json", which is appended if missing.
        If the file exists, it is read and tuning continues from this file. Please see :ref:`cache`.
        """,
                "string",
            ),
        ),
        ("metrics", ("specifies user-defined metrics, please see :ref:`metrics`.", "dict")),
        ("simulation_mode", ("Simulate an auto-tuning search from an existing cachefile", "bool")),
        ("observers", ("""A list of Observers to use during tuning, please see :ref:`observers`.""", "list")),
    ]
)

_device_options = Options(
    [
        (
            "device",
            (
                """CUDA/OpenCL device to use, in case you have multiple
        CUDA-capable GPUs or OpenCL devices you may use this to select one,
        0 by default. Ignored if you are tuning host code by passing
        lang="C".""",
                "int",
            ),
        ),
        (
            "platform",
            (
                """OpenCL platform to use, in case you have multiple
        OpenCL platforms you may use this to select one,
        0 by default. Ignored if not using OpenCL. """,
                "int",
            ),
        ),
        (
            "quiet",
            (
                """Control whether or not to print to the console which
        device is being used, False by default""",
                "boolean",
            ),
        ),
        (
            "compiler",
            (
                """A string containing your preferred compiler,
        only effective with lang="C". """,
                "string",
            ),
        ),
        (
            "compiler_options",
            (
                """A list of strings that specify compiler
        options.""",
                "list(string)",
            ),
        ),
    ]
)


def _get_docstring(opts):
    docstr = ""
    for k, v in opts.items():
        docstr += "    :param " + k + ": " + v[0] + "\n"
        docstr += "    :type " + k + ": " + v[1] + "\n\n"
    return docstr


_tune_kernel_docstring = (
    """ Tune a CUDA kernel given a set of tunable parameters

%s

    :returns: A list of dictionaries of all executed kernel configurations and their
        execution times. And a dictionary with information about the environment
        in which the tuning took place. This records device name, properties,
        version info, and so on.
    :rtype: list(dict()), dict()

<<<<<<< HEAD
""" % _get_docstring(_kernel_options) + _get_docstring(_tuning_options) + _get_docstring(_device_options)

#"""


def tune_kernel(kernel_name, kernel_source, problem_size, arguments, tune_params, grid_div_x=None, grid_div_y=None, grid_div_z=None, restrictions=None,
                answer=None, atol=1e-6, verify=None, verbose=False, lang=None, device=0, platform=0, smem_args=None, cmem_args=None, texmem_args=None,
                compiler=None, compiler_options=None, log=None, iterations=7, block_size_names=None, quiet=False, strategy=None, strategy_options=None,
                cache=None, metrics=None, simulation_mode=False, parallel_mode=False, hyperparam_mode=False, observers=None):

=======
"""
    % _get_docstring(_kernel_options)
    + _get_docstring(_tuning_options)
    + _get_docstring(_device_options)
)


def tune_kernel(
    kernel_name,
    kernel_source,
    problem_size,
    arguments,
    tune_params,
    grid_div_x=None,
    grid_div_y=None,
    grid_div_z=None,
    restrictions=None,
    answer=None,
    atol=1e-6,
    verify=None,
    verbose=False,
    lang=None,
    device=0,
    platform=0,
    smem_args=None,
    cmem_args=None,
    texmem_args=None,
    compiler=None,
    compiler_options=None,
    defines=None,
    log=None,
    iterations=7,
    block_size_names=None,
    quiet=False,
    strategy=None,
    strategy_options=None,
    cache=None,
    metrics=None,
    simulation_mode=False,
    observers=None,
    objective=None,
    objective_higher_is_better=None,
):
    start_overhead_time = perf_counter()
>>>>>>> 3be5685f
    if log:
        logging.basicConfig(filename=kernel_name + datetime.now().strftime("%Y%m%d-%H:%M:%S") + ".log", level=log)

<<<<<<< HEAD
    if iterations < 1:
        raise ValueError("Iterations should be at least one!")

    kernelsource = core.KernelSource(kernel_name, kernel_source, lang)
=======
    kernelsource = core.KernelSource(kernel_name, kernel_source, lang, defines)
>>>>>>> 3be5685f

    _check_user_input(kernel_name, kernelsource, arguments, block_size_names)

    # default objective if none is specified
    objective, objective_higher_is_better = get_objective_defaults(objective, objective_higher_is_better)

    # check for forbidden names in tune parameters
    util.check_tune_params_list(tune_params, observers, simulation_mode=simulation_mode)

    # check whether block_size_names are used as expected
    util.check_block_size_params_names_list(block_size_names, tune_params)

    # ensure there is always at least three names
    util.append_default_block_size_names(block_size_names)

    # if the restrictions are not constraints or a callable, the restrictions are strings, so parse them to functions (increases restrictions check performance significantly)
    if restrictions is not None and not callable(restrictions) and not any(isinstance(r, Constraint) for r in restrictions):
        restrictions = util.parse_restrictions(restrictions)

    # sort all the options into separate dicts
    opts = locals()
    kernel_options = Options([(k, opts[k]) for k in _kernel_options.keys()])
    tuning_options = Options([(k, opts[k]) for k in _tuning_options.keys()])
    device_options = Options([(k, opts[k]) for k in _device_options.keys()])
    tuning_options["unique_results"] = {}
    if strategy_options and "max_fevals" in strategy_options:
        tuning_options["max_fevals"] = strategy_options["max_fevals"]
    if strategy_options and "time_limit" in strategy_options:
        tuning_options["time_limit"] = strategy_options["time_limit"]

    logging.debug("tune_kernel called")
    logging.debug("kernel_options: %s", util.get_config_string(kernel_options))
    logging.debug("tuning_options: %s", util.get_config_string(tuning_options))
    logging.debug("device_options: %s", util.get_config_string(device_options))

    if strategy:
        if strategy in strategy_map:
            strategy = strategy_map[strategy]
        else:
            raise ValueError(f"Unkown strategy {strategy}, must be one of: {', '.join(list(strategy_map.keys()))}")

        # make strategy_options into an Options object
        if tuning_options.strategy_options:
            if not isinstance(strategy_options, Options):
                tuning_options.strategy_options = Options(strategy_options)

            # select strategy based on user options
            if "fraction" in tuning_options.strategy_options and not tuning_options.strategy == "random_sample":
                raise ValueError(
                    'It is not possible to use fraction in combination with strategies other than "random_sample". '
                    'Please set strategy="random_sample", when using "fraction" in strategy_options'
                )

            # check if method is supported by the selected strategy
            if "method" in tuning_options.strategy_options:
                method = tuning_options.strategy_options.method
                if method not in strategy.supported_methods:
                    raise ValueError("Method %s is not supported for strategy %s" % (method, tuning_options.strategy))

        # if no strategy_options dict has been passed, create empty dictionary
        else:
            tuning_options.strategy_options = Options({})

    # if no strategy selected
    else:
        strategy = brute_force

    # select the runner for this job based on input
<<<<<<< HEAD
    selected_runner = SimulationRunner if simulation_mode is True else SequentialRunner
    with selected_runner(kernelsource, kernel_options, device_options, iterations, observers, parallel_mode, hyperparam_mode) as runner:

        #the user-specified function may or may not have an optional atol argument;
        #we normalize it so that it always accepts atol.
        tuning_options.verify = util.normalize_verify_function(tuning_options.verify)

        #process cache
        if cache:
            if cache[-5:] != ".json":
                cache += ".json"

            util.process_cache(cache, kernel_options, tuning_options, runner)
        else:
            tuning_options.cache = {}
            tuning_options.cachefile = None

        #call the strategy to execute the tuning process
        results, env = strategy.tune(runner, kernel_options, device_options, tuning_options)

        #finished iterating over search space
        if not device_options.quiet:
            if results:    #checks if results is not empty
                best_config = min(results, key=lambda x: x['time'])
                units = getattr(runner, "units", None)
                print("best performing configuration:")
                util.print_config_output(tune_params, best_config, device_options.quiet, metrics, units)
            else:
                print("no results to report")

        if cache and not simulation_mode:
            util.close_cache(cache)

=======
    selected_runner = SimulationRunner if simulation_mode else SequentialRunner
    tuning_options.simulated_time = 0
    runner = selected_runner(kernelsource, kernel_options, device_options, iterations, observers)

    # the user-specified function may or may not have an optional atol argument;
    # we normalize it so that it always accepts atol.
    tuning_options.verify = util.normalize_verify_function(tuning_options.verify)

    # process cache
    if cache:
        if isinstance(cache, Path):
            cache = str(cache.resolve())
        if cache[-5:] != ".json":
            cache += ".json"

        util.process_cache(cache, kernel_options, tuning_options, runner)
    else:
        tuning_options.cache = {}
        tuning_options.cachefile = None

    # create search space
    searchspace = Searchspace(tune_params, restrictions, runner.dev.max_threads)
    restrictions = searchspace._modified_restrictions
    tuning_options.restrictions = restrictions
    if verbose:
        print(f"Searchspace has {searchspace.size} configurations after restrictions.")

    # call the strategy to execute the tuning process
    tuning_options["start_time"] = perf_counter()
    results = strategy.tune(searchspace, runner, tuning_options)
    env = runner.get_environment(tuning_options)

    # finished iterating over search space
    if results:  # checks if results is not empty
        best_config = util.get_best_config(results, objective, objective_higher_is_better)
        # add the best configuration to env
        env["best_config"] = best_config
        if not device_options.quiet:
            units = getattr(runner, "units", None)
            print("best performing configuration:")
            util.print_config_output(tune_params, best_config, device_options.quiet, metrics, units)
    elif not device_options.quiet:
        print("no results to report")

    if cache:
        util.close_cache(cache)

    # get the seperate timings for the benchmarking process
    overhead_time = 1000 * (perf_counter() - start_overhead_time)
    env = util.get_total_timings(results, env, overhead_time)
>>>>>>> 3be5685f
    return results, env


tune_kernel.__doc__ = _tune_kernel_docstring

_run_kernel_docstring = """Compile and run a single kernel

    Compiles and runs a single kernel once, given a specific instance of the kernels tuning parameters.
    However, instead of measuring execution time run_kernel returns the output of the kernel.
    The output is returned as a list of numpy arrays that contains the state of all the kernel arguments
    after execution on the GPU.

    To summarize what this function will do for you in one call:
     * Compile the kernel according to the set of parameters passed
     * Allocate GPU memory to hold all kernel arguments
     * Move the all data to the GPU
     * Execute the kernel on the GPU
     * Copy all data from the GPU back to the host and return it as a list of Numpy arrays

    This function was added to Kernel Tuner mostly to allow easy testing for kernel correctness.
    On purpose, the interface is a lot like `tune_kernel()`.

%s

    :param params: A dictionary containing the tuning parameter names as keys
            and a single value per tuning parameter as values.
    :type params: dict( string: int )

    :returns: A list of numpy arrays, similar to the arguments passed to this
        function, containing the output after kernel execution.
    :rtype: list
""" % _get_docstring(
    _kernel_options
) + _get_docstring(
    _device_options
)


def run_kernel(
    kernel_name,
    kernel_source,
    problem_size,
    arguments,
    params,
    grid_div_x=None,
    grid_div_y=None,
    grid_div_z=None,
    lang=None,
    device=0,
    platform=0,
    smem_args=None,
    cmem_args=None,
    texmem_args=None,
    compiler=None,
    compiler_options=None,
    defines=None,
    block_size_names=None,
    quiet=False,
    log=None,
):
    if log:
        logging.basicConfig(filename=kernel_name + datetime.now().strftime("%Y%m%d-%H:%M:%S") + ".log", level=log)

    kernelsource = core.KernelSource(kernel_name, kernel_source, lang, defines)

    _check_user_input(kernel_name, kernelsource, arguments, block_size_names)

    # sort options into separate dicts
    opts = locals()
    kernel_options = Options([(k, opts[k]) for k in _kernel_options.keys()])
    device_options = Options([(k, opts[k]) for k in _device_options.keys()])

    # detect language and create the right device function interface
    dev = core.DeviceInterface(kernelsource, iterations=1, **device_options)

    # Preprocess GPU arguments. Require for handling `Tunable` arguments
    arguments = dev.preprocess_gpu_arguments(arguments, params)

    # move data to the GPU
    gpu_args = dev.ready_argument_list(arguments)

    instance = None
    try:
        # create kernel instance
        instance = dev.create_kernel_instance(kernelsource, kernel_options, params, False)
        if instance is None:
            raise RuntimeError("cannot create kernel instance, too many threads per block")

        # see if the kernel arguments have correct type
        util.check_argument_list(instance.name, instance.kernel_string, arguments)

        # compile the kernel
        func = dev.compile_kernel(instance, False)
        if func is None:
            raise RuntimeError("cannot compile kernel, too much shared memory used")

        # add shared memory arguments to compiled module
        if smem_args is not None:
            dev.copy_shared_memory_args(util.get_smem_args(smem_args, params))
        # add constant memory arguments to compiled module
        if cmem_args is not None:
            dev.copy_constant_memory_args(cmem_args)
        # add texture memory arguments to compiled module
        if texmem_args is not None:
            dev.copy_texture_memory_args(texmem_args)
    finally:
        # delete temp files
        if instance is not None:
            instance.delete_temp_files()

    # run the kernel
    if not dev.run_kernel(func, gpu_args, instance):
        raise RuntimeError("runtime error occured, too many resources requested")

    # copy data in GPU memory back to the host
    results = []
    for i, arg in enumerate(arguments):
        if numpy.isscalar(arg):
            results.append(arg)
        elif isinstance(arg, torch.Tensor):
            results.append(arg.cpu())
        else:
            results.append(numpy.zeros_like(arg))
            dev.memcpy_dtoh(results[-1], gpu_args[i])

    return results


run_kernel.__doc__ = _run_kernel_docstring


def _check_user_input(kernel_name, kernelsource, arguments, block_size_names):
    # see if the kernel arguments have correct type
    kernelsource.check_argument_lists(kernel_name, arguments)

    # check for types and length of block_size_names
    util.check_block_size_names(block_size_names)


def tune_kernel_T1(input_filepath: Path, cache_filepath: Path = None, simulation_mode = False, output_T4 = True, iterations = 7, strategy_options = None):
    """Call the tune function with a T1 input file."""
    inputs = get_input_file(input_filepath)
    kernelspec: dict = inputs["KernelSpecification"]
    kernel_name: str = kernelspec["KernelName"]
    kernel_filepath = Path(kernelspec["KernelFile"])
    kernel_source = (
        kernel_filepath if kernel_filepath.exists() else Path(input_filepath).parent.parent / kernel_filepath
    )
    assert kernel_source.exists(), f"KernelFile '{kernel_source}' does not exist at {kernel_source.resolve()}"
    language: str = kernelspec["Language"]
    problem_size = kernelspec["ProblemSize"]
    device = kernelspec["Device"]["Name"]
    strategy = inputs["Search"]["Name"]

    if cache_filepath is None and "SimulationInput" in kernelspec:
        cache_filepath = Path(kernelspec["SimulationInput"])

    # get the grid divisions
    grid_divs = {}
    for grid_div in ["GridDivX", "GridDivY", "GridDivZ"]:
        grid_divs[grid_div] = None
        if grid_div in kernelspec and len(kernelspec[grid_div]) > 0:
            grid_divs[grid_div] = kernelspec[grid_div]

    # convert tuneable parameters
    tune_params = dict()
    for param in inputs["ConfigurationSpace"]["TuningParameters"]:
        tune_param = None
        if param["Type"] in ["int", "float"]:
            vals = param["Values"]
            if vals[:5] == "list(" or (vals[0] == "[" and vals[-1] == "]"):
                tune_param = eval(vals)
            else:
                tune_param = literal_eval(vals)
        if tune_param is not None:
            tune_params[param["Name"]] = tune_param
        else:
            raise NotImplementedError(f"Conversion for this type of parameter has not yet been implemented: {param}")

    # convert restrictions
    restrictions = list()
    for res in inputs["ConfigurationSpace"]["Conditions"]:
        restriction = None
        if isinstance(res["Expression"], str):
            restriction = res["Expression"]
        if restriction is not None:
            restrictions.append(restriction)
        else:
            raise NotImplementedError(f"Conversion for this type of restriction has not yet been implemented: {res}")

    # convert arguments (must be after resolving tune_params)
    arguments = list()
    cmem_arguments = {}
    for arg in kernelspec["Arguments"]:
        argument = None
        if arg["Type"] == "float" and arg["MemoryType"] == "Vector":
            size = arg["Size"]
            if isinstance(size, str):
                args = tune_params.copy()
                args["ProblemSize"] = problem_size
                size = int(eval(size, args))
            if not isinstance(size, int):
                raise TypeError(f"Size should be an integer, but is {size} (type ({type(size)}, from {arg['Size']}))")
            if arg["FillType"] == "Constant":
                argument = numpy.full(size, arg["FillValue"]).astype(numpy.float32)
            elif arg["FillType"] == "Random":
                argument = numpy.random.randn(size).astype(numpy.float32)
            else:
                raise NotImplementedError(f"Conversion for fill type '{arg['FillType']}' has not yet been implemented")
        if argument is not None:
            arguments.append(argument)
            if "MemType" in arg and arg["MemType"] == "Constant":
                cmem_arguments[arg["Name"]] = argument
        else:
            raise NotImplementedError(f"Conversion for this type of argument has not yet been implemented: {arg}")

    # tune with the converted inputs
    # TODO add objective to tune_kernel and get_t4_results calls once available in T1
    results, env = tune_kernel(
        kernel_name,
        kernel_source,
        problem_size,
        arguments,
        tune_params,
        device=device,
        grid_div_x=grid_divs["GridDivX"],
        grid_div_y=grid_divs["GridDivY"],
        grid_div_z=grid_divs["GridDivZ"],
        cmem_args=cmem_arguments,
        restrictions=restrictions,
        lang=language,
        cache=cache_filepath,
        simulation_mode=simulation_mode,
        quiet=True,
        verbose=False,
        iterations=iterations,
        strategy=strategy,
        strategy_options=strategy_options
    )
    if output_T4:
        return get_t4_metadata(), get_t4_results(results, tune_params)
    return results, env


def entry_point(args=None):  #  pragma: no cover
    """Command-line interface entry point."""
    cli = ArgumentParser()
    cli.add_argument("input_file", type=str, help="The path to the input json file to execute (T1 standard)")
    cli.add_argument(
        "cache_file", type=str, help="The path to the cachefile to use (optional)", required=False, default=None
    )
    args = cli.parse_args(args)
    input_filepath_arg: str = args.input_file
    if input_filepath_arg is None or input_filepath_arg == "":
        raise ValueError("Invalid '--input_file' option. Run 'kernel_tuner -h' to read more.")
    input_filepath = Path(input_filepath_arg)
    cachefile_filepath_arg = args.cache_file
    if cachefile_filepath_arg is not None:
        cachefile_filepath_arg = Path(cachefile_filepath_arg)
    tune_kernel_T1(input_filepath, cache_filepath=cachefile_filepath_arg)<|MERGE_RESOLUTION|>--- conflicted
+++ resolved
@@ -47,9 +47,6 @@
 except ImportError:
     torch = util.TorchPlaceHolder()
 
-<<<<<<< HEAD
-from kernel_tuner.strategies import brute_force, random_sample, diff_evo, minimize, basinhopping, genetic_algorithm, mls, pso, simulated_annealing, firefly_algorithm, bayes_opt, greedy_mls, greedy_ils, ordered_greedy_mls, dual_annealing, bayes_opt_old, bayes_opt_GPyTorch, bayes_opt_GPyTorch_lean, bayes_opt_alt_BOTorch
-=======
 from kernel_tuner.strategies import (
     basinhopping,
     bayes_opt,
@@ -67,7 +64,6 @@
     random_sample,
     simulated_annealing,
 )
->>>>>>> 3be5685f
 
 strategy_map = {
     "brute_force": brute_force,
@@ -549,18 +545,6 @@
         version info, and so on.
     :rtype: list(dict()), dict()
 
-<<<<<<< HEAD
-""" % _get_docstring(_kernel_options) + _get_docstring(_tuning_options) + _get_docstring(_device_options)
-
-#"""
-
-
-def tune_kernel(kernel_name, kernel_source, problem_size, arguments, tune_params, grid_div_x=None, grid_div_y=None, grid_div_z=None, restrictions=None,
-                answer=None, atol=1e-6, verify=None, verbose=False, lang=None, device=0, platform=0, smem_args=None, cmem_args=None, texmem_args=None,
-                compiler=None, compiler_options=None, log=None, iterations=7, block_size_names=None, quiet=False, strategy=None, strategy_options=None,
-                cache=None, metrics=None, simulation_mode=False, parallel_mode=False, hyperparam_mode=False, observers=None):
-
-=======
 """
     % _get_docstring(_kernel_options)
     + _get_docstring(_tuning_options)
@@ -605,18 +589,10 @@
     objective_higher_is_better=None,
 ):
     start_overhead_time = perf_counter()
->>>>>>> 3be5685f
     if log:
         logging.basicConfig(filename=kernel_name + datetime.now().strftime("%Y%m%d-%H:%M:%S") + ".log", level=log)
 
-<<<<<<< HEAD
-    if iterations < 1:
-        raise ValueError("Iterations should be at least one!")
-
-    kernelsource = core.KernelSource(kernel_name, kernel_source, lang)
-=======
     kernelsource = core.KernelSource(kernel_name, kernel_source, lang, defines)
->>>>>>> 3be5685f
 
     _check_user_input(kernel_name, kernelsource, arguments, block_size_names)
 
@@ -685,41 +661,6 @@
         strategy = brute_force
 
     # select the runner for this job based on input
-<<<<<<< HEAD
-    selected_runner = SimulationRunner if simulation_mode is True else SequentialRunner
-    with selected_runner(kernelsource, kernel_options, device_options, iterations, observers, parallel_mode, hyperparam_mode) as runner:
-
-        #the user-specified function may or may not have an optional atol argument;
-        #we normalize it so that it always accepts atol.
-        tuning_options.verify = util.normalize_verify_function(tuning_options.verify)
-
-        #process cache
-        if cache:
-            if cache[-5:] != ".json":
-                cache += ".json"
-
-            util.process_cache(cache, kernel_options, tuning_options, runner)
-        else:
-            tuning_options.cache = {}
-            tuning_options.cachefile = None
-
-        #call the strategy to execute the tuning process
-        results, env = strategy.tune(runner, kernel_options, device_options, tuning_options)
-
-        #finished iterating over search space
-        if not device_options.quiet:
-            if results:    #checks if results is not empty
-                best_config = min(results, key=lambda x: x['time'])
-                units = getattr(runner, "units", None)
-                print("best performing configuration:")
-                util.print_config_output(tune_params, best_config, device_options.quiet, metrics, units)
-            else:
-                print("no results to report")
-
-        if cache and not simulation_mode:
-            util.close_cache(cache)
-
-=======
     selected_runner = SimulationRunner if simulation_mode else SequentialRunner
     tuning_options.simulated_time = 0
     runner = selected_runner(kernelsource, kernel_options, device_options, iterations, observers)
@@ -770,7 +711,6 @@
     # get the seperate timings for the benchmarking process
     overhead_time = 1000 * (perf_counter() - start_overhead_time)
     env = util.get_total_timings(results, env, overhead_time)
->>>>>>> 3be5685f
     return results, env
 
 
