"""Kernel Tuner interface module.

This module contains the main functions that Kernel Tuner
offers to its users.

Author
------
Ben van Werkhoven <b.vanwerkhoven@esciencenter.nl>

Copyright and License
---------------------
* Copyright 2016 Netherlands eScience Center

Licensed under the Apache License, Version 2.0 (the "License");
you may not use this file except in compliance with the License.
You may obtain a copy of the License at

    http://www.apache.org/licenses/LICENSE-2.0

Unless required by applicable law or agreed to in writing, software
distributed under the License is distributed on an "AS IS" BASIS,
WITHOUT WARRANTIES OR CONDITIONS OF ANY KIND, either express or implied.
See the License for the specific language governing permissions and
limitations under the License.
"""

import logging
from argparse import ArgumentParser
from ast import literal_eval
from datetime import datetime
from pathlib import Path
from time import perf_counter

import numpy
from constraint import Constraint

import kernel_tuner.core as core
import kernel_tuner.util as util
from kernel_tuner.file_utils import get_input_file, get_t4_metadata, get_t4_results
from kernel_tuner.integration import get_objective_defaults
from kernel_tuner.runners.sequential import SequentialRunner
from kernel_tuner.runners.simulation import SimulationRunner
from kernel_tuner.searchspace import Searchspace

try:
    import torch
except ImportError:
    torch = util.TorchPlaceHolder()

from kernel_tuner.strategies import (
    basinhopping,
    bayes_opt,
    brute_force,
    diff_evo,
    dual_annealing,
    firefly_algorithm,
    genetic_algorithm,
    greedy_ils,
    greedy_mls,
    minimize,
    mls,
    ordered_greedy_mls,
    pso,
    random_sample,
    simulated_annealing,
)

strategy_map = {
    "brute_force": brute_force,
    "random_sample": random_sample,
    "minimize": minimize,
    "basinhopping": basinhopping,
    "diff_evo": diff_evo,
    "genetic_algorithm": genetic_algorithm,
    "greedy_mls": greedy_mls,
    "ordered_greedy_mls": ordered_greedy_mls,
    "greedy_ils": greedy_ils,
    "dual_annealing": dual_annealing,
    "mls": mls,
    "pso": pso,
    "simulated_annealing": simulated_annealing,
    "firefly_algorithm": firefly_algorithm,
    "bayes_opt": bayes_opt
}


class Options(dict):
    """read-only class for passing options around."""

    def __getattr__(self, name):
        if not name.startswith("_"):
            return self[name]
        return super(Options, self).__getattr__(name)

    def __deepcopy__(self, _):
        return self


_kernel_options = Options(
    [
        ("kernel_name", ("""The name of the kernel in the code.""", "string")),
        (
            "kernel_source",
            (
                """The CUDA, OpenCL, HIP, or C kernel code.
            It is allowed for the code to be passed as a string, a filename, a function
            that returns a string of code, or a list when the code needs auxilliary files.

            To support combined host and device code tuning, a list of
            filenames can be passed. The first file in the list should be the
            file that contains the host code. The host code is assumed to
            include or read in any of the files in the list beyond the first.
            The tunable parameters can be used within all files.

            Another alternative is to pass a code generating function.
            The purpose of this is to support the use of code generating
            functions that generate the kernel code based on the specific
            parameters. This function should take one positional argument,
            which will be used to pass a dict containing the parameters.
            The function should return a string with the source code for
            the kernel.""",
                "string or list and/or callable",
            ),
        ),
        (
            "lang",
            (
                """Specifies the language used for GPU kernels. The kernel_tuner
        automatically detects the language, but if it fails, you may specify
        the language using this argument, currently supported: "CUDA", "Cupy",
        "OpenCL", "HIP", or "C".""",
                "string",
            ),
        ),
        (
            "problem_size",
            (
                """The size of the domain from which the grid dimensions
            of the kernel are computed.

            This can be specified using an int, string, function, or
            1,2,3-dimensional tuple.

            In general, do not divide the problem_size yourself by the thread block sizes.
            Kernel Tuner does this for you based on tunable parameters,
            called "block_size_x", "block_size_y", and "block_size_z".
            If more or different parameters divide the grid dimensions use
            grid_div_x/y/z options to specify this.

            In most use-cases the problem_size is specified using a single integer
            or a tuple of integers,
            but Kernel Tuner supports more advanced use cases where the problem_size
            itself depends on the tunable parameters in some way.

            You are allowed to use a function or string to specify the problem_size.
            A function should accept a dictionary with the tunable parameters
            for this kernel configuration and directly return a tuple
            that specifies the problem size in all dimensions.

            When passing a string, you are allowed to write Python
            arithmetic and use the names of tunable parameters as variables
            in these expressions. Kernel Tuner will replace instances of the tunable
            parameters with their current value when computing the grid dimensions.
            This option exists for convenience, but do note that using a lambda
            function is probably safer. The string notation should only return
            the problem size for one dimension, but can be used inside
            a tuple, possibly in combination with integers or more strings in
            different dimensions.

            See the reduction CUDA example for an example use of this feature.""",
                "callable, string, int, or tuple(int or string, ..)",
            ),
        ),
        (
            "arguments",
            (
                """A list of kernel arguments, use numpy arrays for
            arrays, use numpy.int32 or numpy.float32 for scalars.""",
                "list",
            ),
        ),
        (
            "grid_div_x",
            (
                """A list of names of the parameters whose values divide
            the grid dimensions in the x-direction.
            The product of all grid divisor expressions is computed before dividing
            the problem_size in that dimension. Also note that the divison is treated
            as a float divison and resulting grid dimensions will be rounded up to
            the nearest integer number.

            Arithmetic expressions can be
            used if necessary inside the string containing a parameter name. For
            example, in some cases you may want to divide the problem size in the
            x-dimension with the number of warps rather than the number of threads
            in a block, in such cases one could for example use ["block_size_x/32"].
            Another option is to pass a function to grid_div_x that accepts a
            dictionary with the tunable parameters and returns the grid divisor
            in this dimension, for example: grid_div_x=lambda p:p["block_size_x"]/32.

            If not supplied, ["block_size_x"] will be used by default, if you do not
            want any grid x-dimension divisors pass an empty list.""",
                "callable or list",
            ),
        ),
        (
            "grid_div_y",
            (
                """A list of names of the parameters whose values divide
            the grid dimensions in the y-direction, ["block_size_y"] by default.
            If you do not want to divide the problem_size, you should pass an empty list.
            See grid_div_x for more details.""",
                "list",
            ),
        ),
        (
            "grid_div_z",
            (
                """A list of names of the parameters whose values divide
            the grid dimensions in the z-direction, ["block_size_z"] by default.
            If you do not want to divide the problem_size, you should pass an empty list.
            See grid_div_x for more details.""",
                "list",
            ),
        ),
        (
            "smem_args",
            (
                """CUDA-specific feature for specifying shared memory options
            to the kernel. At the moment only 'size' is supported, but setting the
            shared memory configuration on Kepler GPUs for example could be added
            in the future. Size should denote the number of bytes for to use when
            dynamically allocating shared memory.""",
                "dict(string: numpy object)",
            ),
        ),
        (
            "cmem_args",
            (
                """CUDA-specific feature for specifying constant memory
            arguments to the kernel. In OpenCL these are handled as normal
            kernel arguments, but in CUDA you can copy to a symbol. The way you
            specify constant memory arguments is by passing a dictionary with
            strings containing the constant memory symbol name together with numpy
            objects in the same way as normal kernel arguments.""",
                "dict(string: numpy object)",
            ),
        ),
        (
            "texmem_args",
            (
                """CUDA-specific feature for specifying texture memory
            arguments to the kernel. You specify texture memory arguments by passing a
            dictionary with strings containing the texture reference name together with
            the texture contents. These contents can be either simply a numpy object,
            or a dictionary containing the numpy object under the key 'array' plus the
            configuration options 'filter_mode' ('point' or 'linear), 'address_mode'
            (a list of 'border', 'clamp', 'mirror', 'wrap' per axis),
            'normalized_coordinates' (True/False).""",
                "dict(string: numpy object or dict)",
            ),
        ),
        (
            "block_size_names",
            (
                """A list of strings that replace the defaults for the names
            that denote the thread block dimensions. If not passed, the behavior
            defaults to ``["block_size_x", "block_size_y", "block_size_z"]``""",
                "list(string)",
            ),
        ),
        (
            "defines",
            (
                """A dictionary containing the preprocessor definitions inserted into
            the source code. The keys should the definition names and each value should be either a string or
            a function that returns a string. If an emtpy dictionary is passed, no definitions are inserted.
            If None is passed, each tunable parameter is inserted as a preprocessor definition.""",
                "dict",
            ),
        ),
    ]
)

_tuning_options = Options(
    [
        (
            "tune_params",
            (
                """A dictionary containing the parameter names as keys,
            and lists of possible parameter settings as values.
            Kernel Tuner will try to compile and benchmark all possible
            combinations of all possible values for all tuning parameters.
            This typically results in a rather large search space of all
            possible kernel configurations.

            For each kernel configuration, each tuning parameter is
            replaced at compile-time with its current value.
            Currently, Kernel Tuner uses the convention that the following
            list of tuning parameters are used as thread block dimensions:

                * "block_size_x"   thread block (work group) x-dimension
                * "block_size_y"   thread block (work group) y-dimension
                * "block_size_z"   thread block (work group) z-dimension

            Options for changing these defaults may be added later. If you
            don't want the thread block dimensions to be compiled in, you
            may use the built-in variables blockDim.xyz in CUDA or the
            built-in function get_local_size() in OpenCL instead.""",
                "dict( string : [...]",
            ),
        ),
        (
            "restrictions",
            (
                """An option to limit the search space with restrictions.
        The restrictions can be specified using a function or a list of strings.
        The function should take one argument, namely a dictionary with the
        tunable parameters of the kernel configuration, if the function returns
        True the configuration is considered to be part of the search space, or
        False otherwise.
        The other way to specify restrictions is using a list of strings
        containing boolean expression that must be satisfied by the kernel
        configuration. These expressions must all be true for the configuration
        to be part of the search space. For example:
        restrictions=["block_size_x==block_size_y*tile_size_y"] limits the
        search to configurations where the block_size_x equals the product
        of block_size_y and tile_size_y.
        The default is None.""",
                "callable or list(strings)",
            ),
        ),
        (
            "answer",
            (
                """A list of arguments, similar to what you pass to arguments,
        that contains the expected output of the kernel after it has executed
        and contains None for each argument that is input-only. The expected
        output of the kernel will then be used to verify the correctness of
        each kernel in the parameter space before it will be benchmarked.""",
                "list",
            ),
        ),
        (
            "atol",
            (
                """The maximum allowed absolute difference between two elements
        in the output and the reference answer, as passed to numpy.allclose().
        Ignored if you have not passed a reference answer. Default value is
        1e-6, that is 0.000001.""",
                "float",
            ),
        ),
        (
            "verify",
            (
                """Python function used for output verification. By default,
        numpy.allclose is used for output verification, if this does not suit
        your application, you can pass a different function here.

        The function is expected to have two positional arguments. The first
        is the reference result, the second is the output computed by the
        kernel being verified. The types of these arguments depends on the
        type of the output arguments you are verifying. The function may also
        have an optional argument named atol, to which the value will be
        passed that was specified using the atol option to tune_kernel.
        The function should return True when the output passes the test, and
        False when the output fails the test.""",
                "func(ref, ans, atol=None)",
            ),
        ),
        (
            "strategy",
            (
                """Specify the strategy to use for searching through the
        parameter space, choose from:

            * "basinhopping" Basin Hopping
            * "bayes_opt" Bayesian Optimization
            * "brute_force" (default) iterates through the entire search space
            * "minimize" uses a local minimization algorithm
            * "dual annealing" dual annealing
            * "diff_evo" differential evolution
            * "firefly_algorithm" firefly algorithm strategy
            * "genetic_algorithm" a genetic algorithm optimization
            * "greedy_ils" greedy randomized iterative local search
            * "greedy_mls" greedy randomized multi-start local search
            * "mls" best-improvement multi-start local search
            * "ordered_greedy_mls" multi-start local search that uses a fixed order
            * "pso" particle swarm optimization
            * "random_sample" takes a random sample of the search space
            * "simulated_annealing" simulated annealing strategy

        Strategy-specific parameters and options are explained under strategy_options.

        """,
                "",
            ),
        ),
        (
            "strategy_options",
            (
                """A dict with options specific to the selected tuning strategy.

            All strategies support the following two options:

            1. "max_fevals": the maximum number of unique valid function evaluations (i.e. compiling and
            benchmarking a kernel configuration) the strategy is allowed to perform as part of the optimization.
            Note that some strategies implement a default max_fevals of 100.

            2. "time_limit": the maximum amount of time in seconds the strategy is allowed to spent on trying to
            find the optimal kernel configuration. There is no default time limit.

            Strategy specific options are explained in :ref:`optimizations`.

    """,
                "dict",
            ),
        ),
        (
            "iterations",
            (
                """The number of times a kernel should be executed and
        its execution time measured when benchmarking a kernel, 7 by default.""",
                "int",
            ),
        ),
        (
            "objective",
            (
                """Optimization objective to sort results on, consisting of a string
            that also occurs in results as a metric or observed quantity, default 'time'.
            Please see :ref:`objectives`.""",
                "string",
            ),
        ),
        (
            "objective_higher_is_better",
            (
                """boolean that specifies whether the objective should
            be maximized (True) or minimized (False), default False.""",
                "bool",
            ),
        ),
        (
            "verbose",
            (
                """Sets whether or not to report about configurations that
        were skipped during the search. This could be due to several reasons:

            * kernel configuration fails one or more restrictions
            * too many threads per thread block
            * too much shared memory used by the kernel
            * too many resources requested for launch

        verbose is False by default.""",
                "bool",
            ),
        ),
        (
            "cache",
            (
                """Filename for the cache to persistently store benchmarked configurations.
        Filename uses suffix ".json", which is appended if missing.
        If the file exists, it is read and tuning continues from this file. Please see :ref:`cache`.
        """,
                "string",
            ),
        ),
        ("metrics", ("specifies user-defined metrics, please see :ref:`metrics`.", "dict")),
        ("simulation_mode", ("Simulate an auto-tuning search from an existing cachefile", "bool")),
        ("observers", ("""A list of Observers to use during tuning, please see :ref:`observers`.""", "list")),
    ]
)

_device_options = Options(
    [
        (
            "device",
            (
                """CUDA/OpenCL device to use, in case you have multiple
        CUDA-capable GPUs or OpenCL devices you may use this to select one,
        0 by default. Ignored if you are tuning host code by passing
        lang="C".""",
                "int",
            ),
        ),
        (
            "platform",
            (
                """OpenCL platform to use, in case you have multiple
        OpenCL platforms you may use this to select one,
        0 by default. Ignored if not using OpenCL. """,
                "int",
            ),
        ),
        (
            "quiet",
            (
                """Control whether or not to print to the console which
        device is being used, False by default""",
                "boolean",
            ),
        ),
        (
            "compiler",
            (
                """A string containing your preferred compiler,
        only effective with lang="C". """,
                "string",
            ),
        ),
        (
            "compiler_options",
            (
                """A list of strings that specify compiler
        options.""",
                "list(string)",
            ),
        ),
    ]
)


def _get_docstring(opts):
    docstr = ""
    for k, v in opts.items():
        docstr += "    :param " + k + ": " + v[0] + "\n"
        docstr += "    :type " + k + ": " + v[1] + "\n\n"
    return docstr


_tune_kernel_docstring = (
    """ Tune a CUDA kernel given a set of tunable parameters

%s

    :returns: A list of dictionaries of all executed kernel configurations and their
        execution times. And a dictionary with information about the environment
        in which the tuning took place. This records device name, properties,
        version info, and so on.
    :rtype: list(dict()), dict()

"""
    % _get_docstring(_kernel_options)
    + _get_docstring(_tuning_options)
    + _get_docstring(_device_options)
)


def tune_kernel(
    kernel_name,
    kernel_source,
    problem_size,
    arguments,
    tune_params,
    grid_div_x=None,
    grid_div_y=None,
    grid_div_z=None,
    restrictions=None,
    answer=None,
    atol=1e-6,
    verify=None,
    verbose=False,
    lang=None,
    device=0,
    platform=0,
    smem_args=None,
    cmem_args=None,
    texmem_args=None,
    compiler=None,
    compiler_options=None,
    defines=None,
    log=None,
    iterations=7,
    block_size_names=None,
    quiet=False,
    strategy=None,
    strategy_options=None,
    cache=None,
    metrics=None,
    simulation_mode=False,
    observers=None,
    objective=None,
    objective_higher_is_better=None,
):
    start_overhead_time = perf_counter()
    if log:
        logging.basicConfig(filename=kernel_name + datetime.now().strftime("%Y%m%d-%H:%M:%S") + ".log", level=log)

    kernelsource = core.KernelSource(kernel_name, kernel_source, lang, defines)

    _check_user_input(kernel_name, kernelsource, arguments, block_size_names)

    # default objective if none is specified
    objective, objective_higher_is_better = get_objective_defaults(objective, objective_higher_is_better)

    # check for forbidden names in tune parameters
    util.check_tune_params_list(tune_params, observers, simulation_mode=simulation_mode)

    # check whether block_size_names are used
    block_size_names = util.check_block_size_params_names_list(block_size_names, tune_params)

    # ensure there is always at least three names
    util.append_default_block_size_names(block_size_names)

    # if the restrictions are not constraints or a callable, the restrictions are strings, so parse them to functions (increases restrictions check performance significantly)
    if (
        restrictions is not None
        and not callable(restrictions)
        and not any(isinstance(r, Constraint) for r in restrictions)
    ):
        restrictions = util.compile_restrictions(restrictions, tune_params)

    # sort all the options into separate dicts
    opts = locals()
    kernel_options = Options([(k, opts[k]) for k in _kernel_options.keys()])
    tuning_options = Options([(k, opts[k]) for k in _tuning_options.keys()])
    device_options = Options([(k, opts[k]) for k in _device_options.keys()])
    tuning_options["unique_results"] = {}
    if strategy_options and "max_fevals" in strategy_options:
        tuning_options["max_fevals"] = strategy_options["max_fevals"]
    if strategy_options and "time_limit" in strategy_options:
        tuning_options["time_limit"] = strategy_options["time_limit"]

    logging.debug("tune_kernel called")
    logging.debug("kernel_options: %s", util.get_config_string(kernel_options))
    logging.debug("tuning_options: %s", util.get_config_string(tuning_options))
    logging.debug("device_options: %s", util.get_config_string(device_options))

    if strategy:
        if strategy in strategy_map:
            strategy = strategy_map[strategy]
        else:
            raise ValueError(f"Unkown strategy {strategy}, must be one of: {', '.join(list(strategy_map.keys()))}")

        # make strategy_options into an Options object
        if tuning_options.strategy_options:
            if not isinstance(strategy_options, Options):
                tuning_options.strategy_options = Options(strategy_options)

            # select strategy based on user options
            if "fraction" in tuning_options.strategy_options and not tuning_options.strategy == "random_sample":
                raise ValueError(
                    'It is not possible to use fraction in combination with strategies other than "random_sample". '
                    'Please set strategy="random_sample", when using "fraction" in strategy_options'
                )

            # check if method is supported by the selected strategy
            if "method" in tuning_options.strategy_options:
                method = tuning_options.strategy_options.method
                if method not in strategy.supported_methods:
                    raise ValueError("Method %s is not supported for strategy %s" % (method, tuning_options.strategy))

        # if no strategy_options dict has been passed, create empty dictionary
        else:
            tuning_options.strategy_options = Options({})

    # if no strategy selected
    else:
        strategy = brute_force

    # select the runner for this job based on input
    selected_runner = SimulationRunner if simulation_mode else SequentialRunner
    tuning_options.simulated_time = 0
    runner = selected_runner(kernelsource, kernel_options, device_options, iterations, observers)

    # the user-specified function may or may not have an optional atol argument;
    # we normalize it so that it always accepts atol.
    tuning_options.verify = util.normalize_verify_function(tuning_options.verify)

    def preprocess_cache(filepath):
        if isinstance(filepath, Path):
            filepath = str(filepath.resolve())
        if filepath[-5:] != ".json":
            filepath += ".json"
        return filepath

    # process cache
    if cache:
<<<<<<< HEAD
        cache = preprocess_cache(cache)
=======
        if isinstance(cache, Path):
            cache = str(cache.resolve())
        if cache[-5:] != ".json":
            cache += ".json"

>>>>>>> 01e10073
        util.process_cache(cache, kernel_options, tuning_options, runner)
    else:
        tuning_options.cache = {}
        tuning_options.cachefile = None

    # create search space
    searchspace = Searchspace(tune_params, restrictions, runner.dev.max_threads)
    restrictions = searchspace._modified_restrictions
    tuning_options.restrictions = restrictions
    if verbose:
        print(f"Searchspace has {searchspace.size} configurations after restrictions.")

    # register the times and raise an exception if the budget is exceeded
    if "time_limit" in tuning_options:
        tuning_options["startup_time"] = perf_counter() - start_overhead_time
        if tuning_options["startup_time"] > tuning_options["time_limit"]:
            raise RuntimeError(
                f"The startup time of the tuning process ({tuning_options['startup_time']} seconds) has exceeded the time limit ({tuning_options['time_limit']} seconds). "
                "Please increase the time limit or decrease the size of the search space."
            )
    tuning_options["start_time"] = perf_counter()

    # call the strategy to execute the tuning process
    results = strategy.tune(searchspace, runner, tuning_options)
    env = runner.get_environment(tuning_options)

    # finished iterating over search space
    if results:  # checks if results is not empty
        best_config = util.get_best_config(results, objective, objective_higher_is_better)
        # add the best configuration to env
        env["best_config"] = best_config
        if not device_options.quiet:
            units = getattr(runner, "units", None)
            print("best performing configuration:")
            util.print_config_output(tune_params, best_config, device_options.quiet, metrics, units)
    elif not device_options.quiet:
        print("no results to report")

    if cache:
        util.close_cache(cache)

    # get the seperate timings for the benchmarking process
    overhead_time = 1000 * (perf_counter() - start_overhead_time)
    env = util.get_total_timings(results, env, overhead_time)
    return results, env


tune_kernel.__doc__ = _tune_kernel_docstring

_run_kernel_docstring = """Compile and run a single kernel

    Compiles and runs a single kernel once, given a specific instance of the kernels tuning parameters.
    However, instead of measuring execution time run_kernel returns the output of the kernel.
    The output is returned as a list of numpy arrays that contains the state of all the kernel arguments
    after execution on the GPU.

    To summarize what this function will do for you in one call:
     * Compile the kernel according to the set of parameters passed
     * Allocate GPU memory to hold all kernel arguments
     * Move the all data to the GPU
     * Execute the kernel on the GPU
     * Copy all data from the GPU back to the host and return it as a list of Numpy arrays

    This function was added to Kernel Tuner mostly to allow easy testing for kernel correctness.
    On purpose, the interface is a lot like `tune_kernel()`.

%s

    :param params: A dictionary containing the tuning parameter names as keys
            and a single value per tuning parameter as values.
    :type params: dict( string: int )

    :returns: A list of numpy arrays, similar to the arguments passed to this
        function, containing the output after kernel execution.
    :rtype: list
""" % _get_docstring(
    _kernel_options
) + _get_docstring(
    _device_options
)


def run_kernel(
    kernel_name,
    kernel_source,
    problem_size,
    arguments,
    params,
    grid_div_x=None,
    grid_div_y=None,
    grid_div_z=None,
    lang=None,
    device=0,
    platform=0,
    smem_args=None,
    cmem_args=None,
    texmem_args=None,
    compiler=None,
    compiler_options=None,
    defines=None,
    block_size_names=None,
    quiet=False,
    log=None,
):
    if log:
        logging.basicConfig(filename=kernel_name + datetime.now().strftime("%Y%m%d-%H:%M:%S") + ".log", level=log)

    kernelsource = core.KernelSource(kernel_name, kernel_source, lang, defines)

    _check_user_input(kernel_name, kernelsource, arguments, block_size_names)

    # sort options into separate dicts
    opts = locals()
    kernel_options = Options([(k, opts[k]) for k in _kernel_options.keys()])
    device_options = Options([(k, opts[k]) for k in _device_options.keys()])

    # detect language and create the right device function interface
    dev = core.DeviceInterface(kernelsource, iterations=1, **device_options)

    # Preprocess GPU arguments. Require for handling `Tunable` arguments
    arguments = dev.preprocess_gpu_arguments(arguments, params)

    # move data to the GPU
    gpu_args = dev.ready_argument_list(arguments)

    instance = None
    try:
        # create kernel instance
        instance = dev.create_kernel_instance(kernelsource, kernel_options, params, False)
        if instance is None:
            raise RuntimeError("cannot create kernel instance, too many threads per block")

        # see if the kernel arguments have correct type
        util.check_argument_list(instance.name, instance.kernel_string, arguments)

        # compile the kernel
        func = dev.compile_kernel(instance, False)
        if func is None:
            raise RuntimeError("cannot compile kernel, too much shared memory used")

        # add shared memory arguments to compiled module
        if smem_args is not None:
            dev.copy_shared_memory_args(util.get_smem_args(smem_args, params))
        # add constant memory arguments to compiled module
        if cmem_args is not None:
            dev.copy_constant_memory_args(cmem_args)
        # add texture memory arguments to compiled module
        if texmem_args is not None:
            dev.copy_texture_memory_args(texmem_args)
    finally:
        # delete temp files
        if instance is not None:
            instance.delete_temp_files()

    # run the kernel
    if not dev.run_kernel(func, gpu_args, instance):
        raise RuntimeError("runtime error occured, too many resources requested")

    # copy data in GPU memory back to the host
    results = []
    for i, arg in enumerate(arguments):
        if numpy.isscalar(arg):
            results.append(arg)
        elif isinstance(arg, torch.Tensor):
            results.append(arg.cpu())
        else:
            results.append(numpy.zeros_like(arg))
            dev.memcpy_dtoh(results[-1], gpu_args[i])

    return results


run_kernel.__doc__ = _run_kernel_docstring


def _check_user_input(kernel_name, kernelsource, arguments, block_size_names):
    # see if the kernel arguments have correct type
    kernelsource.check_argument_lists(kernel_name, arguments)

    # check for types and length of block_size_names
    util.check_block_size_names(block_size_names)


<<<<<<< HEAD
def tune_kernel_T1(
    input_filepath: Path,
    cache_filepath: Path = None,
    objective="time",
    objective_higher_is_better=False,
    simulation_mode=False,
    output_T4=True,
    iterations=7,
    strategy_options=None,
):
=======
def tune_kernel_T1(input_filepath: Path, cache_filepath: Path = None, simulation_mode = False, output_T4 = True, iterations = 7, strategy_options = None):
>>>>>>> 01e10073
    """Call the tune function with a T1 input file."""
    inputs = get_input_file(input_filepath)
    kernelspec: dict = inputs["KernelSpecification"]
    kernel_name: str = kernelspec["KernelName"]
    kernel_filepath = Path(kernelspec["KernelFile"])
    kernel_source = (
        kernel_filepath if kernel_filepath.exists() else Path(input_filepath).parent.parent / kernel_filepath
    )
    assert kernel_source.exists(), f"KernelFile '{kernel_source}' does not exist at {kernel_source.resolve()}"
    language: str = kernelspec["Language"]
    problem_size = kernelspec["ProblemSize"]
    device = kernelspec["Device"]["Name"]
    strategy = inputs["Search"]["Name"]
<<<<<<< HEAD
    if "Attributes" in inputs["Search"]:
        strategy_options = {}
        for attribute in inputs["Search"]["Attributes"]:
            strategy_options[attribute["Name"]] = attribute["Value"]
    if "Budget" in inputs:
        budget = inputs["Budget"][0]
        assert budget["Type"] == "ConfigurationCount"
        if strategy_options is None:
            strategy_options = {}
        strategy_options["max_fevals"] = budget["BudgetValue"]

    # set the cache path
=======

>>>>>>> 01e10073
    if cache_filepath is None and "SimulationInput" in kernelspec:
        cache_filepath = Path(kernelspec["SimulationInput"])

    # get the grid divisions
    grid_divs = {}
    for grid_div in ["GridDivX", "GridDivY", "GridDivZ"]:
        grid_divs[grid_div] = None
        if grid_div in kernelspec and len(kernelspec[grid_div]) > 0:
            grid_divs[grid_div] = kernelspec[grid_div]

    # convert tuneable parameters
    tune_params = dict()
    for param in inputs["ConfigurationSpace"]["TuningParameters"]:
        tune_param = None
        if param["Type"] in ["int", "float"]:
            vals = param["Values"]
<<<<<<< HEAD
            if "list(" in vals or "range(" in vals or (vals[0] == "[" and vals[-1] == "]"):
                tune_param = eval(vals)
            else:
                tune_param = literal_eval(vals)
        if param["Type"] == "string":
            tune_param = eval(param["Values"])
=======
            if vals[:5] == "list(" or (vals[0] == "[" and vals[-1] == "]"):
                tune_param = eval(vals)
            else:
                tune_param = literal_eval(vals)
>>>>>>> 01e10073
        if tune_param is not None:
            tune_params[param["Name"]] = tune_param
        else:
            raise NotImplementedError(f"Conversion for this type of parameter has not yet been implemented: {param}")

    # convert restrictions
    restrictions = list()
    for res in inputs["ConfigurationSpace"]["Conditions"]:
        restriction = None
        if isinstance(res["Expression"], str):
            restriction = res["Expression"]
        if restriction is not None:
            restrictions.append(restriction)
        else:
            raise NotImplementedError(f"Conversion for this type of restriction has not yet been implemented: {res}")

    # convert arguments (must be after resolving tune_params)
    arguments = list()
    cmem_arguments = {}
    for arg in kernelspec["Arguments"]:
        argument = None
<<<<<<< HEAD
        if arg["MemoryType"] == "Vector":
            if arg["Type"] != "float":
                raise NotImplementedError(
                    f"Conversion for vector type '{arg['Type']}' has not yet been implemented: {arg}"
                )
=======
        if arg["Type"] == "float" and arg["MemoryType"] == "Vector":
>>>>>>> 01e10073
            size = arg["Size"]
            if isinstance(size, str):
                args = tune_params.copy()
                args["ProblemSize"] = problem_size
                size = int(eval(size, args))
            if not isinstance(size, int):
                raise TypeError(f"Size should be an integer, but is {size} (type ({type(size)}, from {arg['Size']}))")
            if arg["FillType"] == "Constant":
                argument = numpy.full(size, arg["FillValue"]).astype(numpy.float32)
            elif arg["FillType"] == "Random":
                argument = numpy.random.randn(size).astype(numpy.float32)
            else:
                raise NotImplementedError(f"Conversion for fill type '{arg['FillType']}' has not yet been implemented")
<<<<<<< HEAD
        elif arg["MemoryType"] == "Scalar":
            if arg["Type"] == "float":
                argument = numpy.float32(arg["FillValue"])
            else:
                raise NotImplementedError()
=======
>>>>>>> 01e10073
        if argument is not None:
            arguments.append(argument)
            if "MemType" in arg and arg["MemType"] == "Constant":
                cmem_arguments[arg["Name"]] = argument
        else:
            raise NotImplementedError(f"Conversion for this type of argument has not yet been implemented: {arg}")

    # tune with the converted inputs
<<<<<<< HEAD
    # TODO get_t4_results calls once available in T1
=======
    # TODO add objective to tune_kernel and get_t4_results calls once available in T1
>>>>>>> 01e10073
    results, env = tune_kernel(
        kernel_name,
        kernel_source,
        problem_size,
        arguments,
        tune_params,
        device=device,
        grid_div_x=grid_divs["GridDivX"],
        grid_div_y=grid_divs["GridDivY"],
        grid_div_z=grid_divs["GridDivZ"],
        cmem_args=cmem_arguments,
        restrictions=restrictions,
        lang=language,
        cache=cache_filepath,
        simulation_mode=simulation_mode,
        quiet=True,
        verbose=False,
        iterations=iterations,
        strategy=strategy,
<<<<<<< HEAD
        strategy_options=strategy_options,
        objective=objective,
        objective_higher_is_better=objective_higher_is_better,
    )
    if output_T4:
        return get_t4_metadata(), get_t4_results(results, tune_params, objective=objective)
=======
        strategy_options=strategy_options
    )
    if output_T4:
        return get_t4_metadata(), get_t4_results(results, tune_params)
>>>>>>> 01e10073
    return results, env


def entry_point(args=None):  #  pragma: no cover
    """Command-line interface entry point."""
    cli = ArgumentParser()
    cli.add_argument("input_file", type=str, help="The path to the input json file to execute (T1 standard)")
    cli.add_argument(
        "cache_file", type=str, help="The path to the cachefile to use (optional)", required=False, default=None
    )
    args = cli.parse_args(args)
    input_filepath_arg: str = args.input_file
    if input_filepath_arg is None or input_filepath_arg == "":
        raise ValueError("Invalid '--input_file' option. Run 'kernel_tuner -h' to read more.")
    input_filepath = Path(input_filepath_arg)
    cachefile_filepath_arg = args.cache_file
    if cachefile_filepath_arg is not None:
        cachefile_filepath_arg = Path(cachefile_filepath_arg)
    tune_kernel_T1(input_filepath, cache_filepath=cachefile_filepath_arg)<|MERGE_RESOLUTION|>--- conflicted
+++ resolved
@@ -678,15 +678,7 @@
 
     # process cache
     if cache:
-<<<<<<< HEAD
         cache = preprocess_cache(cache)
-=======
-        if isinstance(cache, Path):
-            cache = str(cache.resolve())
-        if cache[-5:] != ".json":
-            cache += ".json"
-
->>>>>>> 01e10073
         util.process_cache(cache, kernel_options, tuning_options, runner)
     else:
         tuning_options.cache = {}
@@ -870,7 +862,6 @@
     util.check_block_size_names(block_size_names)
 
 
-<<<<<<< HEAD
 def tune_kernel_T1(
     input_filepath: Path,
     cache_filepath: Path = None,
@@ -881,9 +872,6 @@
     iterations=7,
     strategy_options=None,
 ):
-=======
-def tune_kernel_T1(input_filepath: Path, cache_filepath: Path = None, simulation_mode = False, output_T4 = True, iterations = 7, strategy_options = None):
->>>>>>> 01e10073
     """Call the tune function with a T1 input file."""
     inputs = get_input_file(input_filepath)
     kernelspec: dict = inputs["KernelSpecification"]
@@ -897,7 +885,6 @@
     problem_size = kernelspec["ProblemSize"]
     device = kernelspec["Device"]["Name"]
     strategy = inputs["Search"]["Name"]
-<<<<<<< HEAD
     if "Attributes" in inputs["Search"]:
         strategy_options = {}
         for attribute in inputs["Search"]["Attributes"]:
@@ -910,9 +897,6 @@
         strategy_options["max_fevals"] = budget["BudgetValue"]
 
     # set the cache path
-=======
-
->>>>>>> 01e10073
     if cache_filepath is None and "SimulationInput" in kernelspec:
         cache_filepath = Path(kernelspec["SimulationInput"])
 
@@ -929,19 +913,12 @@
         tune_param = None
         if param["Type"] in ["int", "float"]:
             vals = param["Values"]
-<<<<<<< HEAD
             if "list(" in vals or "range(" in vals or (vals[0] == "[" and vals[-1] == "]"):
                 tune_param = eval(vals)
             else:
                 tune_param = literal_eval(vals)
         if param["Type"] == "string":
             tune_param = eval(param["Values"])
-=======
-            if vals[:5] == "list(" or (vals[0] == "[" and vals[-1] == "]"):
-                tune_param = eval(vals)
-            else:
-                tune_param = literal_eval(vals)
->>>>>>> 01e10073
         if tune_param is not None:
             tune_params[param["Name"]] = tune_param
         else:
@@ -963,15 +940,11 @@
     cmem_arguments = {}
     for arg in kernelspec["Arguments"]:
         argument = None
-<<<<<<< HEAD
         if arg["MemoryType"] == "Vector":
             if arg["Type"] != "float":
                 raise NotImplementedError(
                     f"Conversion for vector type '{arg['Type']}' has not yet been implemented: {arg}"
                 )
-=======
-        if arg["Type"] == "float" and arg["MemoryType"] == "Vector":
->>>>>>> 01e10073
             size = arg["Size"]
             if isinstance(size, str):
                 args = tune_params.copy()
@@ -985,14 +958,11 @@
                 argument = numpy.random.randn(size).astype(numpy.float32)
             else:
                 raise NotImplementedError(f"Conversion for fill type '{arg['FillType']}' has not yet been implemented")
-<<<<<<< HEAD
         elif arg["MemoryType"] == "Scalar":
             if arg["Type"] == "float":
                 argument = numpy.float32(arg["FillValue"])
             else:
                 raise NotImplementedError()
-=======
->>>>>>> 01e10073
         if argument is not None:
             arguments.append(argument)
             if "MemType" in arg and arg["MemType"] == "Constant":
@@ -1001,11 +971,7 @@
             raise NotImplementedError(f"Conversion for this type of argument has not yet been implemented: {arg}")
 
     # tune with the converted inputs
-<<<<<<< HEAD
     # TODO get_t4_results calls once available in T1
-=======
-    # TODO add objective to tune_kernel and get_t4_results calls once available in T1
->>>>>>> 01e10073
     results, env = tune_kernel(
         kernel_name,
         kernel_source,
@@ -1025,19 +991,12 @@
         verbose=False,
         iterations=iterations,
         strategy=strategy,
-<<<<<<< HEAD
         strategy_options=strategy_options,
         objective=objective,
         objective_higher_is_better=objective_higher_is_better,
     )
     if output_T4:
         return get_t4_metadata(), get_t4_results(results, tune_params, objective=objective)
-=======
-        strategy_options=strategy_options
-    )
-    if output_T4:
-        return get_t4_metadata(), get_t4_results(results, tune_params)
->>>>>>> 01e10073
     return results, env
 
 
