--- conflicted
+++ resolved
@@ -3,10 +3,7 @@
 
 from pathlib import Path
 from random import randint
-<<<<<<< HEAD
-=======
 from argparse import ArgumentParser
->>>>>>> bff6d7b8
 
 import kernel_tuner
 
@@ -65,11 +62,7 @@
     # pass a temporary cache file to avoid duplicate execution
     if 'cache' not in kwargs:
         cachefile = get_random_unique_filename('temp_', '.json')
-<<<<<<< HEAD
-        cachefile = Path("hyperparamtuning_milo_bruteforce_dual_annealing.json")
-=======
         cachefile = Path(f"hyperparamtuning_paper_bruteforce_{target_strategy}.json")
->>>>>>> bff6d7b8
         kwargs['cache'] = str(cachefile)
 
     def put_if_not_present(target_dict, key, value):
@@ -82,17 +75,12 @@
     kwargs['verify'] = None
     arguments = [target_strategy]
 
-<<<<<<< HEAD
-    # execute the hyperparameter tuning
-    result, env = kernel_tuner.tune_kernel('hyperparamtuning', None, [], arguments, hyper_params, *args, lang='Hypertuner',
-=======
     # IMPORTANT when running this script in parallel, always make sure the below name is unique among your runs!
     # e.g. when parallalizing over the hypertuning of multiple strategies, use the strategy name
     name = f"hyperparamtuning_{target_strategy.lower()}"
 
     # execute the hyperparameter tuning
     result, env = kernel_tuner.tune_kernel(name, None, [], arguments, hyper_params, *args, lang='Hypertuner',
->>>>>>> bff6d7b8
                                     objective='score', objective_higher_is_better=True, iterations=iterations, **kwargs)
     
     # remove the temporary cachefile and return only unique results in order
@@ -104,31 +92,6 @@
             result_unique[config_id] = r
     return list(result_unique.values()), env
 
-<<<<<<< HEAD
-if __name__ == "__main__":  # TODO remove in production
-    # hyperparams = {
-    #     'popsize': [10, 20, 30],
-    #     'maxiter': [50, 100, 150],
-    #     'w': [0.25, 0.5, 0.75],
-    #     'c1': [1.0, 2.0, 3.0],
-    #     'c2': [0.5, 1.0, 1.5]
-    # }
-    # result, env = tune_hyper_params('pso', hyperparams)
-
-    # hyperparams = {
-    #     'neighbor': ['Hamming', 'adjacent'],
-    #     'restart': [True, False],
-    #     'no_improvement': [1, 10, 25, 33, 50, 66, 75, 100, 200],
-    #     'random_walk': [0.01, 0.1, 0.2, 0.3, 0.4, 0.5, 0.6, 0.7, 0.8, 0.9, 0.99]
-    # }
-    # result, env = tune_hyper_params('greedy_ils', hyperparams)
-
-    hyperparams = {
-        'method': ['COBYLA', 'L-BFGS-B', 'SLSQP', 'CG', 'Powell', 'Nelder-Mead', 'BFGS', 'trust-constr'],
-    }
-    result, env = tune_hyper_params('dual_annealing', hyperparams)
-
-=======
 if __name__ == "__main__":
     parser = ArgumentParser()
     parser.add_argument("strategy_to_tune")
@@ -199,6 +162,5 @@
 
     # run the hyperparameter tuning
     result, env = tune_hyper_params(strategy_to_tune.lower(), hyperparams)
->>>>>>> bff6d7b8
     print(result)
     print(env['best_config'])