""" The default runner for sequentially tuning the parameter space """
import logging
from collections import OrderedDict
from datetime import datetime, timezone
from time import perf_counter

from kernel_tuner.core import DeviceInterface
from kernel_tuner.util import (ErrorConfig, print_config_output,
                               process_metrics, store_cache)
from kernel_tuner.runners.runner import Runner


class SequentialRunner(Runner):
    """ SequentialRunner is used for tuning with a single process/thread """

    def __init__(self, kernel_source, kernel_options, device_options, iterations, observers):
        """ Instantiate the SequentialRunner

        :param kernel_source: The kernel source
        :type kernel_source: kernel_tuner.core.KernelSource

        :param kernel_options: A dictionary with all options for the kernel.
        :type kernel_options: kernel_tuner.interface.Options

        :param device_options: A dictionary with all options for the device
            on which the kernel should be tuned.
        :type device_options: kernel_tuner.interface.Options

        :param iterations: The number of iterations used for benchmarking
            each kernel instance.
        :type iterations: int
        """

        #detect language and create high-level device interface
        self.dev = DeviceInterface(kernel_source, iterations=iterations, observers=observers, **device_options)

        self.units = self.dev.units
        self.quiet = device_options.quiet
        self.kernel_source = kernel_source
        self.warmed_up = False
        self.simulation_mode = False
        self.start_time = perf_counter()
        self.last_strategy_start_time = self.start_time
        self.last_strategy_time = 0
        self.kernel_options = kernel_options

        #move data to the GPU
        self.gpu_args = self.dev.ready_argument_list(kernel_options.arguments)

    def get_environment(self, tuning_options):
        return self.dev.get_environment()

    def run(self, parameter_space, tuning_options):
        """ Iterate through the entire parameter space using a single Python process

        :param parameter_space: The parameter space as an iterable.
        :type parameter_space: iterable

        :param tuning_options: A dictionary with all options regarding the tuning
            process.
        :type tuning_options: kernel_tuner.iterface.Options

        :returns: A list of dictionaries for executed kernel configurations and their
            execution times.
        :rtype: dict())

        """
        logging.debug('sequential runner started for ' + self.kernel_options.kernel_name)

        results = []

        # iterate over parameter space
        for element in parameter_space:
            params = OrderedDict(zip(tuning_options.tune_params.keys(), element))

            result = None
            warmup_time = 0

            # check if configuration is in the cache
            x_int = ",".join([str(i) for i in element])
            if tuning_options.cache and x_int in tuning_options.cache:
                params.update(tuning_options.cache[x_int])
                params['compile_time'] = 0
                params['verification_time'] = 0
                params['benchmark_time'] = 0
            else:
                # attempt to warmup the GPU by running the first config in the parameter space and ignoring the result
                if not self.warmed_up:
                    warmup_time = perf_counter()
                    self.dev.compile_and_benchmark(self.kernel_source, self.gpu_args, params, self.kernel_options, tuning_options)
                    self.warmed_up = True
                    warmup_time = 1e3 * (perf_counter() - warmup_time)

<<<<<<< HEAD
                result = self.dev.compile_and_benchmark(self.kernel_source, self.gpu_args, params, kernel_options, tuning_options)
=======
                result = self.dev.compile_and_benchmark(self.kernel_source, self.gpu_args, params, self.kernel_options, tuning_options)

>>>>>>> 7c6f709e
                params.update(result)

                if isinstance(result.get(tuning_options.objective), ErrorConfig):
                    logging.debug('kernel configuration was skipped silently due to compile or runtime failure')

            # only compute metrics on configs that have not errored
            if not isinstance(params.get(tuning_options.objective), ErrorConfig):
                params = process_metrics(params, tuning_options.metrics)

            # get the framework time by estimating based on other times
            total_time = 1000 * (perf_counter() - self.start_time) - warmup_time
            params['strategy_time'] = self.last_strategy_time
            params['framework_time'] = max(total_time - (params['compile_time'] + params['verification_time'] + params['benchmark_time'] + params['strategy_time']), 0)
            params['timestamp'] = str(datetime.now(timezone.utc))
            self.start_time = perf_counter()

            if result:
                # print configuration to the console
                print_config_output(tuning_options.tune_params, params, self.quiet, tuning_options.metrics, self.units)

                # add configuration to cache
                store_cache(x_int, params, tuning_options)

            # all visited configurations are added to results to provide a trace for optimization strategies
            results.append(params)

        return results<|MERGE_RESOLUTION|>--- conflicted
+++ resolved
@@ -91,12 +91,8 @@
                     self.warmed_up = True
                     warmup_time = 1e3 * (perf_counter() - warmup_time)
 
-<<<<<<< HEAD
-                result = self.dev.compile_and_benchmark(self.kernel_source, self.gpu_args, params, kernel_options, tuning_options)
-=======
                 result = self.dev.compile_and_benchmark(self.kernel_source, self.gpu_args, params, self.kernel_options, tuning_options)
 
->>>>>>> 7c6f709e
                 params.update(result)
 
                 if isinstance(result.get(tuning_options.objective), ErrorConfig):
