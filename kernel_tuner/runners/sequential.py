--- conflicted
+++ resolved
@@ -11,13 +11,8 @@
 class SequentialRunner(Runner):
     """SequentialRunner is used for tuning with a single process/thread."""
 
-<<<<<<< HEAD
-    def __init__(self, kernel_source, kernel_options, device_options, iterations, observers, parallel_mode=False, hyperparam_mode=False):
-        """ Instantiate the SequentialRunner
-=======
     def __init__(self, kernel_source, kernel_options, device_options, iterations, observers):
         """Instantiate the SequentialRunner.
->>>>>>> 3be5685f
 
         :param kernel_source: The kernel source
         :type kernel_source: kernel_tuner.core.KernelSource
@@ -34,21 +29,12 @@
         :type iterations: int
         """
         #detect language and create high-level device interface
-<<<<<<< HEAD
-        self.dev = DeviceInterface(kernel_source, iterations=iterations, observers=observers, parallel_mode=parallel_mode, hyperparam_mode=hyperparam_mode,
-                                   **device_options).__enter__()
-=======
         self.dev = DeviceInterface(kernel_source, iterations=iterations, observers=observers, **device_options)
->>>>>>> 3be5685f
 
         self.units = self.dev.units
         self.quiet = device_options.quiet
         self.kernel_source = kernel_source
-<<<<<<< HEAD
-        self.warmed_up = True if kernel_source.lang == 'Python' else False
-=======
         self.warmed_up = False if self.dev.requires_warmup else True
->>>>>>> 3be5685f
         self.simulation_mode = False
         self.start_time = perf_counter()
         self.last_strategy_start_time = self.start_time
@@ -90,26 +76,10 @@
             # check if configuration is in the cache
             x_int = ",".join([str(i) for i in element])
             if tuning_options.cache and x_int in tuning_options.cache:
-<<<<<<< HEAD
-                results.append(tuning_options.cache[x_int])
-                continue
-
-            result = self.dev.compile_and_benchmark(self.kernel_source, self.gpu_args, params, kernel_options, tuning_options)
-            if result is None:
-                logging.debug('received benchmark result is None, kernel configuration was skipped silently due to compile or runtime failure')
-                params.update({ "time": 1e20 })
-                store_cache(x_int, params, tuning_options)
-                continue
-
-            #print and append to results
-            if isinstance(result, dict):
-                time = result["time"]
-=======
                 params.update(tuning_options.cache[x_int])
                 params['compile_time'] = 0
                 params['verification_time'] = 0
                 params['benchmark_time'] = 0
->>>>>>> 3be5685f
             else:
                 # attempt to warmup the GPU by running the first config in the parameter space and ignoring the result
                 if not self.warmed_up:
@@ -129,16 +99,12 @@
             if tuning_options.metrics and not isinstance(params.get(tuning_options.objective), ErrorConfig):
                 params = process_metrics(params, tuning_options.metrics)
 
-<<<<<<< HEAD
-            # print_config_output(tuning_options.tune_params, params, self.quiet, tuning_options.metrics, self.units) # TODO uncomment
-=======
             # get the framework time by estimating based on other times
             total_time = 1000 * ((perf_counter() - self.start_time) - warmup_time) 
             params['strategy_time'] = self.last_strategy_time
             params['framework_time'] = max(total_time - (params['compile_time'] + params['verification_time'] + params['benchmark_time'] + params['strategy_time']), 0)
             params['timestamp'] = str(datetime.now(timezone.utc))
             self.start_time = perf_counter()
->>>>>>> 3be5685f
 
             if result:
                 # print configuration to the console
