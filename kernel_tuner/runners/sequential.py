--- conflicted
+++ resolved
@@ -71,17 +71,6 @@
         for element in parameter_space:
             params = OrderedDict(zip(tuning_options.tune_params.keys(), element))
 
-<<<<<<< HEAD
-            # attempt to warmup the GPU by running the first config in the parameter space and ignoring the result
-            warmup_time = 0
-            if not self.warmed_up:
-                warmup_time = perf_counter()
-                self.dev.compile_and_benchmark(self.kernel_source, self.gpu_args, params, self.kernel_options, tuning_options)
-                self.warmed_up = True
-                warmup_time = 1e3 * (perf_counter() - warmup_time)
-
-=======
->>>>>>> 92553ccd
             result = None
             warmup_time = 0
 
@@ -93,10 +82,6 @@
                 params['verification_time'] = 0
                 params['benchmark_time'] = 0
             else:
-<<<<<<< HEAD
-                result = self.dev.compile_and_benchmark(self.kernel_source, self.gpu_args, params, self.kernel_options, tuning_options)
-=======
-
                 # attempt to warmup the GPU by running the first config in the parameter space and ignoring the result
                 if not self.warmed_up:
                     warmup_time = perf_counter()
@@ -105,7 +90,6 @@
                     warmup_time = 1e3 * (perf_counter() - warmup_time)
 
                 result = self.dev.compile_and_benchmark(self.kernel_source, self.gpu_args, params, kernel_options, tuning_options)
->>>>>>> 92553ccd
 
                 params.update(result)
 
