""" The default runner for sequentially tuning the parameter space """
from __future__ import print_function

from collections import OrderedDict
import logging

from kernel_tuner.util import get_config_string, store_cache, process_metrics, print_config_output
from kernel_tuner.core import DeviceInterface


class SequentialRunner(object):
    """ SequentialRunner is used for tuning with a single process/thread """

    def __init__(self, kernel_source, kernel_options, device_options, iterations, observers, parallel_mode=False, hyperparam_mode=False):
        """ Instantiate the SequentialRunner

        :param kernel_source: The kernel source
        :type kernel_source: kernel_tuner.core.KernelSource

        :param kernel_options: A dictionary with all options for the kernel.
        :type kernel_options: kernel_tuner.interface.Options

        :param device_options: A dictionary with all options for the device
            on which the kernel should be tuned.
        :type device_options: kernel_tuner.interface.Options

        :param iterations: The number of iterations used for benchmarking
            each kernel instance.
        :type iterations: int
        """

        #detect language and create high-level device interface
        self.dev = DeviceInterface(kernel_source, iterations=iterations, observers=observers, parallel_mode=parallel_mode, hyperparam_mode=hyperparam_mode,
                                   **device_options).__enter__()

        self.units = self.dev.units
        self.quiet = device_options.quiet
        self.kernel_source = kernel_source
<<<<<<< HEAD
        self.warmed_up = False
=======
        self.warmed_up = True if kernel_source.lang == 'Python' else False
>>>>>>> 79bc266d
        self.simulation_mode = False
        self.last_strategy_start_time = None

        #move data to the GPU
        self.gpu_args = self.dev.ready_argument_list(kernel_options.arguments)

    def __enter__(self):
        return self

    def run(self, parameter_space, kernel_options, tuning_options):
        """ Iterate through the entire parameter space using a single Python process

        :param parameter_space: The parameter space as an iterable.
        :type parameter_space: iterable

        :param kernel_options: A dictionary with all options for the kernel.
        :type kernel_options: kernel_tuner.interface.Options

        :param tuning_options: A dictionary with all options regarding the tuning
            process.
        :type tuning_options: kernel_tuner.iterface.Options

        :returns: A list of dictionaries for executed kernel configurations and their
            execution times. And a dictionary that contains information
            about the hardware/software environment on which the tuning took place.
        :rtype: list(dict()), dict()

        """
        logging.debug('sequential runner started for ' + kernel_options.kernel_name)

        results = []

        #iterate over parameter space
        for element in parameter_space:
            params = OrderedDict(zip(tuning_options.tune_params.keys(), element))

            #attempt to warmup the GPU by running the first config in the parameter space and ignoring the result
            if not self.warmed_up:
                self.dev.compile_and_benchmark(self.kernel_source, self.gpu_args, params, kernel_options, tuning_options)
                self.warmed_up = True

            #check if element is in the cache
            x_int = ",".join([str(i) for i in element])
            if tuning_options.cache and x_int in tuning_options.cache:
                results.append(tuning_options.cache[x_int])
                continue

            result = self.dev.compile_and_benchmark(self.kernel_source, self.gpu_args, params, kernel_options, tuning_options)

            if self.dev.last_compilation_time is not None:
                params['compile_time'] = self.dev.last_compilation_time
            if self.dev.last_verification_time is not None:
                params['verification_time'] = self.dev.last_verification_time

            if result is None:
                logging.debug('received benchmark result is None, kernel configuration was skipped silently due to compile or runtime failure')
                params.update({ "time": 1e20 })
                store_cache(x_int, params, tuning_options)
                continue

            # print and append to results
            if isinstance(result, dict):
                time = result["time"]
            else:
                time = result

            params['time'] = time
            if isinstance(result, dict):
                params.update(result)

            if tuning_options.metrics:
                params = process_metrics(params, tuning_options.metrics)

            # print_config_output(tuning_options.tune_params, params, self.quiet, tuning_options.metrics, self.units) # TODO uncomment

            store_cache(x_int, params, tuning_options)
            results.append(params)

        return results, self.dev.get_environment()

    def __exit__(self, *exc):
        if hasattr(self, 'dev'):
            self.dev.__exit__(*exc)<|MERGE_RESOLUTION|>--- conflicted
+++ resolved
@@ -36,11 +36,7 @@
         self.units = self.dev.units
         self.quiet = device_options.quiet
         self.kernel_source = kernel_source
-<<<<<<< HEAD
-        self.warmed_up = False
-=======
         self.warmed_up = True if kernel_source.lang == 'Python' else False
->>>>>>> 79bc266d
         self.simulation_mode = False
         self.last_strategy_start_time = None
 
