""" The simulation runner for sequentially tuning the parameter space based on cached data """
from __future__ import print_function

from collections import OrderedDict
import logging

from kernel_tuner.util import get_config_string, store_cache, process_metrics, print_config_output, get_instance_string


class SimulationLangFunction(object):
    """Compatibility class for supplying simulated device information based on CudaFunctions"""

    def __init__(self, lang, device=0, iterations=7, compiler_options=None):
        self.allocations = []
        self.texrefs = []
        self.use_nvml = False
        self.smem_size = 0
        cc = "00"
        self.cc = str(cc[0]) + str(cc[1])
        self.iterations = iterations
        self.current_module = None
        self.compiler_options = compiler_options or []

        env = dict()
        env["device_name"] = "Simulation"
        env["iterations"] = self.iterations
        env["compiler_options"] = compiler_options
        env["device_properties"] = None
        if lang == "CUDA":
            env["cuda_version"] = None
            env["compute_capability"] = self.cc
        elif lang == "OpenCL":
            env["platform_name"] = None
            env["platform_version"] = None
            env["device_version"] = None
            env["opencl_c_version"] = None
            env["driver_version"] = None
        elif lang == "C":
            self.nvcc_available = False
            self.max_threads = None
            self.lib = None
            self.using_openmp = False
            env["CC Version"] = None
        self.env = env
        self.name = env["device_name"]

    def __enter__(self):
        return self

    def __exit__(self, *exc):
        pass


class SimulationDeviceInterface(object):
    """Compatibily class for DeviceInterface that offers a High-Level Device Interface to the rest of the Kernel Tuner"""

    def __init__(self, kernel_source, device=0, platform=0, quiet=False, compiler=None, compiler_options=None, iterations=7):
        """ Instantiate the DeviceInterface, based on language in kernel source

        :param kernel_source The kernel sources
        :type kernel_source: kernel_tuner.core.KernelSource

        :param device: CUDA/OpenCL device to use, in case you have multiple
            CUDA-capable GPUs or OpenCL devices you may use this to select one,
            0 by default. Ignored if you are tuning host code by passing lang="C".
        :type device: int

        :param platform: OpenCL platform to use, in case you have multiple
            OpenCL platforms you may use this to select one,
            0 by default. Ignored if not using OpenCL.
        :type device: int

        :param lang: Specifies the language used for GPU kernels.
            Currently supported: "CUDA", "OpenCL", or "C"
        :type lang: string

        :param compiler_options: The compiler options to use when compiling kernels for this device.
        :type compiler_options: list of strings

        :param iterations: Number of iterations to be used when benchmarking using this device.
        :type iterations: int

        :param times: Return the execution time of all iterations.
        :type times: bool

        """
        lang = kernel_source.lang

        logging.debug('DeviceInterface instantiated, lang=%s', lang)

        if lang not in ('CUDA', 'OpenCL', 'C'):
            raise Exception("Sorry, support for languages other than CUDA, OpenCL, or C is not implemented yet")
        self.lang = lang
        self.dev = SimulationLangFunction(self.lang, device, iterations, compiler_options)
        self.units = None
        self._name = self.dev.name
        self.quiet = quiet

    @property
    def name(self):
        return self._name

    @name.setter
    def name(self, value):
        self._name = value
        if not self.quiet:
            print("Simulating: " + value)

    def __enter__(self):
        return self

    def benchmark(self, func, gpu_args, instance, verbose):
        """benchmark the kernel instance"""
        logging.debug('benchmark ' + instance.name)
        logging.debug('thread block dimensions x,y,z=%d,%d,%d', *instance.threads)
        logging.debug('grid dimensions x,y,z=%d,%d,%d', *instance.grid)
        raise Exception("Device not accessible in simulation mode")

    def check_kernel_output(self, func, gpu_args, instance, answer, atol, verify, verbose):
        """runs the kernel once and checks the result against answer"""
        logging.debug('check_kernel_output')
        raise Exception("Device not accessible in simulation mode")

    def compile_and_benchmark(self, kernel_source, gpu_args, params, kernel_options, tuning_options):
        """ Compile and benchmark a kernel instance based on kernel strings and parameters """
        instance_string = get_instance_string(params)
        logging.debug('compile_and_benchmark ' + instance_string)
        raise Exception("Device not accessible in simulation mode")

    def compile_kernel(self, instance, verbose):
        """compile the kernel for this specific instance"""
        logging.debug('compile_kernel ' + instance.name)
        raise Exception("Device not accessible in simulation mode")

    def copy_constant_memory_args(self, cmem_args):
        """adds constant memory arguments to the most recently compiled module, if using CUDA"""
        raise Exception("Device not accessible in simulation mode")

    def copy_texture_memory_args(self, texmem_args):
        """adds texture memory arguments to the most recently compiled module, if using CUDA"""
        raise Exception("Device not accessible in simulation mode")

    def create_kernel_instance(self, kernel_source, kernel_options, params, verbose):
        """create kernel instance from kernel source, parameters, problem size, grid divisors, and so on"""
        raise Exception("Device not accessible in simulation mode")

    def get_environment(self):
        """Return dictionary with information about the environment"""
        # raise Exception("Device not accessible in simulation mode")
        return self.dev.env

    def memcpy_dtoh(self, dest, src):
        """perform a device to host memory copy"""
        raise Exception("Device not accessible in simulation mode")

    def ready_argument_list(self, arguments):
        """ready argument list to be passed to the kernel, allocates gpu mem if necessary"""
        raise Exception("Device not accessible in simulation mode")

    def run_kernel(self, func, gpu_args, instance):
        """ Run a compiled kernel instance on a device """
        logging.debug('run_kernel %s', instance.name)
        logging.debug('thread block dims (%d, %d, %d)', *instance.threads)
        logging.debug('grid dims (%d, %d, %d)', *instance.grid)
        raise Exception("Device not accessible in simulation mode")

    def __exit__(self, *exc):
        if hasattr(self, 'dev'):
            self.dev.__exit__(*exc)


class SimulationRunner(object):
    """ SimulationRunner is used for tuning with a single process/thread """
<<<<<<< HEAD

    def __init__(self, kernel_source, kernel_options, device_options, iterations):
=======
    def __init__(self, kernel_source, kernel_options, device_options,
                 iterations, observers):
>>>>>>> 8ae37bc9
        """ Instantiate the SimulationRunner

        :param kernel_source: The kernel source
        :type kernel_source: kernel_tuner.core.KernelSource

        :param kernel_options: A dictionary with all options for the kernel.
        :type kernel_options: kernel_tuner.interface.Options

        :param device_options: A dictionary with all options for the device
            on which the kernel should be tuned.
        :type device_options: kernel_tuner.interface.Options

        :param iterations: The number of iterations used for benchmarking
            each kernel instance.
        :type iterations: int
        """

        # #detect language and create high-level device interface
        self.dev = SimulationDeviceInterface(kernel_source, iterations=iterations, **device_options).__enter__()

        self.quiet = device_options.quiet
        self.kernel_source = kernel_source

        self.simulation_mode = True
        # self.warmed_up = False


    def __enter__(self):
        return self

    def run(self, parameter_space, kernel_options, tuning_options):
        """ Iterate through the entire parameter space using a single Python process

        :param parameter_space: The parameter space as an iterable.
        :type parameter_space: iterable

        :param kernel_options: A dictionary with all options for the kernel.
        :type kernel_options: kernel_tuner.interface.Options

        :param tuning_options: A dictionary with all options regarding the tuning
            process.
        :type tuning_options: kernel_tuner.iterface.Options

        :returns: A list of dictionaries for executed kernel configurations and their
            execution times. And a dictionary that contains information
            about the hardware/software environment on which the tuning took place.
        :rtype: list(dict()), dict()

        """
        logging.debug('simulation runner started for ' + kernel_options.kernel_name)

        results = []

        #iterate over parameter space
        for element in parameter_space:
            # params = OrderedDict(zip(tuning_options.tune_params.keys(), element))

            # if not self.warmed_up:
                 # self.warmed_up = True

            #check if element is in the cache
            x_int = ",".join([str(i) for i in element])
            if tuning_options.cache:
                if x_int in tuning_options.cache:
                    results.append(tuning_options.cache[x_int])
                    continue

            # if the element is not in the cache, raise an error
            logging.debug('parameter element not in cache')
            raise ValueError("Parameter element not in cache - in simulation mode, all parameter elements must be present in the cache")

        return results, self.dev.get_environment()

    def __exit__(self, *exc):
        if hasattr(self, 'dev'):
            self.dev.__exit__(*exc)<|MERGE_RESOLUTION|>--- conflicted
+++ resolved
@@ -171,13 +171,8 @@
 
 class SimulationRunner(object):
     """ SimulationRunner is used for tuning with a single process/thread """
-<<<<<<< HEAD
-
-    def __init__(self, kernel_source, kernel_options, device_options, iterations):
-=======
-    def __init__(self, kernel_source, kernel_options, device_options,
-                 iterations, observers):
->>>>>>> 8ae37bc9
+
+    def __init__(self, kernel_source, kernel_options, device_options, iterations, observers):
         """ Instantiate the SimulationRunner
 
         :param kernel_source: The kernel source
@@ -204,7 +199,6 @@
         self.simulation_mode = True
         # self.warmed_up = False
 
-
     def __enter__(self):
         return self
 
@@ -236,7 +230,7 @@
             # params = OrderedDict(zip(tuning_options.tune_params.keys(), element))
 
             # if not self.warmed_up:
-                 # self.warmed_up = True
+            # self.warmed_up = True
 
             #check if element is in the cache
             x_int = ",".join([str(i) for i in element])
