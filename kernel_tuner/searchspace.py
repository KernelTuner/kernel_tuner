import ast
import numbers
import re
from pathlib import Path
from random import choice, shuffle
from typing import List, Union
from warnings import warn

import numpy as np
from constraint import (
    BacktrackingSolver,
    Constraint,
    FunctionConstraint,
    MaxProdConstraint,
    MinConflictsSolver,
    OptimizedBacktrackingSolver,
    # ParallelSolver,
    Problem,
    RecursiveBacktrackingSolver,
    Solver,
)

try:
    import torch
    from torch import Tensor

    torch_available = True
except ImportError:
    torch_available = False

from kernel_tuner.util import check_restrictions as check_instance_restrictions
from kernel_tuner.util import (
    compile_restrictions,
<<<<<<< HEAD
=======
    convert_constraint_lambdas,
>>>>>>> faeb52e5
    default_block_size_names,
    get_interval,
)

supported_neighbor_methods = ["strictly-adjacent", "adjacent", "Hamming"]


class Searchspace:
    """Class that provides the search space to strategies."""

    def __init__(
        self,
        tune_params: dict,
        restrictions,
        max_threads: int,
        block_size_names=default_block_size_names,
        defer_construction=False,
        build_neighbors_index=False,
        neighbor_method=None,
        from_cache: dict = None,
        framework="PythonConstraint",
        solver_method="PC_OptimizedBacktrackingSolver",
        path_to_ATF_cache: Path = None,
    ) -> None:
        """Build a searchspace using the variables and constraints.

        Optionally build the neighbors index - only faster if you repeatedly look up neighbors. Methods:
            strictly-adjacent: differs +1 or -1 parameter index value for each parameter
            adjacent: picks closest parameter value in both directions for each parameter
            Hamming: any parameter config with 1 different parameter value is a neighbor
        Optionally sort the searchspace by the order in which the parameter values were specified. By default, sort goes from first to last parameter, to reverse this use sort_last_param_first.
        Optionally an imported cache can be used instead with `from_cache`, in which case the `tune_params`, `restrictions` and `max_threads` arguments can be set to None, and construction is skipped.
        Optionally construction can be deffered to a later time by setting `defer_construction` to True, in which case the searchspace is not built on instantiation (experimental).
        """
        # check the arguments
        if from_cache is not None:
            assert (
                tune_params is None and restrictions is None and max_threads is None
            ), "When `from_cache` is used, the positional arguments must be set to None."
            tune_params = from_cache["tune_params"]
        if from_cache is None:
            assert tune_params is not None and max_threads is not None, "Must specify positional arguments."

        # set the object attributes using the arguments
        framework_l = framework.lower()
        restrictions = restrictions if restrictions is not None else []
        self.tune_params = tune_params
        self.max_threads = max_threads
        self.block_size_names = block_size_names
        self._tensorspace = None
        self.tensor_dtype = torch.float32 if torch_available else None
        self.tensor_device = torch.device("cpu") if torch_available else None
        self.tensor_kwargs = dict(dtype=self.tensor_dtype, device=self.tensor_device)
        self._tensorspace_bounds = None
        self._tensorspace_bounds_indices = []
        self._tensorspace_categorical_dimensions = []
        self._tensorspace_param_config_structure = []
        self._map_tensor_to_param = {}
        self._map_param_to_tensor = {}
        self.restrictions = restrictions.copy() if hasattr(restrictions, "copy") else restrictions
        # the searchspace can add commonly used constraints (e.g. maxprod(blocks) <= maxthreads)
        self._modified_restrictions = restrictions.copy() if hasattr(restrictions, "copy") else restrictions
        self.param_names = list(self.tune_params.keys())
        self.params_values = tuple(tuple(param_vals) for param_vals in self.tune_params.values())
        self.params_values_indices = None
        self.build_neighbors_index = build_neighbors_index
        self.solver_method = solver_method
        self.__neighbor_cache = dict()
        self.neighbor_method = neighbor_method
        if (neighbor_method is not None or build_neighbors_index) and neighbor_method not in supported_neighbor_methods:
            raise ValueError(f"Neighbor method is {neighbor_method}, must be one of {supported_neighbor_methods}")

        # if there are strings in the restrictions, parse them to split constraints or functions (improves solver performance)
        restrictions = [restrictions] if not isinstance(restrictions, list) else restrictions
        if (
            len(restrictions) > 0
<<<<<<< HEAD
            and (
                any(isinstance(restriction, str) for restriction in restrictions)
                or any(
                    isinstance(restriction[0], str) for restriction in restrictions if isinstance(restriction, tuple)
                )
            )
            and not (
                framework_l == "pysmt" or framework_l == "bruteforce" or solver_method.lower() == "pc_parallelsolver"
=======
            and any(isinstance(restriction, str) for restriction in restrictions)
            and not (
                framework_l == "pysmt" or framework_l == "bruteforce" or framework_l == "pythonconstraint" or solver_method.lower() == "pc_parallelsolver"
>>>>>>> faeb52e5
            )
        ):
            self.restrictions = compile_restrictions(
                restrictions,
                tune_params,
                monolithic=False,
                format=framework_l if framework_l == "pyatf" else None,
<<<<<<< HEAD
                try_to_constraint=framework_l == "pythonconstraint",
            )

        # if an imported cache, skip building and set the values directly
        if from_cache is not None:
            configs = dict(from_cache["cache"]).values()
            self.list = list(tuple([v for p, v in c.items() if p in self.tune_params]) for c in configs)
            self.size = len(self.list)
            self.__dict = dict(zip(self.list, range(self.size)))
=======
            )

        # get the framework given the framework argument
        if framework_l == "pythonconstraint":
            searchspace_builder = self.__build_searchspace
        elif framework_l == "pysmt":
            searchspace_builder = self.__build_searchspace_pysmt
        elif framework_l == "pyatf":
            searchspace_builder = self.__build_searchspace_pyATF
        elif framework_l == "atf_cache":
            searchspace_builder = self.__build_searchspace_ATF_cache
            self.path_to_ATF_cache = path_to_ATF_cache
        elif framework_l == "bruteforce":
            searchspace_builder = self.__build_searchspace_bruteforce
        else:
            raise ValueError(f"Invalid framework parameter '{framework}'")

        # get the solver given the solver method argument
        solver = ""
        if solver_method.lower() == "pc_backtrackingsolver":
            solver = BacktrackingSolver()
        elif solver_method.lower() == "pc_optimizedbacktrackingsolver":
            solver = OptimizedBacktrackingSolver(forwardcheck=False)
        elif solver_method.lower() == "pc_parallelsolver":
            raise NotImplementedError("ParallelSolver is not yet implemented")
            # solver = ParallelSolver()
        elif solver_method.lower() == "pc_recursivebacktrackingsolver":
            solver = RecursiveBacktrackingSolver()
        elif solver_method.lower() == "pc_minconflictssolver":
            solver = MinConflictsSolver()
>>>>>>> faeb52e5
        else:
            # get the framework given the framework argument
            if framework_l == "pythonconstraint":
                searchspace_builder = self.__build_searchspace
            elif framework_l == "pysmt":
                searchspace_builder = self.__build_searchspace_pysmt
            elif framework_l == "pyatf":
                searchspace_builder = self.__build_searchspace_pyATF
            elif framework_l == "atf_cache":
                searchspace_builder = self.__build_searchspace_ATF_cache
                self.path_to_ATF_cache = path_to_ATF_cache
            elif framework_l == "bruteforce":
                searchspace_builder = self.__build_searchspace_bruteforce
            else:
                raise ValueError(f"Invalid framework parameter {framework}")

            # get the solver given the solver method argument
            solver = ""
            if solver_method.lower() == "pc_backtrackingsolver":
                solver = BacktrackingSolver()
            elif solver_method.lower() == "pc_optimizedbacktrackingsolver":
                solver = OptimizedBacktrackingSolver(forwardcheck=False)
            elif solver_method.lower() == "pc_parallelsolver":
                raise NotImplementedError("ParallelSolver is not yet implemented")
                # solver = ParallelSolver()
            elif solver_method.lower() == "pc_recursivebacktrackingsolver":
                solver = RecursiveBacktrackingSolver()
            elif solver_method.lower() == "pc_minconflictssolver":
                solver = MinConflictsSolver()
            else:
                raise ValueError(f"Solver method {solver_method} not recognized.")

            if not defer_construction:
                # build the search space
                self.list, self.__dict, self.size = searchspace_builder(block_size_names, max_threads, solver)

        # finalize construction
        if not defer_construction:
            self.__numpy = None
            self.num_params = len(self.tune_params)
            self.indices = np.arange(self.size)
            if neighbor_method is not None and neighbor_method != "Hamming":
                self.__prepare_neighbors_index()
            if build_neighbors_index:
                self.neighbors_index = self.__build_neighbors_index(neighbor_method)

    # def __build_searchspace_ortools(self, block_size_names: list, max_threads: int) -> Tuple[List[tuple], np.ndarray, dict, int]:
    #     # Based on https://developers.google.com/optimization/cp/cp_solver#python_2
    #     from ortools.sat.python import cp_model

    #     # instantiate the parameter space with all the variables
    #     parameter_space = cp_model.CpModel()
    #     for param_name, param_values in self.tune_params.items():
    #         parameter_space.NewIntervalVar(min(param_values), )
    #         parameter_space.addVariable(param_name, param_values)

    # def __build_searchspace_cpmpy():
    #     # Based on examples in https://github.com/CPMpy/cpmpy/blob/master/examples/nqueens_1000.ipynb
    #     # possible solution for interrupted ranges with 'conso' in https://github.com/CPMpy/cpmpy/blob/master/examples/mario.py
    #     import cpmpy

    #     cpmpy.intvar()

    # def __build_searchspace_pycsp(self, block_size_names: list, max_threads: int):
    #     import pycsp3 as csp

    #     # instantiate the parameter space with all the variables
    #     vars_and_constraints = list()
    #     for param_name, param_values in self.tune_params.items():
    #         var = csp.Var(param_values, id=param_name)
    #         vars_and_constraints.append(var)

    #     # construct the parameter space with the constraints applied
    #     csp.satisfy(*vars_and_constraints)

    #     # solve for all configurations to get the feasible region
    #     if csp.solve(sols=csp.ALL) is csp.SAT:
    #         num_solutions: int = csp.n_solutions()  # number of solutions
    #         solutions = [csp.values(sol=i) for i in range(num_solutions)]  # list of solutions

    def __build_searchspace_bruteforce(self, block_size_names: list, max_threads: int, solver=None):
        # bruteforce solving of the searchspace

        from itertools import product

        from kernel_tuner.util import check_restrictions

        tune_params = self.tune_params
        restrictions = self.restrictions

        # compute cartesian product of all tunable parameters
        parameter_space = product(*tune_params.values())

        # check if there are block sizes in the parameters, if so add default restrictions
        used_block_size_names = list(
            block_size_name for block_size_name in default_block_size_names if block_size_name in tune_params
        )
        if len(used_block_size_names) > 0:
            if not isinstance(restrictions, list):
                restrictions = [restrictions]
            block_size_restriction_spaced = f"{' * '.join(used_block_size_names)} <= {max_threads}"
            block_size_restriction_unspaced = f"{'*'.join(used_block_size_names)} <= {max_threads}"
            if (
                block_size_restriction_spaced not in restrictions
                and block_size_restriction_unspaced not in restrictions
            ):
                restrictions.append(block_size_restriction_spaced)
                if (
                    isinstance(self._modified_restrictions, list)
                    and block_size_restriction_spaced not in self._modified_restrictions
                ):
<<<<<<< HEAD
                    print(f"added default block size restriction '{block_size_restriction_spaced}'")
=======
>>>>>>> faeb52e5
                    self._modified_restrictions.append(block_size_restriction_spaced)
                    if isinstance(self.restrictions, list):
                        self.restrictions.append(block_size_restriction_spaced)

        # check for search space restrictions
        if restrictions is not None:
            parameter_space = filter(
                lambda p: check_restrictions(restrictions, dict(zip(tune_params.keys(), p)), False), parameter_space
            )

        # evaluate to a list
        parameter_space = list(parameter_space)

        # return the results
        return self.__parameter_space_list_to_lookup_and_return_type(parameter_space)

    def __build_searchspace_pysmt(self, block_size_names: list, max_threads: int, solver: Solver):
        # PySMT imports
        from pysmt.oracles import get_logic
        from pysmt.shortcuts import And, Equals, EqualsOrIff, Not, Or, Real, Symbol
        from pysmt.shortcuts import Solver as PySMTSolver
        from pysmt.typing import REAL

        tune_params = self.tune_params
        restrictions = self.restrictions

        # TODO implement block_size_names, max_threads

        def all_smt(formula, keys) -> list:
            target_logic = get_logic(formula)
            partial_models = list()
            with PySMTSolver(logic=target_logic) as solver:
                solver.add_assertion(formula)
                while solver.solve():
                    partial_model = [EqualsOrIff(k, solver.get_value(k)) for k in keys]
                    assertion = Not(And(partial_model))
                    solver.add_assertion(assertion)
                    partial_models.append(partial_model)
            return partial_models

        # setup each tunable parameter
        symbols = dict([(v, Symbol(v, REAL)) for v in tune_params.keys()])
        # symbols = [Symbol(v, REAL) for v in tune_params.keys()]

        # for each tunable parameter, set the list of allowed values
        domains = list()
        for tune_param_key, tune_param_values in tune_params.items():
            domain = Or([Equals(symbols[tune_param_key], Real(float(val))) for val in tune_param_values])
            domains.append(domain)
        domains = And(domains)

        # add the restrictions
        problem = self.__parse_restrictions_pysmt(restrictions, tune_params, symbols)

        # combine the domain and restrictions
        formula = And(domains, problem)

        # get all solutions
        keys = list(symbols.values())
        all_solutions = all_smt(formula, keys)

        # get the values for the parameters
        parameter_space_list = list()
        for solution in all_solutions:
            sol_dict = dict()
            for param in solution:
                param = str(param.serialize()).replace("(", "").replace(")", "")
                key, value = param.split(" = ")
                try:
                    value = ast.literal_eval(value)
                except ValueError:
                    try:
                        value = eval(value)
                    except NameError:
                        pass
                sol_dict[key] = value
            parameter_space_list.append(tuple(sol_dict[param_name] for param_name in list(tune_params.keys())))

        return self.__parameter_space_list_to_lookup_and_return_type(parameter_space_list)

    def get_tune_params_pyatf(self, block_size_names: list = None, max_threads: int = None):
        """Convert the tune_params and restrictions to pyATF tunable parameters."""
        from pyatf import TP, Interval, Set

        # if block_size_names or max_threads are not specified, use the defaults
        if block_size_names is None:
            block_size_names = self.block_size_names
        if max_threads is None:
            max_threads = self.max_threads

        # add the Kernel Tuner default blocksize threads restrictions
        assert isinstance(self.restrictions, list)
        valid_block_size_names = list(
            block_size_name for block_size_name in block_size_names if block_size_name in self.param_names
        )
        if len(valid_block_size_names) > 0:
            # adding the default blocksize restriction requires recompilation because pyATF requires combined restrictions for the same parameter
            max_block_size_product = f"{' * '.join(valid_block_size_names)} <= {max_threads}"
            restrictions = self._modified_restrictions.copy() + [max_block_size_product]
            self.restrictions = compile_restrictions(
                restrictions, self.tune_params, format="pyatf", try_to_constraint=False
            )

        # build a dictionary of the restrictions, combined based on last parameter
        res_dict = dict()
        registered_params = list()
        registered_restrictions = list()
        for param in self.tune_params.keys():
            registered_params.append(param)
            for index, (res, params, source) in enumerate(self.restrictions):
                if index in registered_restrictions:
                    continue
                if all(p in registered_params for p in params):
                    if param in res_dict:
                        raise KeyError(
                            f"`{param}` is already in res_dict with `{res_dict[param][1]}`, can't add `{source}`"
                        )
                    res_dict[param] = (res, source)
                    print(source, res, param, params)
                    registered_restrictions.append(index)

        # define the Tunable Parameters
        params = list()
        for index, (key, values) in enumerate(self.tune_params.items()):
            vi = get_interval(values)
            vals = (
                Interval(vi[0], vi[1], vi[2]) if vi is not None and vi[2] != 0 else Set(*np.array(values).flatten())
            )
            constraint = res_dict.get(key, None)
            constraint_source = None
            if constraint is not None:
                constraint, constraint_source = constraint
            # in case of a leftover monolithic restriction, append at the last parameter
            if index == len(self.tune_params) - 1 and len(res_dict) == 0 and len(self.restrictions) == 1:
                res, params, source = self.restrictions[0]
                assert callable(res)
                constraint = res
            params.append(TP(key, vals, constraint, constraint_source))
        return params


    def __build_searchspace_pyATF(self, block_size_names: list, max_threads: int, solver: Solver):
        """Builds the searchspace using pyATF."""
<<<<<<< HEAD
        from pyatf import Tuner
=======
        from pyatf import TP, Interval, Set, Tuner
>>>>>>> faeb52e5
        from pyatf.cost_functions.generic import CostFunction
        from pyatf.search_techniques import Exhaustive

        # Define a bogus cost function
        costfunc = CostFunction(":")  # bash no-op
<<<<<<< HEAD
        
        # set data
        self.tune_params_pyatf = self.get_tune_params_pyatf(block_size_names, max_threads)

        # tune
        _, _, tuning_data = (
            Tuner().verbosity(0).tuning_parameters(*self.tune_params_pyatf).search_technique(Exhaustive()).tune(costfunc)
=======

        # add the Kernel Tuner default blocksize threads restrictions
        assert isinstance(self.restrictions, list)
        valid_block_size_names = list(
            block_size_name for block_size_name in block_size_names if block_size_name in self.param_names
        )
        if len(valid_block_size_names) > 0:
            # adding the default blocksize restriction requires recompilation because pyATF requires combined restrictions for the same parameter
            max_block_size_product = f"{' * '.join(valid_block_size_names)} <= {max_threads}"
            restrictions = self._modified_restrictions.copy() + [max_block_size_product]
            self.restrictions = compile_restrictions(restrictions, self.tune_params, format="pyatf")

        # build a dictionary of the restrictions, combined based on last parameter
        res_dict = dict()
        registered_params = list()
        registered_restrictions = list()
        for param in self.tune_params.keys():
            registered_params.append(param)
            for index, (res, params, source) in enumerate(self.restrictions):
                if index in registered_restrictions:
                    continue
                if all(p in registered_params for p in params):
                    if param in res_dict:
                        raise KeyError(
                            f"`{param}` is already in res_dict with `{res_dict[param][1]}`, can't add `{source}`"
                        )
                    res_dict[param] = (res, source)
                    print(source, res, param, params)
                    registered_restrictions.append(index)

        # define the Tunable Parameters
        def get_params():
            params = list()
            for index, (key, values) in enumerate(self.tune_params.items()):
                vi = get_interval(values)
                vals = (
                    Interval(vi[0], vi[1], vi[2]) if vi is not None and vi[2] != 0 else Set(*np.array(values).flatten())
                )
                constraint = res_dict.get(key, None)
                constraint_source = None
                if constraint is not None:
                    constraint, constraint_source = constraint
                # in case of a leftover monolithic restriction, append at the last parameter
                if index == len(self.tune_params) - 1 and len(res_dict) == 0 and len(self.restrictions) == 1:
                    res, params, source = self.restrictions[0]
                    assert callable(res)
                    constraint = res
                params.append(TP(key, vals, constraint, constraint_source))
            return params

        # tune
        _, _, tuning_data = (
            Tuner().verbosity(0).tuning_parameters(*get_params()).search_technique(Exhaustive()).tune(costfunc)
>>>>>>> faeb52e5
        )

        # transform the result into a list of parameter configurations for validation
        tune_params = self.tune_params
        parameter_tuple_list = list()
        for entry in tuning_data.history._entries:
            parameter_tuple_list.append(tuple(entry.configuration[p] for p in tune_params.keys()))
        pl = self.__parameter_space_list_to_lookup_and_return_type(parameter_tuple_list)
        return pl

    def __build_searchspace_ATF_cache(self, block_size_names: list, max_threads: int, solver: Solver):
        """Imports the valid configurations from an ATF CSV file, returns the searchspace, a dict of the searchspace for fast lookups and the size."""
        if block_size_names != default_block_size_names or max_threads != 1024:
            raise ValueError(
                "It is not possible to change 'block_size_names' or 'max_threads here, because at this point ATF has already ran.'"
            )
        import pandas as pd

        try:
            df = pd.read_csv(self.path_to_ATF_cache, sep=";")
            list_of_tuples_of_parameters = list(zip(*(df[column] for column in self.param_names)))
        except pd.errors.EmptyDataError:
            list_of_tuples_of_parameters = list()
        return self.__parameter_space_list_to_lookup_and_return_type(list_of_tuples_of_parameters)

    def __parameter_space_list_to_lookup_and_return_type(
        self, parameter_space_list: list[tuple], validate=True
    ) -> tuple[list[tuple], dict[tuple, int], int]:
        """Returns a tuple of the searchspace as a list of tuples, a dict of the searchspace for fast lookups and the size."""
        parameter_space_dict = dict(zip(parameter_space_list, range(len(parameter_space_list))))
        if validate:
            # check for duplicates
            size_list = len(parameter_space_list)
            size_dict = len(parameter_space_dict.keys())
            if size_list != size_dict:
                raise ValueError(
                    f"{size_list - size_dict} duplicate parameter configurations in the searchspace, this should not happen."
                )
        return (
            parameter_space_list,
            parameter_space_dict,
            size_list,
        )
    
    def __build_searchspace(self, block_size_names: list, max_threads: int, solver: Solver):
        """Compute valid configurations in a search space based on restrictions and max_threads."""
        # instantiate the parameter space with all the variables
        parameter_space = Problem(solver=solver)
        for param_name, param_values in self.tune_params.items():
            parameter_space.addVariable(str(param_name), param_values)

        # add the user-specified restrictions as constraints on the parameter space
        if not isinstance(self.restrictions, (list, tuple)):
            self.restrictions = [self.restrictions]
        self.restrictions = convert_constraint_lambdas(self.restrictions)
        parameter_space = self.__add_restrictions(parameter_space)

        # add the default blocksize threads restrictions last, because it is unlikely to reduce the parameter space by much
        valid_block_size_names = list(
            block_size_name for block_size_name in block_size_names if block_size_name in self.param_names
        )
        if len(valid_block_size_names) > 0:
            parameter_space.addConstraint(MaxProdConstraint(max_threads), valid_block_size_names)
            max_block_size_product = f"{' * '.join(valid_block_size_names)} <= {max_threads}"
            if (
                isinstance(self._modified_restrictions, list)
                and max_block_size_product not in self._modified_restrictions
            ):
                self._modified_restrictions.append(max_block_size_product)
                if isinstance(self.restrictions, list):
                    self.restrictions.append((MaxProdConstraint(max_threads), valid_block_size_names, None))

        # construct the parameter space with the constraints applied
        return parameter_space.getSolutionsAsListDict(order=self.param_names)

    def __add_restrictions(self, parameter_space: Problem) -> Problem:
        """Add the user-specified restrictions as constraints on the parameter space."""
        if isinstance(self.restrictions, list):
            for restriction in self.restrictions:
                required_params = self.param_names

<<<<<<< HEAD
                # convert to a Constraint type if necessary
                if isinstance(restriction, tuple):
                    restriction, required_params, _ = restriction
=======
                # (un)wrap where necessary
                if isinstance(restriction, tuple) and len(restriction) >= 2:
                    required_params = restriction[1]
                    restriction = restriction[0]
>>>>>>> faeb52e5
                if callable(restriction) and not isinstance(restriction, Constraint):
                    # def restrictions_wrapper(*args):
                    #     return check_instance_restrictions(restriction, dict(zip(self.param_names, args)), False)
                    # print(restriction, isinstance(restriction, Constraint))
                    # restriction = FunctionConstraint(restrictions_wrapper)
                    restriction = FunctionConstraint(restriction, required_params)

                # add as a Constraint
                all_params_required = all(param_name in required_params for param_name in self.param_names)
                variables = None if all_params_required else required_params
                if isinstance(restriction, FunctionConstraint):
                    parameter_space.addConstraint(restriction, variables)
                elif isinstance(restriction, Constraint):
<<<<<<< HEAD
                    all_params_required = all(param_name in required_params for param_name in self.param_names)
                    parameter_space.addConstraint(restriction, None if all_params_required else required_params)
                elif isinstance(restriction, str) and self.solver_method.lower() == "pc_parallelsolver":
                    parameter_space.addConstraint(restriction)
=======
                    parameter_space.addConstraint(restriction, variables)
                elif isinstance(restriction, str):
                    if self.solver_method.lower() == "pc_parallelsolver":
                        parameter_space.addConstraint(restriction)
                    else:
                        parameter_space.addConstraint(restriction, variables)
>>>>>>> faeb52e5
                else:
                    raise ValueError(f"Unrecognized restriction type {type(restriction)} ({restriction})")

        # if the restrictions are the old monolithic function, apply them directly (only for backwards compatibility, likely slower than well-specified constraints!)
        elif callable(self.restrictions):

            def restrictions_wrapper(*args):
                return check_instance_restrictions(self.restrictions, dict(zip(self.param_names, args)), False)

            parameter_space.addConstraint(FunctionConstraint(restrictions_wrapper), self.param_names)
        elif self.restrictions is not None:
            raise ValueError(f"The restrictions are of unsupported type {type(self.restrictions)}")
        return parameter_space

    def __parse_restrictions_pysmt(self, restrictions: list, tune_params: dict, symbols: dict):
        """Parses restrictions from a list of strings into PySMT compatible restrictions."""
        from pysmt.shortcuts import (
            GE,
            GT,
            LE,
            LT,
            And,
            Bool,
            Div,
            Equals,
            Int,
            Minus,
            Or,
            Plus,
            Pow,
            Real,
            String,
            Times,
        )

        regex_match_variable = r"([a-zA-Z_$][a-zA-Z_$0-9]*)"

        boolean_comparison_mapping = {
            "==": Equals,
            "<": LT,
            "<=": LE,
            ">=": GE,
            ">": GT,
            "&&": And,
            "||": Or,
        }

        operators_mapping = {"+": Plus, "-": Minus, "*": Times, "/": Div, "^": Pow}

        constant_init_mapping = {
            "int": Int,
            "float": Real,
            "str": String,
            "bool": Bool,
        }

        def replace_params(match_object):
            key = match_object.group(1)
            if key in tune_params:
                return 'params["' + key + '"]'
            else:
                return key

        # rewrite the restrictions so variables are singled out
        parsed = [re.sub(regex_match_variable, replace_params, res) for res in restrictions]
        # ensure no duplicates are in the list
        parsed = list(set(parsed))
        # replace ' or ' and ' and ' with ' || ' and ' && '
        parsed = list(r.replace(" or ", " || ").replace(" and ", " && ") for r in parsed)

        # compile each restriction by replacing parameters and operators with their PySMT equivalent
        compiled_restrictions = list()
        for parsed_restriction in parsed:
            words = parsed_restriction.split(" ")

            # make a forward pass over all the words to organize and substitute
            add_next_var_or_constant = False
            var_or_constant_backlog = list()
            operator_backlog = list()
            operator_backlog_left_right = list()
            boolean_backlog = list()
            for word in words:
                if word.startswith("params["):
                    # if variable
                    varname = word.replace('params["', "").replace('"]', "")
                    var = symbols[varname]
                    var_or_constant_backlog.append(var)
                elif word in boolean_comparison_mapping:
                    # if comparator
                    boolean_backlog.append(boolean_comparison_mapping[word])
                    continue
                elif word in operators_mapping:
                    # if operator
                    operator_backlog.append(operators_mapping[word])
                    add_next_var_or_constant = True
                    continue
                else:
                    # if constant: evaluate to check if it is an integer, float, etc. If not, treat it as a string.
                    try:
                        constant = ast.literal_eval(word)
                    except ValueError:
                        constant = word
                    # convert from Python type to PySMT equivalent
                    type_instance = constant_init_mapping[type(constant).__name__]
                    var_or_constant_backlog.append(type_instance(constant))
                if add_next_var_or_constant:
                    right, left = var_or_constant_backlog.pop(-1), var_or_constant_backlog.pop(-1)
                    operator_backlog_left_right.append((left, right, len(var_or_constant_backlog)))
                    add_next_var_or_constant = False
                    # reserve an empty spot for the combined operation to preserve the order
                    var_or_constant_backlog.append(None)

            # for each of the operators, instantiate them with variables or constants
            for i, operator in enumerate(operator_backlog):
                # merges the first two symbols in the backlog into one
                left, right, new_index = operator_backlog_left_right[i]
                assert (
                    var_or_constant_backlog[new_index] is None
                )  # make sure that this is a reserved spot to avoid changing the order
                var_or_constant_backlog[new_index] = operator(left, right)

            # for each of the booleans, instantiate them with variables or constants
            compiled = list()
            assert len(boolean_backlog) <= 1, "Max. one boolean operator per restriction."
            for boolean in boolean_backlog:
                left, right = var_or_constant_backlog.pop(0), var_or_constant_backlog.pop(0)
                compiled.append(boolean(left, right))

            # add the restriction to the list of restrictions
            compiled_restrictions.append(compiled[0])

        return And(compiled_restrictions)

    def sorted_list(self, sort_last_param_first=False):
        """Returns list of parameter configs sorted based on the order in which the parameter values were specified.

        :param sort_last_param_first: By default, sort goes from first to last parameter, to reverse this use sort_last_param_first
        """
        params_values_indices = list(self.get_param_indices(param_config) for param_config in self.list)
        params_values_indices_dict = dict(zip(params_values_indices, list(range(len(params_values_indices)))))

        # Python's built-in sort will sort starting in front, so if we want to vary the first parameter the tuple needs to be reversed
        if sort_last_param_first:
            params_values_indices.sort(key=lambda t: tuple(reversed(t)))
        else:
            params_values_indices.sort()

        # find the index of the parameter configuration for each parameter value index, using a dict to do it in constant time
        new_order = [
            params_values_indices_dict.get(param_values_indices) for param_values_indices in params_values_indices
        ]

        # apply the new order
        return [self.list[i] for i in new_order]

    def is_param_config_valid(self, param_config: tuple) -> bool:
        """Returns whether the parameter config is valid (i.e. is in the searchspace after restrictions)."""
        return self.get_param_config_index(param_config) is not None

    def get_list_dict(self) -> dict:
        """Get the internal dictionary."""
        return self.__dict

    def get_list_numpy(self) -> np.ndarray:
        """Get the parameter space list as a NumPy array. Initializes the NumPy array if not yet done.

        Returns:
            the NumPy array.
        """
        if self.__numpy is None:
            # create a numpy array of the search space
            # in order to have the tuples as tuples in numpy, the types are set with a string, but this will make the type np.void
            # type_string = ",".join(list(type(param).__name__ for param in parameter_space_list[0]))
            self.__numpy = np.array(self.list)
        return self.__numpy

    def get_param_indices(self, param_config: tuple) -> tuple:
        """For each parameter value in the param config, find the index in the tunable parameters."""
        return tuple(self.params_values[index].index(param_value) for index, param_value in enumerate(param_config))

    def get_param_configs_at_indices(self, indices: List[int]) -> List[tuple]:
        """Get the param configs at the given indices."""
        # map(get) is ~40% faster than numpy[indices] (average based on six searchspaces with 10000, 100000 and 1000000 configs and 10 or 100 random indices)
        return list(map(self.list.__getitem__, indices))

    def get_param_config_index(self, param_config: Union[tuple, any]):
        """Lookup the index for a parameter configuration, returns None if not found."""
        if torch_available and isinstance(param_config, Tensor):
            param_config = self.tensor_to_param_config(param_config)
        # constant time O(1) access - much faster than any other method, but needs a shadow dict of the search space
        return self.__dict.get(param_config, None)

    def initialize_tensorspace(self, dtype=None, device=None):
        """Encode the searchspace in a Tensor. Save the mapping. Call this function directly to control the precision or device used."""
        assert self._tensorspace is None, "Tensorspace is already initialized"
        skipped_count = 0
        bounds = []
        if dtype is not None:
            self.tensor_dtype = dtype
        if device is not None:
            self.tensor_device = device
        self.tensor_kwargs = dict(dtype=self.tensor_dtype, device=self.tensor_device)

        # generate the mappings to and from tensor values
        for index, param_values in enumerate(self.params_values):
            # filter out parameters that do not matter, more efficient and avoids bounds problem
            if len(param_values) < 2 or all(p == param_values[0] for p in param_values):
                # keep track of skipped parameters, add them back in conversion functions
                self._tensorspace_param_config_structure.append(param_values[0])
                skipped_count += 1
                continue
            else:
                self._tensorspace_param_config_structure.append(None)

            # convert numericals to float, or encode categorical
            if all(isinstance(v, numbers.Real) for v in param_values):
                tensor_values = torch.tensor(param_values, dtype=self.tensor_dtype)
            else:
                self._tensorspace_categorical_dimensions.append(index - skipped_count)
                # tensor_values = np.arange(len(param_values))
                tensor_values = torch.arange(len(param_values), dtype=self.tensor_dtype)

            # write the mappings to the object
            self._map_param_to_tensor[index] = dict(zip(param_values, tensor_values.tolist()))
            self._map_tensor_to_param[index] = dict(zip(tensor_values.tolist(), param_values))
            bounds.append((tensor_values.min(), tensor_values.max()))
            if tensor_values.min() < tensor_values.max():
                self._tensorspace_bounds_indices.append(index - skipped_count)

        # do some checks
        assert len(self.params_values) == len(self._tensorspace_param_config_structure)
        assert len(self._map_param_to_tensor) == len(self._map_tensor_to_param) == len(bounds)
        assert len(self._tensorspace_bounds_indices) <= len(bounds)

        # apply the mappings on the full searchspace
        # numpy_repr = self.get_list_numpy()
        # numpy_repr = np.apply_along_axis(self.param_config_to_tensor, 1, numpy_repr)
        # self._tensorspace = torch.from_numpy(numpy_repr.astype(self.tensor_dtype)).to(self.tensor_device)
        self._tensorspace = torch.stack(tuple(map(self.param_config_to_tensor, self.list)))

        # set the bounds in the correct format (one array for the min, one for the max)
        bounds = torch.tensor(bounds, **self.tensor_kwargs)
        self._tensorspace_bounds = torch.cat([bounds[:, 0], bounds[:, 1]]).reshape((2, bounds.shape[0]))

    def get_tensorspace(self):
        """Get the searchspace encoded in a Tensor. To use a non-default dtype or device, call `initialize_tensorspace` first."""
        if self._tensorspace is None:
            self.initialize_tensorspace()
        return self._tensorspace

    def get_tensorspace_categorical_dimensions(self):
        """Get the a list of the categorical dimensions in the tensorspace."""
        return self._tensorspace_categorical_dimensions

    def param_config_to_tensor(self, param_config: tuple):
        """Convert from a parameter configuration to a Tensor."""
        if len(self._map_param_to_tensor) == 0:
            self.initialize_tensorspace()
        array = []
        for i, param in enumerate(param_config):
            if self._tensorspace_param_config_structure[i] is not None:
                continue  # skip over parameters not in the tensorspace
            mapping = self._map_param_to_tensor[i]
            conversions = [None, str, float, int, bool]
            for c in conversions:
                try:
                    c_param = param if c is None else c(param)
                    array.append(mapping[c_param])
                    break
                except (KeyError, ValueError) as e:
                    if c == conversions[-1]:
                        raise KeyError(f"No variant of {param} could be found in {mapping}") from e
        return torch.tensor(array, **self.tensor_kwargs)

    def tensor_to_param_config(self, tensor):
        """Convert from a Tensor to a parameter configuration."""
        assert tensor.dim() == 1, f"Parameter configuration tensor must be 1-dimensional, is {tensor.dim()} ({tensor})"
        if len(self._map_tensor_to_param) == 0:
            self.initialize_tensorspace()
        config = self._tensorspace_param_config_structure.copy()
        skip_counter = 0
        for i, param in enumerate(config):
            if param is not None:
                skip_counter += 1
            else:
                value = tensor[i - skip_counter].item()
                config[i] = self._map_tensor_to_param[i][value]
        return tuple(config)

    def get_tensorspace_bounds(self):
        """Get the bounds to the tensorspace parameters, returned as a 2 x d dimensional tensor, and the indices of the parameters."""
        if self._tensorspace is None:
            self.initialize_tensorspace()
        return self._tensorspace_bounds, self._tensorspace_bounds_indices

    def __prepare_neighbors_index(self):
        """Prepare by calculating the indices for the individual parameters."""
        self.params_values_indices = np.array(list(self.get_param_indices(param_config) for param_config in self.list))

    def __get_neighbors_indices_hamming(self, param_config: tuple) -> List[int]:
        """Get the neighbors using Hamming distance from the parameter configuration."""
        num_matching_params = np.count_nonzero(self.get_list_numpy() == param_config, -1)
        matching_indices = (num_matching_params == self.num_params - 1).nonzero()[0]
        return matching_indices

    def __get_neighbors_indices_strictlyadjacent(
        self, param_config_index: int = None, param_config: tuple = None
    ) -> List[int]:
        """Get the neighbors using strictly adjacent distance from the parameter configuration (parameter index absolute difference == 1)."""
        param_config_value_indices = (
            self.get_param_indices(param_config)
            if param_config_index is None
            else self.params_values_indices[param_config_index]
        )
        # calculate the absolute difference between the parameter value indices
        abs_index_difference = np.abs(self.params_values_indices - param_config_value_indices)
        # get the param config indices where the difference is one or less for each position
        matching_indices = (np.max(abs_index_difference, axis=1) <= 1).nonzero()[0]
        # as the selected param config does not differ anywhere, remove it from the matches
        if param_config_index is not None:
            matching_indices = np.setdiff1d(matching_indices, [param_config_index], assume_unique=False)
        return matching_indices

    def __get_neighbors_indices_adjacent(self, param_config_index: int = None, param_config: tuple = None) -> List[int]:
        """Get the neighbors using adjacent distance from the parameter configuration (parameter index absolute difference >= 1)."""
        param_config_value_indices = (
            self.get_param_indices(param_config)
            if param_config_index is None
            else self.params_values_indices[param_config_index]
        )
        # calculate the difference between the parameter value indices
        index_difference = self.params_values_indices - param_config_value_indices
        # transpose to get the param indices difference per parameter instead of per param config
        index_difference_transposed = index_difference.transpose()
        # for each parameter get the closest upper and lower parameter (absolute index difference >= 1)
        # np.PINF has been replaced by 1e12 here, as on some systems np.PINF becomes np.NINF
        upper_bound = tuple(
            np.min(
                index_difference_transposed[p][(index_difference_transposed[p] > 0).nonzero()],
                initial=1e12,
            )
            for p in range(self.num_params)
        )
        lower_bound = tuple(
            np.max(
                index_difference_transposed[p][(index_difference_transposed[p] < 0).nonzero()],
                initial=-1e12,
            )
            for p in range(self.num_params)
        )
        # return the indices where each parameter is within bounds
        matching_indices = (
            np.logical_and(index_difference <= upper_bound, index_difference >= lower_bound).all(axis=1).nonzero()[0]
        )
        # as the selected param config does not differ anywhere, remove it from the matches
        if param_config_index is not None:
            matching_indices = np.setdiff1d(matching_indices, [param_config_index], assume_unique=False)
        return matching_indices

    def __build_neighbors_index(self, neighbor_method) -> List[List[int]]:
        """Build an index of the neighbors for each parameter configuration."""
        # for Hamming no preperation is necessary, find the neighboring parameter configurations
        if neighbor_method == "Hamming":
            return list(self.__get_neighbors_indices_hamming(param_config) for param_config in self.list)

        # for each parameter configuration, find the neighboring parameter configurations
        if self.params_values_indices is None:
            self.__prepare_neighbors_index()
        if neighbor_method == "strictly-adjacent":
            return list(
                self.__get_neighbors_indices_strictlyadjacent(param_config_index, param_config)
                for param_config_index, param_config in enumerate(self.list)
            )

        if neighbor_method == "adjacent":
            return list(
                self.__get_neighbors_indices_adjacent(param_config_index, param_config)
                for param_config_index, param_config in enumerate(self.list)
            )

        raise NotImplementedError(f"The neighbor method {neighbor_method} is not implemented")

    def get_random_sample_indices(self, num_samples: int) -> np.ndarray:
        """Get the list indices for a random, non-conflicting sample."""
        if num_samples > self.size:
            raise ValueError(
                f"The number of samples requested ({num_samples}) is greater than the searchspace size ({self.size})"
            )
        return np.random.choice(self.indices, size=num_samples, replace=False)

    def get_random_sample(self, num_samples: int) -> List[tuple]:
        """Get the parameter configurations for a random, non-conflicting sample (caution: not unique in consecutive calls)."""
        if self.size < num_samples:
            warn(
                f"Too many samples requested ({num_samples}), reducing the number of samples to the searchspace size ({self.size})"
            )
            num_samples = self.size
        return self.get_param_configs_at_indices(self.get_random_sample_indices(num_samples))

    def get_neighbors_indices_no_cache(self, param_config: tuple, neighbor_method=None) -> List[int]:
        """Get the neighbors indices for a parameter configuration (does not check running cache, useful when mixing neighbor methods)."""
        param_config_index = self.get_param_config_index(param_config)

        # this is the simplest case, just return the cached value
        if self.build_neighbors_index and param_config_index is not None:
            if neighbor_method is not None and neighbor_method != self.neighbor_method:
                raise ValueError(
                    f"The neighbor method {neighbor_method} differs from the neighbor method {self.neighbor_method} initially used for indexing"
                )
            return self.neighbors_index[param_config_index]

        # check if there is a neighbor method to use
        if neighbor_method is None:
            if self.neighbor_method is None:
                raise ValueError("Neither the neighbor_method argument nor self.neighbor_method was set")
            neighbor_method = self.neighbor_method

        if neighbor_method == "Hamming":
            return self.__get_neighbors_indices_hamming(param_config)

        # prepare the indices if necessary
        if self.params_values_indices is None:
            self.__prepare_neighbors_index()

        # if the passed param_config is fictious, we can not use the pre-calculated neighbors index
        if neighbor_method == "strictly-adjacent":
            return self.__get_neighbors_indices_strictlyadjacent(param_config_index, param_config)
        if neighbor_method == "adjacent":
            return self.__get_neighbors_indices_adjacent(param_config_index, param_config)
        raise ValueError(f"The neighbor method {neighbor_method} is not in {supported_neighbor_methods}")

    def get_neighbors_indices(self, param_config: tuple, neighbor_method=None) -> List[int]:
        """Get the neighbors indices for a parameter configuration, possibly cached."""
        neighbors = self.__neighbor_cache.get(param_config, None)
        # if there are no cached neighbors, compute them
        if neighbors is None:
            neighbors = self.get_neighbors_indices_no_cache(param_config, neighbor_method)
            self.__neighbor_cache[param_config] = neighbors
        # if the neighbors were cached but the specified neighbor method was different than the one initially used to build the cache, throw an error
        elif (
            self.neighbor_method is not None and neighbor_method is not None and self.neighbor_method != neighbor_method
        ):
            raise ValueError(
                f"The neighbor method {neighbor_method} differs from the intially set {self.neighbor_method}, can not use cached neighbors. Use 'get_neighbors_no_cache()' when mixing neighbor methods to avoid this."
            )
        return neighbors

    def are_neighbors_indices_cached(self, param_config: tuple) -> bool:
        """Returns true if the neighbor indices are in the cache, false otherwise."""
        return param_config in self.__neighbor_cache

    def get_neighbors_no_cache(self, param_config: tuple, neighbor_method=None) -> List[tuple]:
        """Get the neighbors for a parameter configuration (does not check running cache, useful when mixing neighbor methods)."""
        return self.get_param_configs_at_indices(self.get_neighbors_indices_no_cache(param_config, neighbor_method))

    def get_neighbors(self, param_config: tuple, neighbor_method=None) -> List[tuple]:
        """Get the neighbors for a parameter configuration."""
        return self.get_param_configs_at_indices(self.get_neighbors_indices(param_config, neighbor_method))

    def get_param_neighbors(self, param_config: tuple, index: int, neighbor_method: str, randomize: bool) -> list:
        """Get the neighboring parameters at an index."""
        original_value = param_config[index]
        params = list(
            set(
                neighbor[index]
                for neighbor in self.get_neighbors(param_config, neighbor_method)
                if neighbor[index] != original_value
            )
        )
        if randomize:
            shuffle(params)
        return params

    def order_param_configs(
        self, param_configs: List[tuple], order: List[int], randomize_in_params=True
    ) -> List[tuple]:
        """Order a list of parameter configurations based on the indices of the parameters given, starting at 0. If randomize_params is true, the order within parameters is shuffled."""
        if len(order) != self.num_params:
            raise ValueError(
                f"The length of the order ({len(order)}) must be equal to the number of parameters ({self.num_params})"
            )
        for i in range(self.num_params):
            if i not in order:
                raise ValueError(f"order needs to be a list of the parameter indices, but index {i} is missing")

        # choose the comparison basis and add it as the first in the order
        base_comparison = choice(param_configs)
        ordered_param_configs = list([base_comparison])

        # move through the parameters in order, if a configuration does not match the base comparison add it to the list
        for param_index in order:
            sublist = list()
            for param_config in param_configs:
                if (
                    param_config[param_index] != base_comparison[param_index]
                    and param_config not in ordered_param_configs
                ):
                    ordered_param_configs.append(param_config)
            # randomize the order within the parameters
            if randomize_in_params:
                shuffle(sublist)
            # append to the ordered list
            ordered_param_configs += sublist

        # check that the number of elements still matches before returning
        if len(param_configs) != len(ordered_param_configs):
            raise ValueError(
                f"The number of ordered parameter configurations ({len(ordered_param_configs)}) differs from the original number of parameter configurations ({len(param_configs)})"
            )
        return ordered_param_configs

    def to_ax_searchspace(self):
        """Convert this searchspace to an Ax SearchSpace."""
        from ax import ChoiceParameter, FixedParameter, ParameterType, SearchSpace

        # create searchspace
        ax_searchspace = SearchSpace([])

        # add the parameters
        for param_name, param_values in self.tune_params.items():
            if len(param_values) == 0:
                continue

            # convert the types
            assert all(
                isinstance(param_values[0], type(v)) for v in param_values
            ), f"Parameter values of mixed types are not supported: {param_values}"
            param_type_mapping = {
                str: ParameterType.STRING,
                int: ParameterType.INT,
                float: ParameterType.FLOAT,
                bool: ParameterType.BOOL,
            }
            param_type = param_type_mapping[type(param_values[0])]

            # add the parameter
            if len(param_values) == 1:
                ax_searchspace.add_parameter(FixedParameter(param_name, param_type, param_values[0]))
            else:
                ax_searchspace.add_parameter(ChoiceParameter(param_name, param_type, param_values))

        # add the constraints
        raise NotImplementedError(
            "Conversion to Ax SearchSpace has not been fully implemented as Ax Searchspaces can't capture full complexity."
        )
        # return ax_searchspace<|MERGE_RESOLUTION|>--- conflicted
+++ resolved
@@ -31,10 +31,7 @@
 from kernel_tuner.util import check_restrictions as check_instance_restrictions
 from kernel_tuner.util import (
     compile_restrictions,
-<<<<<<< HEAD
-=======
     convert_constraint_lambdas,
->>>>>>> faeb52e5
     default_block_size_names,
     get_interval,
 )
@@ -111,7 +108,6 @@
         restrictions = [restrictions] if not isinstance(restrictions, list) else restrictions
         if (
             len(restrictions) > 0
-<<<<<<< HEAD
             and (
                 any(isinstance(restriction, str) for restriction in restrictions)
                 or any(
@@ -119,12 +115,7 @@
                 )
             )
             and not (
-                framework_l == "pysmt" or framework_l == "bruteforce" or solver_method.lower() == "pc_parallelsolver"
-=======
-            and any(isinstance(restriction, str) for restriction in restrictions)
-            and not (
                 framework_l == "pysmt" or framework_l == "bruteforce" or framework_l == "pythonconstraint" or solver_method.lower() == "pc_parallelsolver"
->>>>>>> faeb52e5
             )
         ):
             self.restrictions = compile_restrictions(
@@ -132,8 +123,6 @@
                 tune_params,
                 monolithic=False,
                 format=framework_l if framework_l == "pyatf" else None,
-<<<<<<< HEAD
-                try_to_constraint=framework_l == "pythonconstraint",
             )
 
         # if an imported cache, skip building and set the values directly
@@ -142,38 +131,6 @@
             self.list = list(tuple([v for p, v in c.items() if p in self.tune_params]) for c in configs)
             self.size = len(self.list)
             self.__dict = dict(zip(self.list, range(self.size)))
-=======
-            )
-
-        # get the framework given the framework argument
-        if framework_l == "pythonconstraint":
-            searchspace_builder = self.__build_searchspace
-        elif framework_l == "pysmt":
-            searchspace_builder = self.__build_searchspace_pysmt
-        elif framework_l == "pyatf":
-            searchspace_builder = self.__build_searchspace_pyATF
-        elif framework_l == "atf_cache":
-            searchspace_builder = self.__build_searchspace_ATF_cache
-            self.path_to_ATF_cache = path_to_ATF_cache
-        elif framework_l == "bruteforce":
-            searchspace_builder = self.__build_searchspace_bruteforce
-        else:
-            raise ValueError(f"Invalid framework parameter '{framework}'")
-
-        # get the solver given the solver method argument
-        solver = ""
-        if solver_method.lower() == "pc_backtrackingsolver":
-            solver = BacktrackingSolver()
-        elif solver_method.lower() == "pc_optimizedbacktrackingsolver":
-            solver = OptimizedBacktrackingSolver(forwardcheck=False)
-        elif solver_method.lower() == "pc_parallelsolver":
-            raise NotImplementedError("ParallelSolver is not yet implemented")
-            # solver = ParallelSolver()
-        elif solver_method.lower() == "pc_recursivebacktrackingsolver":
-            solver = RecursiveBacktrackingSolver()
-        elif solver_method.lower() == "pc_minconflictssolver":
-            solver = MinConflictsSolver()
->>>>>>> faeb52e5
         else:
             # get the framework given the framework argument
             if framework_l == "pythonconstraint":
@@ -285,10 +242,7 @@
                     isinstance(self._modified_restrictions, list)
                     and block_size_restriction_spaced not in self._modified_restrictions
                 ):
-<<<<<<< HEAD
                     print(f"added default block size restriction '{block_size_restriction_spaced}'")
-=======
->>>>>>> faeb52e5
                     self._modified_restrictions.append(block_size_restriction_spaced)
                     if isinstance(self.restrictions, list):
                         self.restrictions.append(block_size_restriction_spaced)
@@ -388,9 +342,7 @@
             # adding the default blocksize restriction requires recompilation because pyATF requires combined restrictions for the same parameter
             max_block_size_product = f"{' * '.join(valid_block_size_names)} <= {max_threads}"
             restrictions = self._modified_restrictions.copy() + [max_block_size_product]
-            self.restrictions = compile_restrictions(
-                restrictions, self.tune_params, format="pyatf", try_to_constraint=False
-            )
+            self.restrictions = compile_restrictions(restrictions, self.tune_params, format="pyatf")
 
         # build a dictionary of the restrictions, combined based on last parameter
         res_dict = dict()
@@ -417,6 +369,7 @@
             vals = (
                 Interval(vi[0], vi[1], vi[2]) if vi is not None and vi[2] != 0 else Set(*np.array(values).flatten())
             )
+            assert vals is not None, f"Values for parameter {key} are None, this should not happen."
             constraint = res_dict.get(key, None)
             constraint_source = None
             if constraint is not None:
@@ -432,17 +385,12 @@
 
     def __build_searchspace_pyATF(self, block_size_names: list, max_threads: int, solver: Solver):
         """Builds the searchspace using pyATF."""
-<<<<<<< HEAD
         from pyatf import Tuner
-=======
-        from pyatf import TP, Interval, Set, Tuner
->>>>>>> faeb52e5
         from pyatf.cost_functions.generic import CostFunction
         from pyatf.search_techniques import Exhaustive
 
         # Define a bogus cost function
         costfunc = CostFunction(":")  # bash no-op
-<<<<<<< HEAD
         
         # set data
         self.tune_params_pyatf = self.get_tune_params_pyatf(block_size_names, max_threads)
@@ -450,61 +398,6 @@
         # tune
         _, _, tuning_data = (
             Tuner().verbosity(0).tuning_parameters(*self.tune_params_pyatf).search_technique(Exhaustive()).tune(costfunc)
-=======
-
-        # add the Kernel Tuner default blocksize threads restrictions
-        assert isinstance(self.restrictions, list)
-        valid_block_size_names = list(
-            block_size_name for block_size_name in block_size_names if block_size_name in self.param_names
-        )
-        if len(valid_block_size_names) > 0:
-            # adding the default blocksize restriction requires recompilation because pyATF requires combined restrictions for the same parameter
-            max_block_size_product = f"{' * '.join(valid_block_size_names)} <= {max_threads}"
-            restrictions = self._modified_restrictions.copy() + [max_block_size_product]
-            self.restrictions = compile_restrictions(restrictions, self.tune_params, format="pyatf")
-
-        # build a dictionary of the restrictions, combined based on last parameter
-        res_dict = dict()
-        registered_params = list()
-        registered_restrictions = list()
-        for param in self.tune_params.keys():
-            registered_params.append(param)
-            for index, (res, params, source) in enumerate(self.restrictions):
-                if index in registered_restrictions:
-                    continue
-                if all(p in registered_params for p in params):
-                    if param in res_dict:
-                        raise KeyError(
-                            f"`{param}` is already in res_dict with `{res_dict[param][1]}`, can't add `{source}`"
-                        )
-                    res_dict[param] = (res, source)
-                    print(source, res, param, params)
-                    registered_restrictions.append(index)
-
-        # define the Tunable Parameters
-        def get_params():
-            params = list()
-            for index, (key, values) in enumerate(self.tune_params.items()):
-                vi = get_interval(values)
-                vals = (
-                    Interval(vi[0], vi[1], vi[2]) if vi is not None and vi[2] != 0 else Set(*np.array(values).flatten())
-                )
-                constraint = res_dict.get(key, None)
-                constraint_source = None
-                if constraint is not None:
-                    constraint, constraint_source = constraint
-                # in case of a leftover monolithic restriction, append at the last parameter
-                if index == len(self.tune_params) - 1 and len(res_dict) == 0 and len(self.restrictions) == 1:
-                    res, params, source = self.restrictions[0]
-                    assert callable(res)
-                    constraint = res
-                params.append(TP(key, vals, constraint, constraint_source))
-            return params
-
-        # tune
-        _, _, tuning_data = (
-            Tuner().verbosity(0).tuning_parameters(*get_params()).search_technique(Exhaustive()).tune(costfunc)
->>>>>>> faeb52e5
         )
 
         # transform the result into a list of parameter configurations for validation
@@ -586,16 +479,10 @@
             for restriction in self.restrictions:
                 required_params = self.param_names
 
-<<<<<<< HEAD
-                # convert to a Constraint type if necessary
-                if isinstance(restriction, tuple):
-                    restriction, required_params, _ = restriction
-=======
                 # (un)wrap where necessary
                 if isinstance(restriction, tuple) and len(restriction) >= 2:
                     required_params = restriction[1]
                     restriction = restriction[0]
->>>>>>> faeb52e5
                 if callable(restriction) and not isinstance(restriction, Constraint):
                     # def restrictions_wrapper(*args):
                     #     return check_instance_restrictions(restriction, dict(zip(self.param_names, args)), False)
@@ -609,19 +496,12 @@
                 if isinstance(restriction, FunctionConstraint):
                     parameter_space.addConstraint(restriction, variables)
                 elif isinstance(restriction, Constraint):
-<<<<<<< HEAD
-                    all_params_required = all(param_name in required_params for param_name in self.param_names)
-                    parameter_space.addConstraint(restriction, None if all_params_required else required_params)
-                elif isinstance(restriction, str) and self.solver_method.lower() == "pc_parallelsolver":
-                    parameter_space.addConstraint(restriction)
-=======
                     parameter_space.addConstraint(restriction, variables)
                 elif isinstance(restriction, str):
                     if self.solver_method.lower() == "pc_parallelsolver":
                         parameter_space.addConstraint(restriction)
                     else:
                         parameter_space.addConstraint(restriction, variables)
->>>>>>> faeb52e5
                 else:
                     raise ValueError(f"Unrecognized restriction type {type(restriction)} ({restriction})")
 
