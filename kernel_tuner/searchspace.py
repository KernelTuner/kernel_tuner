--- conflicted
+++ resolved
@@ -4,10 +4,7 @@
 from pathlib import Path
 from random import choice, shuffle
 from typing import List, Union
-<<<<<<< HEAD
-=======
 from warnings import warn
->>>>>>> bff6d7b8
 
 import numpy as np
 from constraint import (
@@ -73,13 +70,7 @@
             ), "When `from_cache` is used, the positional arguments must be set to None."
             tune_params = from_cache["tune_params"]
         if from_cache is None:
-<<<<<<< HEAD
-            assert (
-                tune_params is not None and max_threads is not None
-            ), "Must specify positional arguments."
-=======
             assert tune_params is not None and max_threads is not None, "Must specify positional arguments."
->>>>>>> bff6d7b8
 
         # set the object attributes using the arguments
         framework_l = framework.lower()
@@ -167,17 +158,10 @@
                 solver = MinConflictsSolver()
             else:
                 raise ValueError(f"Solver method {solver_method} not recognized.")
-<<<<<<< HEAD
 
             # build the search space
             self.list, self.__dict, self.size = searchspace_builder(block_size_names, max_threads, solver)
 
-=======
-
-            # build the search space
-            self.list, self.__dict, self.size = searchspace_builder(block_size_names, max_threads, solver)
-
->>>>>>> bff6d7b8
         # finalize construction
         self.__numpy = None
         self.num_params = len(self.tune_params)
@@ -252,10 +236,7 @@
                     isinstance(self._modified_restrictions, list)
                     and block_size_restriction_spaced not in self._modified_restrictions
                 ):
-<<<<<<< HEAD
-=======
                     print(f"added default block size restriction '{block_size_restriction_spaced}'")
->>>>>>> bff6d7b8
                     self._modified_restrictions.append(block_size_restriction_spaced)
                     if isinstance(self.restrictions, list):
                         self.restrictions.append(block_size_restriction_spaced)
