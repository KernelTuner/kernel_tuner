--- conflicted
+++ resolved
@@ -39,11 +39,8 @@
     get_interval,
 )
 
-<<<<<<< HEAD
-supported_neighbor_methods = ["strictly-adjacent", "adjacent", "Hamming", "Hamming-adjacent"]
-=======
-supported_neighbor_methods = ["strictly-adjacent", "adjacent", "Hamming", "closest-param-indices"]
->>>>>>> 5a48c0b4
+
+supported_neighbor_methods = ["strictly-adjacent", "adjacent", "Hamming", "Hamming-adjacent", "closest-param-indices"]
 
 
 class Searchspace:
@@ -999,10 +996,6 @@
         matching_indices = (num_matching_params == self.num_params - 1).nonzero()[0]
         return matching_indices
 
-<<<<<<< HEAD
-    def __get_neighbors_indices_hammingadjacent(self, param_config_index: int = None, param_config: tuple = None) -> List[int]:
-        """Get the neighbors using adjacent distance from the parameter configuration (parameter index absolute difference >= 1)."""
-=======
     def __get_random_neighbor_hamming(self, param_config: tuple) -> tuple:
         """Get a random neighbor at 1 Hamming distance from the parameter configuration."""
         arr = self.get_list_param_indices_numpy()
@@ -1018,21 +1011,13 @@
                 return self.get_param_configs_at_indices([i])[0]
         return None
 
-    def __get_random_neighbor_adjacent(self, param_config: tuple) -> tuple:
-        """Get an approximately random adjacent neighbor of the parameter configuration."""
-        # NOTE: this is not truly random as we only progressively increase the allowed index difference if no neighbors are found, but much faster than generating all neighbors
-
-        # get the indices of the parameter values
-        if self.params_values_indices is None:
-            self.__prepare_neighbors_index()
-        param_config_index = self.get_param_config_index(param_config)
->>>>>>> 5a48c0b4
+    def __get_neighbors_indices_hammingadjacent(self, param_config_index: int = None, param_config: tuple = None) -> List[int]:
+        """Get the neighbors using adjacent distance from the parameter configuration (parameter index absolute difference >= 1)."""
         param_config_value_indices = (
             self.get_param_indices(param_config)
             if param_config_index is None
             else self.params_values_indices[param_config_index]
         )
-<<<<<<< HEAD
 
         # compute boolean mask for all configuration that differ at exactly one parameter (Hamming distance == 1)
         hamming_mask = np.count_nonzero(self.params_values_indices != param_config_value_indices, axis=1) == 1
@@ -1064,7 +1049,21 @@
 
         # return hamming neighbors that are also adjacent
         return hamming_indices[adjacent_mask]
-=======
+
+    def __get_random_neighbor_adjacent(self, param_config: tuple) -> tuple:
+        """Get an approximately random adjacent neighbor of the parameter configuration."""
+        # NOTE: this is not truly random as we only progressively increase the allowed index difference if no neighbors are found, but much faster than generating all neighbors
+
+        # get the indices of the parameter values
+        if self.params_values_indices is None:
+            self.__prepare_neighbors_index()
+        param_config_index = self.get_param_config_index(param_config)
+        param_config_value_indices = (
+            self.get_param_indices(param_config)
+            if param_config_index is None
+            else self.params_values_indices[param_config_index]
+        )
+
         max_index_difference_per_param = [max(len(self.params_values[p]) - 1 - i, i) for p, i in enumerate(param_config_value_indices)]
 
         # calculate the absolute difference between the parameter value indices
@@ -1093,6 +1092,7 @@
             allowed_index_difference += 1
         return None
 
+
     def __add_to_neighbor_partial_cache(self, param_config: tuple, neighbor_indices: List[int], neighbor_method: str, full_neighbors = False):
         """Add the neighbor indices to the partial cache using the given parameter configuration."""
         param_config_index = self.get_param_config_index(param_config)
@@ -1109,7 +1109,6 @@
         for neighbor_index in neighbor_indices:
             if param_config_index not in self.__neighbor_partial_cache[neighbor_method][neighbor_index]:
                 self.__neighbor_partial_cache[neighbor_method][neighbor_index].append(param_config_index)
->>>>>>> 5a48c0b4
 
     def __get_neighbors_indices_strictlyadjacent(
         self, param_config_index: int = None, param_config: tuple = None
