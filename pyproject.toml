--- conflicted
+++ resolved
@@ -63,14 +63,9 @@
 jsonschema = "*"
 python-constraint2 = "^2.0.0b5"
 xmltodict = "*"
-<<<<<<< HEAD
-pandas = "^2.0.0"
-scikit-learn = "^1.0.2"
-semver = "^3.0.0"
-=======
 pandas = ">=2.0.0"
 scikit-learn = ">=1.0.2"
->>>>>>> abd8de05
+semver = ">=3.0.0"
 # Torch can be used with Kernel Tuner, but is not a dependency, should be up to the user to use it
 
 # List of optional dependencies for user installation, e.g. `pip install kernel_tuner[cuda]`, used in the below `extras`.
