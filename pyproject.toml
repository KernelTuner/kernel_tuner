[build-system]
requires = ["poetry-core>=1.7.0", "setuptools>=67.7.2"]
build-backend = "poetry.core.masonry.api"

[tool.poetry]
name = "kernel_tuner"
packages = [{ include = "kernel_tuner", from = "." }]
description = "An easy to use CUDA/OpenCL kernel tuner in Python"
version = "1.0" # adhere to PEP440 versioning: https://packaging.python.org/en/latest/guides/distributing-packages-using-setuptools/#id55
license = "Apache-2.0"
authors = [
    "Ben van Werkhoven <b.vanwerkhoven@esciencecenter.nl>",
    "Alessio Sclocco <a.sclocco@esciencecenter.nl>",
    "Stijn Heldens <s.heldens@esciencecenter.nl>",
    "Floris-Jan Willemsen <f.j.Willemsen@esciencecenter.nl>",
    "Willem-Jan Palenstijn <w.j.palenstijn@liacs.leidenuniv.nl>",
    "Bram Veenboer <veenboer@astron.nl>",
    "Richard Schoonhoven <Richard.Schoonhoven@cwi.nl>",
    "Leon Oostrum <l.oostrum@esciencecenter.nl",
]

readme = "README.md"
keywords = [
    "auto-tuning",
    "gpu",
    "computing",
    "pycuda",
    "cuda",
    "pyopencl",
    "opencl",
]
classifiers = [
    "Environment :: Console",
    "Environment :: GPU",
    "Development Status :: 5 - Production/Stable",
    "Intended Audience :: Developers",
    "Intended Audience :: Education",
    "Intended Audience :: Science/Research",
    "License :: OSI Approved :: Apache Software License",
    "Natural Language :: English",
    "Operating System :: MacOS :: MacOS X",
    "Operating System :: POSIX :: Linux",
    "Topic :: Scientific/Engineering",
    "Topic :: Software Development",
    "Topic :: System :: Distributed Computing",
]
include = [
    { path = "test" },
] # this ensures that people won't have to clone the whole repo to include notebooks, they can just do `pip install kernel_tuner[tutorial,cuda]`
homepage = "https://KernelTuner.github.io/kernel_tuner/"
documentation = "https://KernelTuner.github.io/kernel_tuner/"
repository = "https://github.com/KernelTuner/kernel_tuner"
[tool.poetry.urls]
"Tracker" = "https://github.com/KernelTuner/kernel_tuner/issues"
[tool.poetry.build]
generate-setup-file = false
[tool.poetry.scripts]
kernel_tuner = "kernel_tuner.interface:entry_point"

# ATTENTION: if anything is changed here, run `poetry update`
[tool.poetry.dependencies]
<<<<<<< HEAD
python = ">=3.10,<3.14"         # TODO from >=3.10, use | instead of Union[] # NOTE when changing the supported Python versions, also change the test versions in the noxfile
numpy = "^1.26.0"               # Python 3.12 requires numpy at least 1.26
scipy = ">=1.11.0"
botorch = ">=0.12.0"
packaging = "*"                 # required by file_utils
jsonschema = "*"
python-constraint2 = "^2.0.0b8"
=======
python = ">=3.10,<3.15"          # NOTE when changing the supported Python versions, also change the test versions in the noxfile
numpy = "^1.26.0"              # Python 3.12 requires numpy at least 1.26
scipy = ">=1.14.1"
packaging = "*"                 # required by file_utils
jsonschema = "*"
python-constraint2 = "^2.1.0"
>>>>>>> deab9d86
xmltodict = "*"
pandas = ">=2.0.0"
scikit-learn = ">=1.0.2"
# Torch can be used with Kernel Tuner, but is not a dependency, should be up to the user to use it

# List of optional dependencies for user installation, e.g. `pip install kernel_tuner[cuda]`, used in the below `extras`.
# Please note that this is different from the dependency groups below, e.g. `docs` and `test`, those are for development.
# CUDA
pycuda = { version = "^2024.1", optional = true }           # Attention: if pycuda is changed here, also change `session.install("pycuda")` in the Noxfile
nvidia-ml-py = { version = "^12.535.108", optional = true }
pynvml = { version = "^11.4.1", optional = true }
# cupy-cuda11x = { version = "*", optional = true }    # Note: these are completely optional dependencies as described in CONTRIBUTING.rst
# cupy-cuda12x = { version = "*", optional = true }
# cuda-python = { version = "*", optional = true }
# OpenCL
pyopencl = { version = "*", optional = true } # Attention: if pyopencl is changed here, also change `session.install("pyopencl")` in the Noxfile
# HIP
hip-python = { version = "*", optional = true }
# Tutorial (for the notebooks used in the examples)
jupyter = { version = "^1.0.0", optional = true }
matplotlib = { version = "^3.5.0", optional = true }

[tool.poetry.extras]
cuda = ["pycuda", "nvidia-ml-py", "pynvml"]
opencl = ["pyopencl"]
cuda_opencl = ["pycuda", "pyopencl"]
hip = ["hip-python"]
tutorial = ["jupyter", "matplotlib", "nvidia-ml-py"]

# ATTENTION: if anything is changed here, run `poetry update` and `poetry export --with docs --without-hashes --format=requirements.txt --output doc/requirements.txt`
# Please note that there is overlap with the `dev` group
[tool.poetry.group.docs]
optional = true
[tool.poetry.group.docs.dependencies]
sphinx = "^7.3.7"
sphinx_rtd_theme = "^2.0.0"
sphinx-pyproject = "^0.3"
nbsphinx = "^0.9"
ipython = "*"
pytest = "^8.2.0"           # TODO why do we need pytest here?
markupsafe = "^2.0.1"       # TODO why do we need markupsafe here?
# sphinx-autodoc-typehints = "^1.24.0"

# ATTENTION: if anything is changed here, run `poetry update`
# Please also run `poetry export -f requirements.txt --output docs/requirements_test.txt --with test`
[tool.poetry.group.test]
optional = true
[tool.poetry.group.test.dependencies]
pytest = "^8.2.0"
pytest-timeout = "^2.3.1"
pytest-cov = "^5.0.0"
mock = "^5.1.0"
nox = "^2024.4.15"
nox-poetry = "^1.0.3"
ruff = "^0.4.4"
pep440 = "^0.1.2"
tomli = "^2.0.1"          # held back by Python <= 3.10, can be replaced by built-in [tomllib](https://docs.python.org/3.11/library/tomllib.html) from Python 3.11 onwards

# development dependencies are unused for now, as this is already covered by test and docs
# # ATTENTION: if anything is changed here, run `poetry update`
# [tool.poetry.group.dev.dependencies]

[tool.pytest.ini_options]
minversion = "7.4"
pythonpath = [
    "kernel_tuner",
] # necessary to get coverage reports without installing with `-e`
addopts = "--cov --cov-config=.coveragerc --cov-report=html --cov-report=term-missing --cov-fail-under=60"
testpaths = ["test"]

[tool.black]
line-length = 120
[tool.ruff]
line-length = 120
respect-gitignore = true
exclude = ["doc", "examples"]
select = [
    "E", # pycodestyle
    "F", # pyflakes,
    "D", # pydocstyle,
]
[tool.ruff.pydocstyle]
convention = "google"<|MERGE_RESOLUTION|>--- conflicted
+++ resolved
@@ -59,22 +59,13 @@
 
 # ATTENTION: if anything is changed here, run `poetry update`
 [tool.poetry.dependencies]
-<<<<<<< HEAD
-python = ">=3.10,<3.14"         # TODO from >=3.10, use | instead of Union[] # NOTE when changing the supported Python versions, also change the test versions in the noxfile
-numpy = "^1.26.0"               # Python 3.12 requires numpy at least 1.26
-scipy = ">=1.11.0"
+python = ">=3.10"          # NOTE when changing the supported Python versions, also change the test versions in the noxfile
+numpy = "^1.26.0"          # Python 3.12 requires numpy at least 1.26
+scipy = ">=1.14.1"
 botorch = ">=0.12.0"
 packaging = "*"                 # required by file_utils
 jsonschema = "*"
-python-constraint2 = "^2.0.0b8"
-=======
-python = ">=3.10,<3.15"          # NOTE when changing the supported Python versions, also change the test versions in the noxfile
-numpy = "^1.26.0"              # Python 3.12 requires numpy at least 1.26
-scipy = ">=1.14.1"
-packaging = "*"                 # required by file_utils
-jsonschema = "*"
 python-constraint2 = "^2.1.0"
->>>>>>> deab9d86
 xmltodict = "*"
 pandas = ">=2.0.0"
 scikit-learn = ">=1.0.2"
