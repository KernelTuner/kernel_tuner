[build-system]
requires = ["poetry-core>=1.7.0", "setuptools>=67.7.2"]
build-backend = "poetry.core.masonry.api"

[project]
name = "kernel_tuner"
description = "An easy to use CUDA/OpenCL kernel tuner in Python"
<<<<<<< HEAD
version = "1.3.0" # adhere to PEP440 versioning: https://packaging.python.org/en/latest/guides/distributing-packages-using-setuptools/#id55
=======
version = "1.2.0" # adhere to PEP440 versioning: https://packaging.python.org/en/latest/guides/distributing-packages-using-setuptools/#id55
>>>>>>> faeb52e5
readme = "README.md"
license = "Apache-2.0"
authors = [
    { name = "Ben van Werkhoven", email = "b.vanwerkhoven@esciencecenter.nl"},
    { name = "Alessio Sclocco", email = "a.sclocco@esciencecenter.nl" },
    { name = "Stijn Heldens", email = "s.heldens@esciencecenter.nl" },
    { name = "Floris-Jan Willemsen", email = "f.j.Willemsen@esciencecenter.nl" },
    { name = "Willem-Jan Palenstijn", email = "w.j.palenstijn@liacs.leidenuniv.nl" },
    { name = "Bram Veenboer", email = "veenboer@astron.nl" },
    { name = "Richard Schoonhoven", email = "Richard.Schoonhoven@cwi.nl"  },
    { name = "Leon Oostrum", email = "l.oostrum@esciencecenter.nl" },
]
keywords = [
    "auto-tuning",
    "gpu",
    "computing",
    "pycuda",
    "cuda",
    "pyopencl",
    "opencl",
]
classifiers = [
    "Environment :: Console",
    "Environment :: GPU",
    "Development Status :: 5 - Production/Stable",
    "Intended Audience :: Developers",
    "Intended Audience :: Education",
    "Intended Audience :: Science/Research",
    "License :: OSI Approved :: Apache Software License",
    "Natural Language :: English",
    "Operating System :: MacOS :: MacOS X",
    "Operating System :: POSIX :: Linux",
    "Topic :: Scientific/Engineering",
    "Topic :: Software Development",
    "Topic :: System :: Distributed Computing",
    "Programming Language :: Python :: 3.10",
    "Programming Language :: Python :: 3.11",
    "Programming Language :: Python :: 3.12",
    "Programming Language :: Python :: 3.13"
]

# ATTENTION: if anything is changed here, run `poetry update`
requires-python = ">=3.10,<4" # <4 is because of hip-python  # NOTE when changing the Python versions, also change the test versions in the Noxfile and GitHub Actions
dependencies = [
<<<<<<< HEAD
    "numpy (>=1.26.0,<2.0.0)",    # Python 3.12 requires numpy at least 1.26, CuPy does not support 2.0
    "scipy>=1.14.1",
    "packaging",        # required by file_utils
    "jsonschema",
    "python-constraint2>=2.2.2",
=======
    "numpy>=2.0.0",
    "scipy>=1.14.1",    # Python >=3.13 needs scipy >=1.14
    "packaging",        # required by file_utils
    "jsonschema",
    "python-constraint2>=2.3.1",
>>>>>>> faeb52e5
    "xmltodict",
    "pandas>=2.0.0",
    "scikit-learn>=1.0.2",
]
# NOTE Torch can be used with Kernel Tuner, but is not a dependency, should be up to the user to use it

[project.urls]
homepage = "https://KernelTuner.github.io/kernel_tuner/"
documentation = "https://KernelTuner.github.io/kernel_tuner/"
repository = "https://github.com/KernelTuner/kernel_tuner"
changelog = "https://github.com/KernelTuner/kernel_tuner/blob/master/CHANGELOG.md"
issues = "https://github.com/KernelTuner/kernel_tuner/issues"

[project.scripts]
kernel_tuner = "kernel_tuner.interface:entry_point"

[tool.poetry]
packages = [{ include = "kernel_tuner", from = "." }]
include = [
    { path = "test" },
] # this ensures that people won't have to clone the whole repo to include notebooks, they can just do `pip install kernel_tuner[tutorial,cuda]`

# List of optional dependencies for user installation, e.g. `pip install kernel_tuner[cuda]`, used in the below `extras`.
# Please note that this is different from the dependency groups below, e.g. `docs` and `test`, those are for development.
# ATTENTION: if anything is changed here, run `poetry update`
# CUDA
# cupy-cuda11x = { version = "*", optional = true }    # NOTE: these are completely optional dependencies as described in CONTRIBUTING.rst
# cupy-cuda12x = { version = "*", optional = true }
# cuda-python = { version = "*", optional = true }

[[tool.poetry.source]]
name = "testpypi"
url = "https://test.pypi.org/simple/"
priority = "explicit"

[tool.poetry.dependencies]
hip-python = { version = "^6.3.3.540.31", source = "testpypi", optional = true }  # Note: when released, switch this package to pypi and remove tool.poetry.source and move this to [project.optional-dependencies]

[project.optional-dependencies]
cuda = ["pycuda>=2025.1", "nvidia-ml-py>=12.535.108", "pynvml>=11.4.1"] # Attention: if pycuda is changed here, also change `session.install("pycuda")` in the Noxfile
opencl = ["pyopencl"]                                                   # Attention: if pyopencl is changed here, also change `session.install("pyopencl")` in the Noxfile
cuda_opencl = ["pycuda>=2024.1", "pyopencl"]                            # Attention: if pycuda is changed here, also change `session.install("pycuda")` in the Noxfile
hip = ["hip-python"]
tutorial = ["jupyter>=1.0.0", "matplotlib>=3.5.0", "nvidia-ml-py>=12.535.108"]

# ATTENTION: if anything is changed here, run `poetry update` and `poetry export --with docs --without-hashes --format=requirements.txt --output doc/requirements.txt`
# Please note that there is overlap with the `dev` group
[tool.poetry.group.docs]
optional = true
[tool.poetry.group.docs.dependencies]
sphinx = "^7.3.7"
sphinx_rtd_theme = "^2.0.0"
sphinx-pyproject = "^0.3"
nbsphinx = "^0.9"
ipython = "*"
pytest = "^8.2.0"           # TODO why do we need pytest here?
markupsafe = "^2.0.1"       # TODO why do we need markupsafe here?
# sphinx-autodoc-typehints = "^1.24.0"

# ATTENTION: if anything is changed here, run `poetry update`
# Please also run `poetry export -f requirements.txt --output doc/requirements_test.txt --with test`
[tool.poetry.group.test]
optional = true
[tool.poetry.group.test.dependencies]
pytest = "^8.2.0"
pytest-timeout = "^2.3.1"
pytest-cov = "^5.0.0"
mock = "^5.1.0"
nox = "^2024.4.15"
nox-poetry = "^1.0.3"
ruff = "^0.4.4"
pep440 = "^0.1.2"
tomli = "^2.0.1"          # held back by Python <= 3.10, can be replaced by built-in [tomllib](https://docs.python.org/3.11/library/tomllib.html) from Python 3.11 onwards

# development dependencies are unused for now, as this is already covered by test and docs
# # ATTENTION: if anything is changed here, run `poetry update`
# [tool.poetry.group.dev.dependencies]

[tool.pytest.ini_options]
minversion = "7.4"
pythonpath = [
    "kernel_tuner",
] # necessary to get coverage reports without installing with `-e`
addopts = "--cov --cov-config=.coveragerc --cov-report=html --cov-report=term-missing --cov-fail-under=60"
testpaths = ["test"]

[tool.black]
line-length = 120
[tool.ruff]
line-length = 120
respect-gitignore = true
exclude = ["doc", "examples"]
select = [
    "E", # pycodestyle
    "F", # pyflakes,
    "D", # pydocstyle,
]
[tool.ruff.pydocstyle]
convention = "google"<|MERGE_RESOLUTION|>--- conflicted
+++ resolved
@@ -5,11 +5,7 @@
 [project]
 name = "kernel_tuner"
 description = "An easy to use CUDA/OpenCL kernel tuner in Python"
-<<<<<<< HEAD
 version = "1.3.0" # adhere to PEP440 versioning: https://packaging.python.org/en/latest/guides/distributing-packages-using-setuptools/#id55
-=======
-version = "1.2.0" # adhere to PEP440 versioning: https://packaging.python.org/en/latest/guides/distributing-packages-using-setuptools/#id55
->>>>>>> faeb52e5
 readme = "README.md"
 license = "Apache-2.0"
 authors = [
@@ -54,19 +50,11 @@
 # ATTENTION: if anything is changed here, run `poetry update`
 requires-python = ">=3.10,<4" # <4 is because of hip-python  # NOTE when changing the Python versions, also change the test versions in the Noxfile and GitHub Actions
 dependencies = [
-<<<<<<< HEAD
-    "numpy (>=1.26.0,<2.0.0)",    # Python 3.12 requires numpy at least 1.26, CuPy does not support 2.0
-    "scipy>=1.14.1",
-    "packaging",        # required by file_utils
-    "jsonschema",
-    "python-constraint2>=2.2.2",
-=======
     "numpy>=2.0.0",
     "scipy>=1.14.1",    # Python >=3.13 needs scipy >=1.14
     "packaging",        # required by file_utils
     "jsonschema",
     "python-constraint2>=2.3.1",
->>>>>>> faeb52e5
     "xmltodict",
     "pandas>=2.0.0",
     "scikit-learn>=1.0.2",
