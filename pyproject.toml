--- conflicted
+++ resolved
@@ -59,15 +59,9 @@
 
 # ATTENTION: if anything is changed here, run `poetry update`
 [tool.poetry.dependencies]
-<<<<<<< HEAD
 python = ">=3.10,<3.15"    # NOTE when changing the supported Python versions, also change the test versions in the noxfile
 numpy = "^1.26.0"          # Python 3.12 requires numpy at least 1.26
 scipy = ">=1.14.1"
-=======
-python = ">=3.9,<3.15"    # NOTE when changing the supported Python versions, also change the test versions in the noxfile
-numpy = "^1.26.0"          # Python 3.12 requires numpy at least 1.26
-scipy = ">=1.11.0"         # held back by Python 3.9
->>>>>>> 5bd8c6de
 packaging = "*"                 # required by file_utils
 jsonschema = "*"
 python-constraint2 = "^2.1.0"
