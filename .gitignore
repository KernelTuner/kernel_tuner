*.pyc
__pycache__
doc/build/*
doc/create_doc.sh
*coverage*
/dist
*.egg-info
.nfs*
*.log
*.json
*.csv
.cache
*.ipynb_checkpoints
examples/cuda/output
deploy_key
*.mod
temp_*.*

<<<<<<< HEAD
# macOS
=======
### macOS ###
# General
>>>>>>> 1e21c88d
.DS_Store
.AppleDouble
.LSOverride<|MERGE_RESOLUTION|>--- conflicted
+++ resolved
@@ -16,12 +16,8 @@
 *.mod
 temp_*.*
 
-<<<<<<< HEAD
-# macOS
-=======
 ### macOS ###
 # General
->>>>>>> 1e21c88d
 .DS_Store
 .AppleDouble
 .LSOverride