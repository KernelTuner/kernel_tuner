--- conflicted
+++ resolved
@@ -84,13 +84,8 @@
             session.log("Skipping development environment check on the GitHub Actions runner, as this is always up to date.")
             return None
     output: str = session.run("poetry", "install", "--sync", "--dry-run", "--with", "test", silent=True, external=True)
-<<<<<<< HEAD
-    match = re.search(r"Package operations: (\d+) installs, (\d+) updates, (\d+) removals, \d+ skipped", output)
+    match = re.search(r"Package operations: (\d+) (?:install|installs), (\d+) (?:update|updates), (\d+) (?:removal|removals), \d+ skipped", output)
     assert match is not None, f"Could not check development environment, reason: {output}"
-=======
-    match = re.search(r"Package operations: (\d+) (?:install|installs), (\d+) (?:update|updates), (\d+) (?:removal|removals), \d+ skipped", output)
-    assert match is not None, f"Invalid output: {output}"
->>>>>>> 5bd8c6de
     groups = match.groups()
     installs, updates, removals = int(groups[0]), int(groups[1]), int(groups[2])
     if installs > 0 or updates > 0:
