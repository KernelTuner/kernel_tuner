--- conflicted
+++ resolved
@@ -85,12 +85,8 @@
 )
 skip_if_no_openmp = pytest.mark.skipif(not openmp_present, reason="No OpenMP found")
 skip_if_no_openacc = pytest.mark.skipif(not openacc_present, reason="No nvc++ on PATH")
-<<<<<<< HEAD
-skip_if_no_pyhip = pytest.mark.skipif(not hip_present, reason="No HIP Python found")
+skip_if_no_hip = pytest.mark.skipif(not hip_present, reason="No HIP Python found or no HIP device detected")
 skip_if_no_methodology = pytest.mark.skipif(not methodology_present, reason="Autotuning Methodology not found")
-=======
-skip_if_no_hip = pytest.mark.skipif(not hip_present, reason="No HIP Python found or no HIP device detected")
->>>>>>> ea291294
 
 
 def skip_backend(backend: str):
