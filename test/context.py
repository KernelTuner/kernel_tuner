--- conflicted
+++ resolved
@@ -32,7 +32,6 @@
 except Exception:
     cupy_present = False
 
-<<<<<<< HEAD
 try:
     import cuda
     cuda_present = True
@@ -42,10 +41,6 @@
 skip_if_no_pycuda = pytest.mark.skipif(not pycuda_present, reason="PyCuda not installed or no CUDA device detected")
 skip_if_no_cupy = pytest.mark.skipif(not cupy_present, reason="CuPy not installed")
 skip_if_no_cuda = pytest.mark.skipif(not cuda_present, reason="NVIDIA CUDA not installed")
-=======
-skip_if_no_cuda = pytest.mark.skipif(not cuda_present, reason="PyCuda not installed or no CUDA device detected")
-skip_if_no_cupy = pytest.mark.skipif(not cupy_present, reason="CuPy not installed or no CUDA device detected")
->>>>>>> 219fe090
 skip_if_no_opencl = pytest.mark.skipif(not opencl_present, reason="PyOpenCL not installed or no OpenCL device detected")
 skip_if_no_gcc = pytest.mark.skipif(not gcc_present, reason="No gcc on PATH")
 skip_if_no_gfortran = pytest.mark.skipif(not gfortran_present, reason="No gfortran on PATH")
