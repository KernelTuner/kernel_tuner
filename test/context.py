import sys
import subprocess
import shutil

import pytest

try:
    import pycuda.driver as drv

    drv.init()
    pycuda_present = True
except Exception:
    pycuda_present = False

try:
    import pynvml
    pynvml_present = True
except ImportError:
    pynvml_present = False

try:
    import pyopencl

    opencl_present = True
    if "namespace" in str(sys.modules["pyopencl"]):
        opencl_present = False
    if len(pyopencl.get_platforms()) == 0:
        opencl_present = False
except Exception:
    opencl_present = False

gcc_present = shutil.which("gcc") is not None
gfortran_present = shutil.which("gfortran") is not None
openmp_present = "libgomp" in subprocess.getoutput(["ldconfig -p | grep libgomp"])
openacc_present = shutil.which("nvc++") is not None

try:
    import cupy

    cupy.cuda.Device(
        0
    ).attributes  # triggers exception if there are no CUDA-capable devices
    cupy_present = True
except Exception:
    cupy_present = False

try:
    import cuda

    cuda_present = True
except Exception:
    cuda_present = False

<<<<<<< HEAD
skip_if_no_pycuda = pytest.mark.skipif(
    not pycuda_present, reason="PyCuda not installed or no CUDA device detected"
)
skip_if_no_cupy = pytest.mark.skipif(
    not cupy_present, reason="CuPy not installed or no CUDA device detected"
)
skip_if_no_cuda = pytest.mark.skipif(
    not cuda_present, reason="NVIDIA CUDA not installed"
)
skip_if_no_opencl = pytest.mark.skipif(
    not opencl_present, reason="PyOpenCL not installed or no OpenCL device detected"
)
=======
skip_if_no_pycuda = pytest.mark.skipif(not pycuda_present, reason="PyCuda not installed or no CUDA device detected")
skip_if_no_pynvml = pytest.mark.skipif(not pynvml_present, reason="NVML not installed")
skip_if_no_cupy = pytest.mark.skipif(not cupy_present, reason="CuPy not installed or no CUDA device detected")
skip_if_no_cuda = pytest.mark.skipif(not cuda_present, reason="NVIDIA CUDA not installed")
skip_if_no_opencl = pytest.mark.skipif(not opencl_present, reason="PyOpenCL not installed or no OpenCL device detected")
>>>>>>> ea3d4fc8
skip_if_no_gcc = pytest.mark.skipif(not gcc_present, reason="No gcc on PATH")
skip_if_no_gfortran = pytest.mark.skipif(
    not gfortran_present, reason="No gfortran on PATH"
)
skip_if_no_openmp = pytest.mark.skipif(not openmp_present, reason="No OpenMP found")
skip_if_no_openacc = pytest.mark.skipif(not openacc_present, reason="No nvc++ on PATH")


def skip_backend(backend: str):
    if backend.upper() == "CUDA" and not pycuda_present:
        pytest.skip("PyCuda not installed or no CUDA device detected")
    elif backend.upper() == "CUPY" and not cupy_present:
        pytest.skip("CuPy not installed or no CUDA device detected")
    elif backend.upper() == "NVCUDA" and not cuda_present:
        pytest.skip("NVIDIA CUDA not installed")
    elif backend.upper() == "OPENCL" and not opencl_present:
        pytest.skip("PyOpenCL not installed or no OpenCL device detected")
    elif backend.upper() == "C" and not gcc_present:
        pytest.skip("No gcc on PATH")
    elif backend.upper() == "FORTRAN" and not gfortran_present:
        pytest.skip("No gfortran on PATH")
    elif backend.upper() == "OPENACC" and not openacc_present:
        pytest.skip("No nvc++ on PATH")<|MERGE_RESOLUTION|>--- conflicted
+++ resolved
@@ -51,7 +51,6 @@
 except Exception:
     cuda_present = False
 
-<<<<<<< HEAD
 skip_if_no_pycuda = pytest.mark.skipif(
     not pycuda_present, reason="PyCuda not installed or no CUDA device detected"
 )
@@ -64,13 +63,6 @@
 skip_if_no_opencl = pytest.mark.skipif(
     not opencl_present, reason="PyOpenCL not installed or no OpenCL device detected"
 )
-=======
-skip_if_no_pycuda = pytest.mark.skipif(not pycuda_present, reason="PyCuda not installed or no CUDA device detected")
-skip_if_no_pynvml = pytest.mark.skipif(not pynvml_present, reason="NVML not installed")
-skip_if_no_cupy = pytest.mark.skipif(not cupy_present, reason="CuPy not installed or no CUDA device detected")
-skip_if_no_cuda = pytest.mark.skipif(not cuda_present, reason="NVIDIA CUDA not installed")
-skip_if_no_opencl = pytest.mark.skipif(not opencl_present, reason="PyOpenCL not installed or no OpenCL device detected")
->>>>>>> ea3d4fc8
 skip_if_no_gcc = pytest.mark.skipif(not gcc_present, reason="No gcc on PATH")
 skip_if_no_gfortran = pytest.mark.skipif(
     not gfortran_present, reason="No gfortran on PATH"
