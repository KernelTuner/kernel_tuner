from __future__ import print_function
from collections import OrderedDict
from random import randrange
from math import ceil

try:
    from mock import patch
except ImportError:
    from unittest.mock import patch

from kernel_tuner.interface import Options
from kernel_tuner.searchspace import Searchspace

from constraint import ExactSumConstraint, FunctionConstraint
import numpy as np

max_threads = 1024
value_error_expectation_message = "Expected a ValueError to be raised"

# 9 combinations without restrictions
simple_tune_params = OrderedDict()
simple_tune_params["x"] = [1, 1.5, 2, 3]
simple_tune_params["y"] = [4, 5.5]
simple_tune_params["z"] = ["string_1", "string_2"]
restrict = [lambda x, y, z: x != 1.5]
simple_tuning_options = Options(dict(restrictions=restrict, tune_params=simple_tune_params))
simple_searchspace = Searchspace(simple_tune_params, restrict, max_threads)

# 3.1 million combinations, of which 10600 pass the restrictions
num_layers = 42
tune_params = OrderedDict()
tune_params["gpu1"] = list(range(num_layers))
tune_params["gpu2"] = list(range(num_layers))
tune_params["gpu3"] = list(range(num_layers))
tune_params["gpu4"] = list(range(num_layers))

# each GPU must have at least one layer and the sum of all layers must not exceed the total number of layers


def min_func(gpu1, gpu2, gpu3, gpu4):
    return min([gpu1, gpu2, gpu3, gpu4]) >= 1


# test three different types of restrictions: python-constraint, a function and a string
restrict = [ExactSumConstraint(num_layers), FunctionConstraint(min_func)]

# create the searchspace object
searchspace = Searchspace(tune_params, restrict, max_threads)

# 74088 combinations intended to test whether sorting works
sort_tune_params = OrderedDict()
sort_tune_params["gpu1"] = list(range(num_layers))
sort_tune_params["gpu2"] = list(range(num_layers))
sort_tune_params["gpu3"] = list(range(num_layers))
sort_tuning_options = Options(dict(restrictions=[], tune_params=sort_tune_params))
searchspace_sort = Searchspace(sort_tuning_options.tune_params, sort_tuning_options.restrictions, max_threads)

def test_size():
    """test that the searchspace after applying restrictions is the expected size"""
    assert simple_searchspace.size == 12
    assert searchspace.size == 10660


def test_internal_representation():
    """test that the list and dict representations match in size, type and elements"""
    assert searchspace.size == len(searchspace.list)
    assert searchspace.size == len(searchspace.get_list_dict().keys())
    assert isinstance(searchspace.list[0], tuple)

    for index, dict_config in enumerate(searchspace.get_list_dict().keys()):
        assert dict_config == searchspace.list[index]


def test_sort():
<<<<<<< HEAD
    """ test that the sort searchspace option works as expected """
    expected = [
        (1, 4, 'string_1'), (1, 4, 'string_2'), (1, 5.5, 'string_1'), (1, 5.5, 'string_2'),
        (2, 4, 'string_1'), (2, 4, 'string_2'), (2, 5.5, 'string_1'), (2, 5.5, 'string_2'),
        (3, 4, 'string_1'), (3, 4, 'string_2'), (3, 5.5, 'string_1'), (3, 5.5, 'string_2')]

    assert simple_searchspace.sorted_list(sort_last_param_first=False) == expected
=======
    """test that the sort searchspace option works as expected"""
    simple_searchspace_sort = Searchspace(simple_tuning_options, max_threads, sort=True, sort_last_param_first=False)
    assert simple_searchspace_sort.list == [
        (1, 4, "string_1"),
        (1, 4, "string_2"),
        (1, 5.5, "string_1"),
        (1, 5.5, "string_2"),
        (2, 4, "string_1"),
        (2, 4, "string_2"),
        (2, 5.5, "string_1"),
        (2, 5.5, "string_2"),
        (3, 4, "string_1"),
        (3, 4, "string_2"),
        (3, 5.5, "string_1"),
        (3, 5.5, "string_2"),
    ]
>>>>>>> a60e060c

    sorted_list = searchspace_sort.sorted_list(sort_last_param_first=False)
    num_params = len(sorted_list[0])
    for param_config_index, (param_config_first, param_config_second) in enumerate(zip(sorted_list, sorted_list[1:])):
        if (param_config_index + 1) % num_layers == 0:
            continue
        for param_index in range(num_params):
            assert param_config_first[param_index] <= param_config_second[param_index]


def test_sort_reversed():
<<<<<<< HEAD
    """ test that the sort searchspace option with the sort_last_param_first option enabled works as expected """
    simple_searchspace_sort_reversed = Searchspace(simple_tuning_options.tune_params,
                                                   simple_tuning_options.restrictions, max_threads)
    expected = [
        (1, 4, 'string_1'), (2, 4, 'string_1'), (3, 4, 'string_1'), (1, 5.5, 'string_1'),
        (2, 5.5, 'string_1'), (3, 5.5, 'string_1'), (1, 4, 'string_2'), (2, 4, 'string_2'),
        (3, 4, 'string_2'), (1, 5.5, 'string_2'), (2, 5.5, 'string_2'), (3, 5.5, 'string_2')]

    assert simple_searchspace_sort_reversed.sorted_list(sort_last_param_first=True) == expected

    sorted_list = searchspace_sort.sorted_list(sort_last_param_first=True)
    num_params = len(sorted_list[0])
    for param_config_index, (param_config_first, param_config_second) in enumerate(zip(sorted_list, sorted_list[1:])):
=======
    """test that the sort searchspace option with the sort_last_param_first option enabled works as expected"""
    simple_searchspace_sort_reversed = Searchspace(simple_tuning_options, max_threads, sort=True, sort_last_param_first=True)
    assert simple_searchspace_sort_reversed.list == [
        (1, 4, "string_1"),
        (2, 4, "string_1"),
        (3, 4, "string_1"),
        (1, 5.5, "string_1"),
        (2, 5.5, "string_1"),
        (3, 5.5, "string_1"),
        (1, 4, "string_2"),
        (2, 4, "string_2"),
        (3, 4, "string_2"),
        (1, 5.5, "string_2"),
        (2, 5.5, "string_2"),
        (3, 5.5, "string_2"),
    ]

    searchspace_sort = Searchspace(sort_tuning_options, max_threads, sort=True, sort_last_param_first=True)
    num_params = len(searchspace_sort.list[0])
    for param_config_index, (param_config_first, param_config_second) in enumerate(zip(searchspace_sort.list, searchspace_sort.list[1:])):
>>>>>>> a60e060c
        if (param_config_index + 1) % num_layers == 0:
            continue
        for param_index in range(num_params):
            assert param_config_first[param_index] <= param_config_second[param_index]


def test_index_lookup():
    """test that index lookups are consistent for ~1% of the searchspace"""
    size = searchspace.size
    for _ in range(ceil(size / 100)):
        random_index = randrange(0, size)
        random_param_config = tuple(searchspace.list[random_index])
        index = searchspace.get_param_config_index(random_param_config)
        assert index == random_index


def test_param_index_lookup():
    """test the parameter index lookup for a parameter config is as expected"""
    first = tuple([1, 4, "string_1"])
    last = tuple([3, 5.5, "string_2"])
    assert simple_searchspace.get_param_indices(first) == (0, 0, 0)
    assert simple_searchspace.get_param_indices(last) == (3, 1, 1)


def test_random_sample():
    """test whether the random sample indices exists and are unique, and if it throws an error for too many samples"""
    random_sample_indices = searchspace.get_random_sample_indices(100)
    assert len(random_sample_indices) == 100
    for index in random_sample_indices:
        assert isinstance(searchspace.list[index], tuple)
    assert random_sample_indices.size == np.unique(random_sample_indices).size

    random_samples = searchspace.get_random_sample(100)
    for sample in random_samples:
        assert sample in searchspace.list

    # num_samples equal to the number of configs should return the list
    simple_random_sample_indices = simple_searchspace.get_random_sample_indices(simple_searchspace.size)
    assert simple_random_sample_indices.size == simple_searchspace.size
    assert simple_random_sample_indices.size == np.unique(simple_random_sample_indices).size

    # too many samples should result in a ValueError
    try:
        simple_searchspace.get_random_sample_indices(simple_searchspace.size + 1)
        print(value_error_expectation_message)
        assert False
    except ValueError as e:
        assert "number of samples requested" in str(e) and "is greater than the searchspace size" in str(e), f"Expected string not in error {e}"
    except Exception:
        print(value_error_expectation_message)
        assert False


def __test_neighbors_prebuilt(param_config: tuple, expected_neighbors: list, neighbor_method: str):
<<<<<<< HEAD
    simple_searchspace_prebuilt = Searchspace(simple_tuning_options.tune_params, simple_tuning_options.restrictions,
                                              max_threads, build_neighbors_index=True, neighbor_method=neighbor_method)
=======
    simple_searchspace_prebuilt = Searchspace(
        simple_tuning_options,
        max_threads,
        build_neighbors_index=True,
        neighbor_method=neighbor_method,
    )
>>>>>>> a60e060c
    neighbors = simple_searchspace_prebuilt.get_neighbors_no_cache(param_config)
    assert param_config not in neighbors
    for neighbor in neighbors:
        assert neighbor in expected_neighbors
    assert len(neighbors) == len(expected_neighbors)


def __test_neighbors_direct(param_config: tuple, expected_neighbors: list, neighbor_method: str):
    neighbors = simple_searchspace.get_neighbors_no_cache(param_config, neighbor_method)
    assert param_config not in neighbors
    for neighbor in neighbors:
        assert neighbor in expected_neighbors
    assert len(neighbors) == len(expected_neighbors)


def __test_neighbors(param_config: tuple, expected_neighbors: list, neighbor_method: str):
    __test_neighbors_prebuilt(param_config, expected_neighbors, neighbor_method)
    __test_neighbors_direct(param_config, expected_neighbors, neighbor_method)


def test_neighbors_hamming():
    """test whether the neighbors with Hamming distance are as expected"""
    test_config = tuple([1, 4, "string_1"])
    expected_neighbors = [
        (2, 4, "string_1"),
        (3, 4, "string_1"),
        (1, 5.5, "string_1"),
        (1, 4, "string_2"),
    ]
    __test_neighbors(test_config, expected_neighbors, "Hamming")


def test_neighbors_strictlyadjacent():
    """test whether the strictly adjacent neighbors are as expected"""
    test_config = tuple([1, 4, "string_1"])
    expected_neighbors = [
        (1, 5.5, "string_2"),
        (1, 5.5, "string_1"),
        (1, 4, "string_2"),
    ]

    __test_neighbors(test_config, expected_neighbors, "strictly-adjacent")


def test_neighbors_adjacent():
    """test whether the adjacent neighbors are as expected"""
    test_config = tuple([1, 4, "string_1"])
    expected_neighbors = [
        (2, 5.5, "string_2"),
        (1, 5.5, "string_2"),
        (2, 5.5, "string_1"),
        (1, 5.5, "string_1"),
        (2, 4, "string_2"),
        (1, 4, "string_2"),
        (2, 4, "string_1"),
    ]

    __test_neighbors(test_config, expected_neighbors, "adjacent")


def test_neighbors_fictious():
    """test whether the neighbors are as expected for a fictious parameter configuration (i.e. not existing in the search space due to restrictions)"""
    test_config = tuple([1.5, 4, "string_1"])
    expected_neighbors_hamming = [
        (1, 4, "string_1"),
        (2, 4, "string_1"),
        (3, 4, "string_1"),
    ]
    expected_neighbors_strictlyadjacent = [
        (2, 5.5, "string_2"),
        (1, 5.5, "string_2"),
        (2, 5.5, "string_1"),
        (1, 5.5, "string_1"),
        (2, 4, "string_2"),
        (1, 4, "string_2"),
        (2, 4, "string_1"),
        (1, 4, "string_1"),
    ]

    expected_neighbors_adjacent = expected_neighbors_strictlyadjacent

    __test_neighbors_direct(test_config, expected_neighbors_hamming, "Hamming")
    __test_neighbors_direct(test_config, expected_neighbors_strictlyadjacent, "strictly-adjacent")
    __test_neighbors_direct(test_config, expected_neighbors_adjacent, "adjacent")


def test_neighbors_cached():
<<<<<<< HEAD
    """ test whether retrieving a set of neighbors twice returns the cached version """
    simple_searchspace_duplicate = Searchspace(simple_tuning_options.tune_params, simple_tuning_options.restrictions,
                                               max_threads, neighbor_method='Hamming')
=======
    """test whether retrieving a set of neighbors twice returns the cached version"""
    simple_searchspace_duplicate = Searchspace(simple_tuning_options, max_threads, neighbor_method="Hamming")
>>>>>>> a60e060c
    test_configs = simple_searchspace_duplicate.get_random_sample(10)
    for test_config in test_configs:
        assert not simple_searchspace_duplicate.are_neighbors_indices_cached(test_config)
        neighbors = simple_searchspace_duplicate.get_neighbors(test_config)
        assert simple_searchspace_duplicate.are_neighbors_indices_cached(test_config)
        neighbors_2 = simple_searchspace_duplicate.get_neighbors(test_config)
        assert neighbors == neighbors_2


def test_param_neighbors():
    """test whether for a given parameter configuration and index the correct neighboring parameters are returned"""
    test_config = tuple([1.5, 4, "string_1"])
    expected_neighbors = [[1, 2], [5.5], ["string_2"]]

    for index in range(3):
        neighbor_params = simple_searchspace.get_param_neighbors(test_config, index, "adjacent", randomize=False)
        print(neighbor_params)
        assert len(neighbor_params) == len(expected_neighbors[index])
        for param_index, param in enumerate(neighbor_params):
            assert param == expected_neighbors[index][param_index]


@patch("kernel_tuner.searchspace.choice", lambda x: x[0])
def test_order_param_configs():
    """test whether the ordering of parameter configurations according to parameter index happens as expected"""
    test_order = [1, 2, 0]
    test_config = tuple([1, 4, "string_1"])
    expected_order = [
        (2, 5.5, "string_2"),
        (2, 4, "string_2"),
        (1, 4, "string_2"),
        (2, 4, "string_1"),
        (2, 5.5, "string_1"),
        (1, 5.5, "string_1"),
        (1, 5.5, "string_2"),
    ]
    neighbors = simple_searchspace.get_neighbors_no_cache(test_config, "adjacent")

    # test failsafe too few indices
    try:
        simple_searchspace.order_param_configs(neighbors, [1, 2])
        print(value_error_expectation_message)
        assert False
    except ValueError as e:
        assert "must be equal to the number of parameters" in str(e)
    except Exception:
        print(value_error_expectation_message)
        assert False

    # test failsafe too many indices
    try:
        simple_searchspace.order_param_configs(neighbors, [1, 2, 0, 2])
        print(value_error_expectation_message)
        assert False
    except ValueError as e:
        assert "must be equal to the number of parameters" in str(e)
    except Exception:
        print(value_error_expectation_message)
        assert False

    # test failsafe invalid indices
    try:
        simple_searchspace.order_param_configs(neighbors, [1, 3, 0])
        print(value_error_expectation_message)
        assert False
    except ValueError as e:
        assert "order needs to be a list of the parameter indices, but index" in str(e)
    except Exception:
        print(value_error_expectation_message)
        assert False

    # test usecase
    ordered_neighbors = simple_searchspace.order_param_configs(neighbors, test_order, randomize_in_params=False)
    for index, expected_param_config in enumerate(expected_order):
        assert expected_param_config == ordered_neighbors[index]

    # test randomize in params
    ordered_neighbors = simple_searchspace.order_param_configs(neighbors, test_order, randomize_in_params=True)
    for expected_param_config in expected_order:
        assert expected_param_config in ordered_neighbors
    assert len(ordered_neighbors) == len(expected_order)


def test_max_threads():
    max_threads = 1024
    tune_params = dict()
    tune_params["block_size_x"] = [512, 1024]
    tune_params["block_size_y"] = [1]
    searchspace = Searchspace(tune_params, None, max_threads)

    print(searchspace.list)

    assert len(searchspace.list) > 1<|MERGE_RESOLUTION|>--- conflicted
+++ resolved
@@ -72,15 +72,6 @@
 
 
 def test_sort():
-<<<<<<< HEAD
-    """ test that the sort searchspace option works as expected """
-    expected = [
-        (1, 4, 'string_1'), (1, 4, 'string_2'), (1, 5.5, 'string_1'), (1, 5.5, 'string_2'),
-        (2, 4, 'string_1'), (2, 4, 'string_2'), (2, 5.5, 'string_1'), (2, 5.5, 'string_2'),
-        (3, 4, 'string_1'), (3, 4, 'string_2'), (3, 5.5, 'string_1'), (3, 5.5, 'string_2')]
-
-    assert simple_searchspace.sorted_list(sort_last_param_first=False) == expected
-=======
     """test that the sort searchspace option works as expected"""
     simple_searchspace_sort = Searchspace(simple_tuning_options, max_threads, sort=True, sort_last_param_first=False)
     assert simple_searchspace_sort.list == [
@@ -97,7 +88,8 @@
         (3, 5.5, "string_1"),
         (3, 5.5, "string_2"),
     ]
->>>>>>> a60e060c
+
+    assert simple_searchspace.sorted_list(sort_last_param_first=False) == expected
 
     sorted_list = searchspace_sort.sorted_list(sort_last_param_first=False)
     num_params = len(sorted_list[0])
@@ -109,21 +101,6 @@
 
 
 def test_sort_reversed():
-<<<<<<< HEAD
-    """ test that the sort searchspace option with the sort_last_param_first option enabled works as expected """
-    simple_searchspace_sort_reversed = Searchspace(simple_tuning_options.tune_params,
-                                                   simple_tuning_options.restrictions, max_threads)
-    expected = [
-        (1, 4, 'string_1'), (2, 4, 'string_1'), (3, 4, 'string_1'), (1, 5.5, 'string_1'),
-        (2, 5.5, 'string_1'), (3, 5.5, 'string_1'), (1, 4, 'string_2'), (2, 4, 'string_2'),
-        (3, 4, 'string_2'), (1, 5.5, 'string_2'), (2, 5.5, 'string_2'), (3, 5.5, 'string_2')]
-
-    assert simple_searchspace_sort_reversed.sorted_list(sort_last_param_first=True) == expected
-
-    sorted_list = searchspace_sort.sorted_list(sort_last_param_first=True)
-    num_params = len(sorted_list[0])
-    for param_config_index, (param_config_first, param_config_second) in enumerate(zip(sorted_list, sorted_list[1:])):
-=======
     """test that the sort searchspace option with the sort_last_param_first option enabled works as expected"""
     simple_searchspace_sort_reversed = Searchspace(simple_tuning_options, max_threads, sort=True, sort_last_param_first=True)
     assert simple_searchspace_sort_reversed.list == [
@@ -141,10 +118,11 @@
         (3, 5.5, "string_2"),
     ]
 
-    searchspace_sort = Searchspace(sort_tuning_options, max_threads, sort=True, sort_last_param_first=True)
-    num_params = len(searchspace_sort.list[0])
-    for param_config_index, (param_config_first, param_config_second) in enumerate(zip(searchspace_sort.list, searchspace_sort.list[1:])):
->>>>>>> a60e060c
+    assert simple_searchspace_sort_reversed.sorted_list(sort_last_param_first=True) == expected
+
+    sorted_list = searchspace_sort.sorted_list(sort_last_param_first=True)
+    num_params = len(sorted_list[0])
+    for param_config_index, (param_config_first, param_config_second) in enumerate(zip(sorted_list, sorted_list[1:])):
         if (param_config_index + 1) % num_layers == 0:
             continue
         for param_index in range(num_params):
@@ -199,17 +177,12 @@
 
 
 def __test_neighbors_prebuilt(param_config: tuple, expected_neighbors: list, neighbor_method: str):
-<<<<<<< HEAD
-    simple_searchspace_prebuilt = Searchspace(simple_tuning_options.tune_params, simple_tuning_options.restrictions,
-                                              max_threads, build_neighbors_index=True, neighbor_method=neighbor_method)
-=======
     simple_searchspace_prebuilt = Searchspace(
         simple_tuning_options,
         max_threads,
         build_neighbors_index=True,
         neighbor_method=neighbor_method,
     )
->>>>>>> a60e060c
     neighbors = simple_searchspace_prebuilt.get_neighbors_no_cache(param_config)
     assert param_config not in neighbors
     for neighbor in neighbors:
@@ -297,14 +270,8 @@
 
 
 def test_neighbors_cached():
-<<<<<<< HEAD
-    """ test whether retrieving a set of neighbors twice returns the cached version """
-    simple_searchspace_duplicate = Searchspace(simple_tuning_options.tune_params, simple_tuning_options.restrictions,
-                                               max_threads, neighbor_method='Hamming')
-=======
     """test whether retrieving a set of neighbors twice returns the cached version"""
     simple_searchspace_duplicate = Searchspace(simple_tuning_options, max_threads, neighbor_method="Hamming")
->>>>>>> a60e060c
     test_configs = simple_searchspace_duplicate.get_random_sample(10)
     for test_config in test_configs:
         assert not simple_searchspace_duplicate.are_neighbors_indices_cached(test_config)
