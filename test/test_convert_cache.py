--- conflicted
+++ resolved
@@ -5,16 +5,9 @@
 import jsonschema
 import pytest
 
-<<<<<<< HEAD
-import kernel_tuner
-from kernel_tuner.cache.convert import VERSIONS, convert_cache_file, convert_cache_to_t4, default_convert
-=======
-from kernel_tuner.cache.convert  import convert_cache_file
-from kernel_tuner.cache.convert  import unversioned_convert
-from kernel_tuner.cache.convert  import default_convert
+from kernel_tuner.cache.convert import convert_cache_file, convert_cache_to_t4, default_convert, unversioned_convert
+from kernel_tuner.cache.paths import CACHE_SCHEMAS_DIR, SCHEMA_DIR
 from kernel_tuner.cache.versions import VERSIONS
-from kernel_tuner.cache.paths    import CACHE_SCHEMAS_DIR
->>>>>>> 7bf8a5a3
 
 TEST_PATH         = Path(__file__).parent
 TEST_CONVERT_PATH = TEST_PATH / "test_convert_files"
@@ -39,8 +32,7 @@
 NOT_REAL_VERSION  = TEST_CONVERT_PATH / "not_real_version.json"
 
 # T4 schema files
-T4_SCHEMAS_PATH = KERNEL_TUNER_PATH / "schema/T4"
-T4_SCHEMA = T4_SCHEMAS_PATH / "1.0.0/results-schema.json"
+T4_SCHEMA = SCHEMA_DIR / "T4/1.0.0/results-schema.json"
 
 # T4 Test files
 T4_CACHE = TEST_CONVERT_PATH / "t4_cache.json"
@@ -128,7 +120,6 @@
         with open(UPGRADED_SCHEMA) as s:
             upgraded_schema = json.load(s)
             jsonschema.validate(cache, upgraded_schema)
-<<<<<<< HEAD
     
         return
     
@@ -153,9 +144,6 @@
             jsonschema.validate(t4_converted_output, t4_schema)
 
     
-=======
-
->>>>>>> 7bf8a5a3
     # Mock convert functions
     @staticmethod
     def _c1_0_0_to_1_1_0(cache):
@@ -175,15 +163,9 @@
         return cache
 
     _CONVERT_FUNCTIONS = {
-<<<<<<< HEAD
-        "1.0.0": _c1_0_0_to_1_1_0,
-        "1.1.0": _c1_1_0_to_1_1_1,
-        "1.1.1": _c1_1_1_to_1_2_0
-=======
         "1.0.0": _c1_0_0_to_1_1_0.__func__,
         "1.1.0": _c1_1_0_to_1_1_1.__func__,
         "1.1.1": _c1_1_1_to_1_2_0.__func__, 
->>>>>>> 7bf8a5a3
     }
 
     _VERSIONS = [
