import os
import time

import numpy as np
import pytest

from kernel_tuner import core, tune_kernel, util
from kernel_tuner.interface import Options, _device_options, _kernel_options, _tuning_options
from kernel_tuner.runners.sequential import SequentialRunner

from .context import skip_if_no_pycuda

cache_filename = os.path.dirname(
    os.path.realpath(__file__)) + "/test_cache_file.json"


@pytest.fixture
def env():
    kernel_string = """
    extern "C" __global__ void vector_add(float *c, float *a, float *b, int n) {
        int i = blockIdx.x * block_size_x + threadIdx.x;
        if (i<n) {
            c[i] = a[i] + b[i];
        }
    }
    """

    size = 100
    a = np.random.randn(size).astype(np.float32)
    b = np.random.randn(size).astype(np.float32)
    c = np.zeros_like(b)
    n = np.int32(size)

    args = [c, a, b, n]
    tune_params = dict()
    tune_params["block_size_x"] = [128 + 64 * i for i in range(15)]

    return ["vector_add", kernel_string, size, args, tune_params]


@skip_if_no_pycuda
def test_sequential_runner_alt_block_size_names(env):

    kernel_string = """__global__ void vector_add(float *c, float *a, float *b, int n) {
        int i = blockIdx.x * block_dim_x + threadIdx.x;
        if (i<n) {
            c[i] = a[i] + b[i];
        }
    }
    """

    tune_params = {
        "block_dim_x": [128 + 64 * i for i in range(5)],
        "block_size_y": [1],
        "block_size_z": [1]
    }

    env[1] = kernel_string
    env[-1] = tune_params

    ref = (env[3][1] + env[3][2]).astype(np.float32)
    answer = [ref, None, None, None]

    block_size_names = ["block_dim_x"]

    result, _ = tune_kernel(*env,
                            grid_div_x=["block_dim_x"],
                            answer=answer,
                            block_size_names=block_size_names, objective='time', objective_higher_is_better=False)

    assert len(result) == len(tune_params["block_dim_x"])


@skip_if_no_pycuda
def test_smem_args(env):
    result, _ = tune_kernel(*env,
                            smem_args=dict(size="block_size_x*4"),
                            verbose=True)
    tune_params = env[-1]
    assert len(result) == len(tune_params["block_size_x"])
    result, _ = tune_kernel(
        *env,
        smem_args=dict(size=lambda p: p['block_size_x'] * 4),
        verbose=True)
    tune_params = env[-1]
    assert len(result) == len(tune_params["block_size_x"])


@skip_if_no_pycuda
def test_build_cache(env):
    if not os.path.isfile(cache_filename):
        result, _ = tune_kernel(*env,
                                cache=cache_filename,
                                verbose=False,
                                quiet=True)
        tune_params = env[-1]
        assert len(result) == len(tune_params["block_size_x"])


def test_simulation_runner(env):
    kernel_name, kernel_string, size, args, tune_params = env
    start = time.perf_counter()
    result, res_env = tune_kernel(*env,
                                  cache=cache_filename,
                                  strategy="random_sample",
                                  simulation_mode=True,
                                  strategy_options=dict(fraction=1))
    actual_time = (time.perf_counter() - start) * 1e3  # ms
    assert len(result) == len(tune_params["block_size_x"])

    timings = [
        'total_framework_time', 'total_strategy_time', 'total_compile_time',
        'total_benchmark_time', 'overhead_time'
    ]

    # ensure all keys are there and non zero
    assert all(key in res_env for key in timings)
    assert all(res_env[key] > 0.0 for key in timings)

    # ensure simulation mode and simulated time are properly recorded
    assert "simulated_time" in res_env
    assert "simulation" in res_env and res_env["simulation"]

    # ensure recorded time is sensible number
    recorded_time_including_simulation = sum(res_env[key] for key in timings)
    assert recorded_time_including_simulation - res_env['simulated_time'] > 0

    # ensure difference between recorded time and actual time + simulated less then 10ms
    max_time = actual_time + res_env['simulated_time']
    assert max_time - recorded_time_including_simulation < 10


def test_diff_evo(env):
    result, _ = tune_kernel(*env,
                            strategy="diff_evo",
                            strategy_options=dict(popsize=5),
                            verbose=True,
                            cache=cache_filename,
                            simulation_mode=True)
    assert len(result) > 0


<<<<<<< HEAD
def test_constraint_aware_GA(env):
    options = dict(method="uniform",
                   constraint_aware=True,
                   popsize=5,
                   maxiter=2,
                   mutation_chance=10,
                   max_fevals=10)
    result, _ = tune_kernel(*env,
                            strategy="genetic_algorithm",
                            strategy_options=options,
                            verbose=True,
                            cache=cache_filename,
                            simulation_mode=True)
    assert len(result) > 0
=======
def test_restrictions(env):
    restrictions = [lambda p: p["block_size_x"] <= 512, "block_size_x > 128"]

    result, _ = tune_kernel(*env,
                            verbose=True,
                            restrictions=restrictions,
                            cache=cache_filename,
                            simulation_mode=True)
    assert len(result) == 6
>>>>>>> faeb52e5


@skip_if_no_pycuda
def test_time_keeping(env):
    kernel_name, kernel_string, size, args, tune_params = env
    answer = [args[1] + args[2], None, None, None]

    options = dict(method="uniform",
                   popsize=10,
                   maxiter=1,
                   mutation_chance=1,
                   max_fevals=10)
    start = time.perf_counter()
    result, env = tune_kernel(*env,
                              strategy="genetic_algorithm",
                              strategy_options=options,
                              verbose=True,
                              answer=answer)
    max_time = (time.perf_counter() - start) * 1e3  # ms

    assert len(result) >= 10, f"{len(result)=} < 10 for {kernel_name=} with {tune_params=}"

    timings = [
        'total_framework_time', 'total_strategy_time', 'total_compile_time',
        'total_verification_time', 'total_benchmark_time', 'overhead_time'
    ]

    # ensure all keys are there and non zero
    assert all(key in env for key in timings)
    assert all(env[key] > 0.0 for key in timings)

    # check if it all adds up
    recorded_time_spent_tuning = sum(env[key] for key in timings)
    assert 0 < recorded_time_spent_tuning < max_time

    # maximum of 10ms difference between recorded time and actual wallclock time waiting on tune_kernel
    assert max_time - recorded_time_spent_tuning < 10


def test_bayesian_optimization(env):
    for method in [
            "poi", "ei", "lcb", "lcb-srinivas", "multi", "multi-advanced",
            "multi-fast"
    ]:
        print(method, flush=True)
        options = dict(popsize=5, max_fevals=10, method=method)
        result, _ = tune_kernel(*env,
                                strategy="bayes_opt",
                                strategy_options=options,
                                verbose=True,
                                cache=cache_filename,
                                simulation_mode=True)
        assert len(result) > 0


def test_random_sample(env):
    result, _ = tune_kernel(*env,
                            strategy="random_sample",
                            strategy_options={"fraction": 0.1},
                            cache=cache_filename,
                            simulation_mode=True)
    # check that number of benchmarked kernels is 10% (rounded up)
    assert len(result) == 2
    # check all returned results make sense
    for v in result:
        assert v['time'] > 0.0 and v['time'] < 1.0


@skip_if_no_pycuda
def test_interface_handles_compile_failures(env):
    kernel_name, kernel_string, size, args, tune_params = env

    kernel_string = """
    __global__
    void vector_add(float *c, float *a, float *b, int n) {
        int i = blockIdx.x * block_size_x + threadIdx.x;
        #if block_size_x == 256
        // request ridiculously large amount of shared memory to trigger compilation failure
        __shared__ double shared_a[1024*1024];
        #endif

        if (i<n) {
            #if block_size_x == 256
                shared_a[i*1024*1024] = a[i];
                c[i] = shared_a[i*1024] + b[i];
            #else
                c[i] = a[i] + b[i];
            #endif
        }
    }
    """

    results, env = tune_kernel(kernel_name,
                               kernel_string,
                               size,
                               args,
                               tune_params,
                               verbose=True)

    failed_config = [
        record for record in results if record["block_size_x"] == 256
    ][0]
    assert isinstance(failed_config["time"], util.CompilationFailedConfig)


@skip_if_no_pycuda
def test_runner(env):

    kernel_name, kernel_source, problem_size, arguments, tune_params = env

    # create KernelSource
    kernelsource = core.KernelSource(kernel_name,
                                     kernel_source,
                                     lang=None,
                                     defines=None)

    # create option bags
    device = 0
    atol = 1e-6
    platform = 0
    iterations = 7
    verbose = False
    objective = "GFLOP/s"
    metrics = dict({objective: lambda p: 1})
    opts = locals()
    kernel_options = Options([(k, opts.get(k, None))
                              for k in _kernel_options.keys()])
    tuning_options = Options([(k, opts.get(k, None))
                              for k in _tuning_options.keys()])
    device_options = Options([(k, opts.get(k, None))
                              for k in _device_options.keys()])
    tuning_options.cachefile = None

    # create runner
    runner = SequentialRunner(kernelsource,
                              kernel_options,
                              device_options,
                              iterations,
                              observers=None)
    runner.warmed_up = True  # disable warm up for this test

    # select a config to run
    searchspace = []

    # insert configurations to run with this runner in this list
    # each configuration is described as a list of values, one for each tunable parameter
    # the order should correspond to the order of parameters specified in tune_params
    searchspace.append(
        [32])  # vector_add only has one tunable parameter (block_size_x)

    # call the runner
    results = runner.run(searchspace, tuning_options)

    assert len(results) == 1
    assert results[0]['block_size_x'] == 32
    assert len(results[0]['times']) == iterations<|MERGE_RESOLUTION|>--- conflicted
+++ resolved
@@ -140,7 +140,6 @@
     assert len(result) > 0
 
 
-<<<<<<< HEAD
 def test_constraint_aware_GA(env):
     options = dict(method="uniform",
                    constraint_aware=True,
@@ -155,7 +154,8 @@
                             cache=cache_filename,
                             simulation_mode=True)
     assert len(result) > 0
-=======
+
+
 def test_restrictions(env):
     restrictions = [lambda p: p["block_size_x"] <= 512, "block_size_x > 128"]
 
@@ -165,7 +165,6 @@
                             cache=cache_filename,
                             simulation_mode=True)
     assert len(result) == 6
->>>>>>> faeb52e5
 
 
 @skip_if_no_pycuda
