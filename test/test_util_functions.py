--- conflicted
+++ resolved
@@ -362,22 +362,13 @@
     test_warnings(check_block_size_params_names_list, [block_size_names, tune_params], 0, None)
 
 def test_get_config_string():
-<<<<<<< HEAD
-
-    params = OrderedDict(block_size_x=128, time=0.2343)
-=======
     params = OrderedDict(block_size_x=128)
     params["time"] = 0.2343
->>>>>>> d4a4af52
     output = get_config_string(params)
     assert output == "block_size_x=128, time=0.2343"
     output = get_config_string(params, units=dict(time="ms"))
     assert output == "block_size_x=128, time=0.2343ms"
-<<<<<<< HEAD
-    output = get_config_string(params, ["time"],units=dict(time="ms"))
-=======
     output = get_config_string(params, ["time"], units=dict(time="ms"))
->>>>>>> d4a4af52
     assert output == "time=0.2343ms"
 
 
