--- conflicted
+++ resolved
@@ -624,18 +624,19 @@
     with pytest.raises(ValueError):
         params = process_metrics(params, list())
 
-<<<<<<< HEAD
-    # test ValueError is raised when b already exists in params
-    params = {"x": 15, "b": 12}
-    metrics = dict()
-=======
+    # # test ValueError is raised when b already exists in params
+    # params = {"x": 15, "b": 12}
+    # metrics = dict()
+    # metrics["b"] = "x"
+    # params = process_metrics(params, metrics)
+    # assert params["b"] == 15
+
     # test if a metric overrides any existing metrics
     params = {
         "x": 15,
         "b": 12
     }
-    metrics = OrderedDict()
->>>>>>> 2d5bff28
+    metrics = dict()
     metrics["b"] = "x"
     params = process_metrics(params, metrics)
     assert params["b"] == 15
